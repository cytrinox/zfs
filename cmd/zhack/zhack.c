--- conflicted
+++ resolved
@@ -20,11 +20,7 @@
  */
 
 /*
-<<<<<<< HEAD
- * Copyright (c) 2013 by Delphix. All rights reserved.
-=======
  * Copyright (c) 2011, 2014 by Delphix. All rights reserved.
->>>>>>> 23d56208
  * Copyright (c) 2013 Steven Hartland. All rights reserved.
  */
 
@@ -366,11 +362,7 @@
 		    feature.fi_guid);
 
 	VERIFY0(dsl_sync_task(spa_name(spa), NULL,
-<<<<<<< HEAD
-	    zhack_feature_enable_sync, &feature, 5));
-=======
 	    zhack_feature_enable_sync, &feature, 5, ZFS_SPACE_CHECK_NORMAL));
->>>>>>> 23d56208
 
 	spa_close(spa, FTAG);
 
@@ -481,12 +473,8 @@
 	}
 
 	VERIFY0(dsl_sync_task(spa_name(spa), NULL,
-<<<<<<< HEAD
-	    decr ? feature_decr_sync : feature_incr_sync, &feature, 5));
-=======
 	    decr ? feature_decr_sync : feature_incr_sync, &feature,
 	    5, ZFS_SPACE_CHECK_NORMAL));
->>>>>>> 23d56208
 
 	spa_close(spa, FTAG);
 }
