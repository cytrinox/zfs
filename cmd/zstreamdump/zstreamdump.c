/*
 * CDDL HEADER START
 *
 * The contents of this file are subject to the terms of the
 * Common Development and Distribution License (the "License").
 * You may not use this file except in compliance with the License.
 *
 * You can obtain a copy of the license at usr/src/OPENSOLARIS.LICENSE
 * or http://www.opensolaris.org/os/licensing.
 * See the License for the specific language governing permissions
 * and limitations under the License.
 *
 * When distributing Covered Code, include this CDDL HEADER in each
 * file and include the License file at usr/src/OPENSOLARIS.LICENSE.
 * If applicable, add the following below this CDDL HEADER, with the
 * fields enclosed by brackets "[]" replaced with your own identifying
 * information: Portions Copyright [yyyy] [name of copyright owner]
 *
 * CDDL HEADER END
 */

/*
 * Copyright 2010 Sun Microsystems, Inc.  All rights reserved.
 * Use is subject to license terms.
 *
 * Portions Copyright 2012 Martin Matuska <martin@matuska.org>
 */

/*
 * Copyright (c) 2013 by Delphix. All rights reserved.
 */

#include <ctype.h>
#include <libnvpair.h>
#include <stdio.h>
#include <stdlib.h>
#include <strings.h>
#include <unistd.h>

#include <sys/dmu.h>
#include <sys/zfs_ioctl.h>
#include <zfs_fletcher.h>

<<<<<<< HEAD
=======
/*
 * If dump mode is enabled, the number of bytes to print per line
 */
#define	BYTES_PER_LINE	16
/*
 * If dump mode is enabled, the number of bytes to group together, separated
 * by newlines or spaces
 */
#define	DUMP_GROUPING	4

>>>>>>> 23d56208
uint64_t total_write_size = 0;
uint64_t total_stream_len = 0;
FILE *send_stream = 0;
boolean_t do_byteswap = B_FALSE;
boolean_t do_cksum = B_TRUE;

static void
usage(void)
{
	(void) fprintf(stderr, "usage: zstreamdump [-v] [-C] [-d] < file\n");
	(void) fprintf(stderr, "\t -v -- verbose\n");
	(void) fprintf(stderr, "\t -C -- suppress checksum verification\n");
	(void) fprintf(stderr, "\t -d -- dump contents of blocks modified, "
	    "implies verbose\n");
	exit(1);
}

static void *
safe_malloc(size_t size)
{
	void *rv = malloc(size);
	if (rv == NULL) {
		(void) fprintf(stderr, "ERROR; failed to allocate %u bytes\n",
		    (unsigned)size);
		abort();
	}
	return (rv);
}

/*
 * ssread - send stream read.
 *
 * Read while computing incremental checksum
 */

static size_t
ssread(void *buf, size_t len, zio_cksum_t *cksum)
{
	size_t outlen;

	if ((outlen = fread(buf, len, 1, send_stream)) == 0)
		return (0);

	if (do_cksum && cksum) {
		if (do_byteswap)
			fletcher_4_incremental_byteswap(buf, len, cksum);
		else
			fletcher_4_incremental_native(buf, len, cksum);
	}
	total_stream_len += len;
	return (outlen);
}

/*
 * Print part of a block in ASCII characters
 */
static void
print_ascii_block(char *subbuf, int length)
{
	int i;

	for (i = 0; i < length; i++) {
		char char_print = isprint(subbuf[i]) ? subbuf[i] : '.';
		if (i != 0 && i % DUMP_GROUPING == 0) {
			(void) printf(" ");
		}
		(void) printf("%c", char_print);
	}
	(void) printf("\n");
}

/*
 * print_block - Dump the contents of a modified block to STDOUT
 *
 * Assume that buf has capacity evenly divisible by BYTES_PER_LINE
 */
static void
print_block(char *buf, int length)
{
	int i;
	/*
	 * Start printing ASCII characters at a constant offset, after
	 * the hex prints. Leave 3 characters per byte on a line (2 digit
	 * hex number plus 1 space) plus spaces between characters and
	 * groupings
	 */
	int ascii_start = BYTES_PER_LINE * 3 +
	    BYTES_PER_LINE / DUMP_GROUPING + 2;

	for (i = 0; i < length; i += BYTES_PER_LINE) {
		int j;
		int this_line_length = MIN(BYTES_PER_LINE, length - i);
		int print_offset = 0;

		for (j = 0; j < this_line_length; j++) {
			int buf_offset = i + j;

			/*
			 * Separate every DUMP_GROUPING bytes by a space.
			 */
			if (buf_offset % DUMP_GROUPING == 0) {
				print_offset += printf(" ");
			}

			/*
			 * Print the two-digit hex value for this byte.
			 */
			unsigned char hex_print = buf[buf_offset];
			print_offset += printf("%02x ", hex_print);
		}

		(void) printf("%*s", ascii_start - print_offset, " ");

		print_ascii_block(buf + i, this_line_length);
	}
}

int
main(int argc, char *argv[])
{
<<<<<<< HEAD
	char *buf = malloc(INITIAL_BUFLEN);
=======
	char *buf = safe_malloc(SPA_MAXBLOCKSIZE);
>>>>>>> 23d56208
	uint64_t drr_record_count[DRR_NUMTYPES] = { 0 };
	uint64_t total_records = 0;
	dmu_replay_record_t thedrr;
	dmu_replay_record_t *drr = &thedrr;
	struct drr_begin *drrb = &thedrr.drr_u.drr_begin;
	struct drr_end *drre = &thedrr.drr_u.drr_end;
	struct drr_object *drro = &thedrr.drr_u.drr_object;
	struct drr_freeobjects *drrfo = &thedrr.drr_u.drr_freeobjects;
	struct drr_write *drrw = &thedrr.drr_u.drr_write;
	struct drr_write_byref *drrwbr = &thedrr.drr_u.drr_write_byref;
	struct drr_free *drrf = &thedrr.drr_u.drr_free;
	struct drr_spill *drrs = &thedrr.drr_u.drr_spill;
	struct drr_write_embedded *drrwe = &thedrr.drr_u.drr_write_embedded;
	char c;
	boolean_t verbose = B_FALSE;
	boolean_t first = B_TRUE;
	/*
	 * dump flag controls whether the contents of any modified data blocks
	 * are printed to the console during processing of the stream. Warning:
	 * for large streams, this can obviously lead to massive prints.
	 */
	boolean_t dump = B_FALSE;
	int err;
	zio_cksum_t zc = { { 0 } };
	zio_cksum_t pcksum = { { 0 } };

	while ((c = getopt(argc, argv, ":vCd")) != -1) {
		switch (c) {
		case 'C':
			do_cksum = B_FALSE;
			break;
		case 'v':
			verbose = B_TRUE;
			break;
		case 'd':
			dump = B_TRUE;
			verbose = B_TRUE;
			break;
		case ':':
			(void) fprintf(stderr,
			    "missing argument for '%c' option\n", optopt);
			usage();
			break;
		case '?':
			(void) fprintf(stderr, "invalid option '%c'\n",
			    optopt);
			usage();
		}
	}

	if (isatty(STDIN_FILENO)) {
		(void) fprintf(stderr,
		    "Error: Backup stream can not be read "
		    "from a terminal.\n"
		    "You must redirect standard input.\n");
		exit(1);
	}

	send_stream = stdin;
	while (ssread(drr, sizeof (dmu_replay_record_t), &zc)) {

		/*
		 * If this is the first DMU record being processed, check for
		 * the magic bytes and figure out the endian-ness based on them.
		 */
		if (first) {
			if (drrb->drr_magic == BSWAP_64(DMU_BACKUP_MAGIC)) {
				do_byteswap = B_TRUE;
				if (do_cksum) {
					ZIO_SET_CHECKSUM(&zc, 0, 0, 0, 0);
					/*
					 * recalculate header checksum now
					 * that we know it needs to be
					 * byteswapped.
					 */
					fletcher_4_incremental_byteswap(drr,
					    sizeof (dmu_replay_record_t), &zc);
				}
			} else if (drrb->drr_magic != DMU_BACKUP_MAGIC) {
				(void) fprintf(stderr, "Invalid stream "
				    "(bad magic number)\n");
				exit(1);
			}
			first = B_FALSE;
		}
		if (do_byteswap) {
			drr->drr_type = BSWAP_32(drr->drr_type);
			drr->drr_payloadlen =
			    BSWAP_32(drr->drr_payloadlen);
		}

		/*
		 * At this point, the leading fields of the replay record
		 * (drr_type and drr_payloadlen) have been byte-swapped if
		 * necessary, but the rest of the data structure (the
		 * union of type-specific structures) is still in its
		 * original state.
		 */
		if (drr->drr_type >= DRR_NUMTYPES) {
			(void) printf("INVALID record found: type 0x%x\n",
			    drr->drr_type);
			(void) printf("Aborting.\n");
			exit(1);
		}

		drr_record_count[drr->drr_type]++;
		total_records++;

		switch (drr->drr_type) {
		case DRR_BEGIN:
			if (do_byteswap) {
				drrb->drr_magic = BSWAP_64(drrb->drr_magic);
				drrb->drr_versioninfo =
				    BSWAP_64(drrb->drr_versioninfo);
				drrb->drr_creation_time =
				    BSWAP_64(drrb->drr_creation_time);
				drrb->drr_type = BSWAP_32(drrb->drr_type);
				drrb->drr_flags = BSWAP_32(drrb->drr_flags);
				drrb->drr_toguid = BSWAP_64(drrb->drr_toguid);
				drrb->drr_fromguid =
				    BSWAP_64(drrb->drr_fromguid);
			}

			(void) printf("BEGIN record\n");
			(void) printf("\thdrtype = %lld\n",
			    DMU_GET_STREAM_HDRTYPE(drrb->drr_versioninfo));
			(void) printf("\tfeatures = %llx\n",
			    DMU_GET_FEATUREFLAGS(drrb->drr_versioninfo));
			(void) printf("\tmagic = %llx\n",
			    (u_longlong_t)drrb->drr_magic);
			(void) printf("\tcreation_time = %llx\n",
			    (u_longlong_t)drrb->drr_creation_time);
			(void) printf("\ttype = %u\n", drrb->drr_type);
			(void) printf("\tflags = 0x%x\n", drrb->drr_flags);
			(void) printf("\ttoguid = %llx\n",
			    (u_longlong_t)drrb->drr_toguid);
			(void) printf("\tfromguid = %llx\n",
			    (u_longlong_t)drrb->drr_fromguid);
			(void) printf("\ttoname = %s\n", drrb->drr_toname);
			if (verbose)
				(void) printf("\n");

			if ((DMU_GET_STREAM_HDRTYPE(drrb->drr_versioninfo) ==
			    DMU_COMPOUNDSTREAM) && drr->drr_payloadlen != 0) {
				nvlist_t *nv;
				int sz = drr->drr_payloadlen;

				if (sz > SPA_MAXBLOCKSIZE) {
					free(buf);
					buf = safe_malloc(sz);
				}
				(void) ssread(buf, sz, &zc);
				if (ferror(send_stream))
					perror("fread");
				err = nvlist_unpack(buf, sz, &nv, 0);
				if (err)
					perror(strerror(err));
				nvlist_print(stdout, nv);
				nvlist_free(nv);
			}
			break;

		case DRR_END:
			if (do_byteswap) {
				drre->drr_checksum.zc_word[0] =
				    BSWAP_64(drre->drr_checksum.zc_word[0]);
				drre->drr_checksum.zc_word[1] =
				    BSWAP_64(drre->drr_checksum.zc_word[1]);
				drre->drr_checksum.zc_word[2] =
				    BSWAP_64(drre->drr_checksum.zc_word[2]);
				drre->drr_checksum.zc_word[3] =
				    BSWAP_64(drre->drr_checksum.zc_word[3]);
			}
			/*
			 * We compare against the *previous* checksum
			 * value, because the stored checksum is of
			 * everything before the DRR_END record.
			 */
			if (do_cksum && !ZIO_CHECKSUM_EQUAL(drre->drr_checksum,
			    pcksum)) {
				(void) printf("Expected checksum differs from "
				    "checksum in stream.\n");
				(void) printf("Expected checksum = "
				    "%llx/%llx/%llx/%llx\n",
				    (long long unsigned int)pcksum.zc_word[0],
				    (long long unsigned int)pcksum.zc_word[1],
				    (long long unsigned int)pcksum.zc_word[2],
				    (long long unsigned int)pcksum.zc_word[3]);
			}
			(void) printf("END checksum = %llx/%llx/%llx/%llx\n",
			    (long long unsigned int)
			    drre->drr_checksum.zc_word[0],
			    (long long unsigned int)
			    drre->drr_checksum.zc_word[1],
			    (long long unsigned int)
			    drre->drr_checksum.zc_word[2],
			    (long long unsigned int)
			    drre->drr_checksum.zc_word[3]);

			ZIO_SET_CHECKSUM(&zc, 0, 0, 0, 0);
			break;

		case DRR_OBJECT:
			if (do_byteswap) {
				drro->drr_object = BSWAP_64(drro->drr_object);
				drro->drr_type = BSWAP_32(drro->drr_type);
				drro->drr_bonustype =
				    BSWAP_32(drro->drr_bonustype);
				drro->drr_blksz = BSWAP_32(drro->drr_blksz);
				drro->drr_bonuslen =
				    BSWAP_32(drro->drr_bonuslen);
				drro->drr_toguid = BSWAP_64(drro->drr_toguid);
			}
			if (verbose) {
				(void) printf("OBJECT object = %llu type = %u "
				    "bonustype = %u blksz = %u bonuslen = %u\n",
				    (u_longlong_t)drro->drr_object,
				    drro->drr_type,
				    drro->drr_bonustype,
				    drro->drr_blksz,
				    drro->drr_bonuslen);
			}
			if (drro->drr_bonuslen > 0) {
<<<<<<< HEAD
				(void) ssread(buf,
				    P2ROUNDUP(drro->drr_bonuslen, 8), &zc);
=======
				(void) ssread(buf, P2ROUNDUP(drro->drr_bonuslen,
				    8), &zc);
				if (dump) {
					print_block(buf,
					    P2ROUNDUP(drro->drr_bonuslen, 8));
				}
>>>>>>> 23d56208
			}
			break;

		case DRR_FREEOBJECTS:
			if (do_byteswap) {
				drrfo->drr_firstobj =
				    BSWAP_64(drrfo->drr_firstobj);
				drrfo->drr_numobjs =
				    BSWAP_64(drrfo->drr_numobjs);
				drrfo->drr_toguid = BSWAP_64(drrfo->drr_toguid);
			}
			if (verbose) {
				(void) printf("FREEOBJECTS firstobj = %llu "
				    "numobjs = %llu\n",
				    (u_longlong_t)drrfo->drr_firstobj,
				    (u_longlong_t)drrfo->drr_numobjs);
			}
			break;

		case DRR_WRITE:
			if (do_byteswap) {
				drrw->drr_object = BSWAP_64(drrw->drr_object);
				drrw->drr_type = BSWAP_32(drrw->drr_type);
				drrw->drr_offset = BSWAP_64(drrw->drr_offset);
				drrw->drr_length = BSWAP_64(drrw->drr_length);
				drrw->drr_toguid = BSWAP_64(drrw->drr_toguid);
				drrw->drr_key.ddk_prop =
				    BSWAP_64(drrw->drr_key.ddk_prop);
			}
			/*
			 * If this is verbose and/or dump output,
			 * print info on the modified block
			 */
			if (verbose) {
				(void) printf("WRITE object = %llu type = %u "
				    "checksum type = %u\n"
				    "offset = %llu length = %llu "
				    "props = %llx\n",
				    (u_longlong_t)drrw->drr_object,
				    drrw->drr_type,
				    drrw->drr_checksumtype,
				    (u_longlong_t)drrw->drr_offset,
				    (u_longlong_t)drrw->drr_length,
				    (u_longlong_t)drrw->drr_key.ddk_prop);
			}
			/*
			 * Read the contents of the block in from STDIN to buf
			 */
			(void) ssread(buf, drrw->drr_length, &zc);
			/*
			 * If in dump mode
			 */
			if (dump) {
				print_block(buf, drrw->drr_length);
			}
			total_write_size += drrw->drr_length;
			break;

		case DRR_WRITE_BYREF:
			if (do_byteswap) {
				drrwbr->drr_object =
				    BSWAP_64(drrwbr->drr_object);
				drrwbr->drr_offset =
				    BSWAP_64(drrwbr->drr_offset);
				drrwbr->drr_length =
				    BSWAP_64(drrwbr->drr_length);
				drrwbr->drr_toguid =
				    BSWAP_64(drrwbr->drr_toguid);
				drrwbr->drr_refguid =
				    BSWAP_64(drrwbr->drr_refguid);
				drrwbr->drr_refobject =
				    BSWAP_64(drrwbr->drr_refobject);
				drrwbr->drr_refoffset =
				    BSWAP_64(drrwbr->drr_refoffset);
				drrwbr->drr_key.ddk_prop =
				    BSWAP_64(drrwbr->drr_key.ddk_prop);
			}
			if (verbose) {
				(void) printf("WRITE_BYREF object = %llu "
				    "checksum type = %u props = %llx\n"
				    "offset = %llu length = %llu\n"
				    "toguid = %llx refguid = %llx\n"
				    "refobject = %llu refoffset = %llu\n",
				    (u_longlong_t)drrwbr->drr_object,
				    drrwbr->drr_checksumtype,
				    (u_longlong_t)drrwbr->drr_key.ddk_prop,
				    (u_longlong_t)drrwbr->drr_offset,
				    (u_longlong_t)drrwbr->drr_length,
				    (u_longlong_t)drrwbr->drr_toguid,
				    (u_longlong_t)drrwbr->drr_refguid,
				    (u_longlong_t)drrwbr->drr_refobject,
				    (u_longlong_t)drrwbr->drr_refoffset);
			}
			break;

		case DRR_FREE:
			if (do_byteswap) {
				drrf->drr_object = BSWAP_64(drrf->drr_object);
				drrf->drr_offset = BSWAP_64(drrf->drr_offset);
				drrf->drr_length = BSWAP_64(drrf->drr_length);
			}
			if (verbose) {
				(void) printf("FREE object = %llu "
				    "offset = %llu length = %lld\n",
				    (u_longlong_t)drrf->drr_object,
				    (u_longlong_t)drrf->drr_offset,
				    (longlong_t)drrf->drr_length);
			}
			break;
		case DRR_SPILL:
			if (do_byteswap) {
				drrs->drr_object = BSWAP_64(drrs->drr_object);
				drrs->drr_length = BSWAP_64(drrs->drr_length);
			}
			if (verbose) {
				(void) printf("SPILL block for object = %llu "
				    "length = %llu\n",
				    (long long unsigned int)drrs->drr_object,
				    (long long unsigned int)drrs->drr_length);
			}
			(void) ssread(buf, drrs->drr_length, &zc);
			if (dump) {
				print_block(buf, drrs->drr_length);
			}
			break;
		case DRR_WRITE_EMBEDDED:
			if (do_byteswap) {
				drrwe->drr_object =
				    BSWAP_64(drrwe->drr_object);
				drrwe->drr_offset =
				    BSWAP_64(drrwe->drr_offset);
				drrwe->drr_length =
				    BSWAP_64(drrwe->drr_length);
				drrwe->drr_toguid =
				    BSWAP_64(drrwe->drr_toguid);
				drrwe->drr_lsize =
				    BSWAP_32(drrwe->drr_lsize);
				drrwe->drr_psize =
				    BSWAP_32(drrwe->drr_psize);
			}
			if (verbose) {
				(void) printf("WRITE_EMBEDDED object = %llu "
				    "offset = %llu length = %llu\n"
				    "toguid = %llx comp = %u etype = %u "
				    "lsize = %u psize = %u\n",
				    (u_longlong_t)drrwe->drr_object,
				    (u_longlong_t)drrwe->drr_offset,
				    (u_longlong_t)drrwe->drr_length,
				    (u_longlong_t)drrwe->drr_toguid,
				    drrwe->drr_compression,
				    drrwe->drr_etype,
				    drrwe->drr_lsize,
				    drrwe->drr_psize);
			}
			(void) ssread(buf,
			    P2ROUNDUP(drrwe->drr_psize, 8), &zc);
			break;
		case DRR_WRITE_EMBEDDED:
			if (do_byteswap) {
				drrwe->drr_object =
				    BSWAP_64(drrwe->drr_object);
				drrwe->drr_offset =
				    BSWAP_64(drrwe->drr_offset);
				drrwe->drr_length =
				    BSWAP_64(drrwe->drr_length);
				drrwe->drr_toguid =
				    BSWAP_64(drrwe->drr_toguid);
				drrwe->drr_lsize =
				    BSWAP_32(drrwe->drr_lsize);
				drrwe->drr_psize =
				    BSWAP_32(drrwe->drr_psize);
			}
			if (verbose) {
				(void) printf("WRITE_EMBEDDED object = %llu "
				    "offset = %llu length = %llu\n"
				    "toguid = %llx comp = %u etype = %u "
				    "lsize = %u psize = %u\n",
				    (u_longlong_t)drrwe->drr_object,
				    (u_longlong_t)drrwe->drr_offset,
				    (u_longlong_t)drrwe->drr_length,
				    (u_longlong_t)drrwe->drr_toguid,
				    drrwe->drr_compression,
				    drrwe->drr_etype,
				    drrwe->drr_lsize,
				    drrwe->drr_psize);
			}
			(void) ssread(buf,
			    P2ROUNDUP(drrwe->drr_psize, 8), &zc);
			break;
		case DRR_NUMTYPES:
			/* should never be reached */
			exit(1);
		}
		pcksum = zc;
	}
	free(buf);

	/* Print final summary */

	(void) printf("SUMMARY:\n");
	(void) printf("\tTotal DRR_BEGIN records = %lld\n",
	    (u_longlong_t)drr_record_count[DRR_BEGIN]);
	(void) printf("\tTotal DRR_END records = %lld\n",
	    (u_longlong_t)drr_record_count[DRR_END]);
	(void) printf("\tTotal DRR_OBJECT records = %lld\n",
	    (u_longlong_t)drr_record_count[DRR_OBJECT]);
	(void) printf("\tTotal DRR_FREEOBJECTS records = %lld\n",
	    (u_longlong_t)drr_record_count[DRR_FREEOBJECTS]);
	(void) printf("\tTotal DRR_WRITE records = %lld\n",
	    (u_longlong_t)drr_record_count[DRR_WRITE]);
	(void) printf("\tTotal DRR_WRITE_BYREF records = %lld\n",
	    (u_longlong_t)drr_record_count[DRR_WRITE_BYREF]);
	(void) printf("\tTotal DRR_WRITE_EMBEDDED records = %lld\n",
	    (u_longlong_t)drr_record_count[DRR_WRITE_EMBEDDED]);
	(void) printf("\tTotal DRR_FREE records = %lld\n",
	    (u_longlong_t)drr_record_count[DRR_FREE]);
	(void) printf("\tTotal DRR_SPILL records = %lld\n",
	    (u_longlong_t)drr_record_count[DRR_SPILL]);
	(void) printf("\tTotal records = %lld\n",
	    (u_longlong_t)total_records);
	(void) printf("\tTotal write size = %lld (0x%llx)\n",
	    (u_longlong_t)total_write_size, (u_longlong_t)total_write_size);
	(void) printf("\tTotal stream length = %lld (0x%llx)\n",
	    (u_longlong_t)total_stream_len, (u_longlong_t)total_stream_len);
	return (0);
}<|MERGE_RESOLUTION|>--- conflicted
+++ resolved
@@ -41,8 +41,6 @@
 #include <sys/zfs_ioctl.h>
 #include <zfs_fletcher.h>
 
-<<<<<<< HEAD
-=======
 /*
  * If dump mode is enabled, the number of bytes to print per line
  */
@@ -53,7 +51,6 @@
  */
 #define	DUMP_GROUPING	4
 
->>>>>>> 23d56208
 uint64_t total_write_size = 0;
 uint64_t total_stream_len = 0;
 FILE *send_stream = 0;
@@ -174,11 +171,7 @@
 int
 main(int argc, char *argv[])
 {
-<<<<<<< HEAD
-	char *buf = malloc(INITIAL_BUFLEN);
-=======
 	char *buf = safe_malloc(SPA_MAXBLOCKSIZE);
->>>>>>> 23d56208
 	uint64_t drr_record_count[DRR_NUMTYPES] = { 0 };
 	uint64_t total_records = 0;
 	dmu_replay_record_t thedrr;
@@ -402,17 +395,12 @@
 				    drro->drr_bonuslen);
 			}
 			if (drro->drr_bonuslen > 0) {
-<<<<<<< HEAD
-				(void) ssread(buf,
-				    P2ROUNDUP(drro->drr_bonuslen, 8), &zc);
-=======
 				(void) ssread(buf, P2ROUNDUP(drro->drr_bonuslen,
 				    8), &zc);
 				if (dump) {
 					print_block(buf,
 					    P2ROUNDUP(drro->drr_bonuslen, 8));
 				}
->>>>>>> 23d56208
 			}
 			break;
 
@@ -537,38 +525,6 @@
 			if (dump) {
 				print_block(buf, drrs->drr_length);
 			}
-			break;
-		case DRR_WRITE_EMBEDDED:
-			if (do_byteswap) {
-				drrwe->drr_object =
-				    BSWAP_64(drrwe->drr_object);
-				drrwe->drr_offset =
-				    BSWAP_64(drrwe->drr_offset);
-				drrwe->drr_length =
-				    BSWAP_64(drrwe->drr_length);
-				drrwe->drr_toguid =
-				    BSWAP_64(drrwe->drr_toguid);
-				drrwe->drr_lsize =
-				    BSWAP_32(drrwe->drr_lsize);
-				drrwe->drr_psize =
-				    BSWAP_32(drrwe->drr_psize);
-			}
-			if (verbose) {
-				(void) printf("WRITE_EMBEDDED object = %llu "
-				    "offset = %llu length = %llu\n"
-				    "toguid = %llx comp = %u etype = %u "
-				    "lsize = %u psize = %u\n",
-				    (u_longlong_t)drrwe->drr_object,
-				    (u_longlong_t)drrwe->drr_offset,
-				    (u_longlong_t)drrwe->drr_length,
-				    (u_longlong_t)drrwe->drr_toguid,
-				    drrwe->drr_compression,
-				    drrwe->drr_etype,
-				    drrwe->drr_lsize,
-				    drrwe->drr_psize);
-			}
-			(void) ssread(buf,
-			    P2ROUNDUP(drrwe->drr_psize, 8), &zc);
 			break;
 		case DRR_WRITE_EMBEDDED:
 			if (do_byteswap) {
