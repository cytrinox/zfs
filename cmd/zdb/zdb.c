/*
 * CDDL HEADER START
 *
 * The contents of this file are subject to the terms of the
 * Common Development and Distribution License (the "License").
 * You may not use this file except in compliance with the License.
 *
 * You can obtain a copy of the license at usr/src/OPENSOLARIS.LICENSE
 * or http://www.opensolaris.org/os/licensing.
 * See the License for the specific language governing permissions
 * and limitations under the License.
 *
 * When distributing Covered Code, include this CDDL HEADER in each
 * file and include the License file at usr/src/OPENSOLARIS.LICENSE.
 * If applicable, add the following below this CDDL HEADER, with the
 * fields enclosed by brackets "[]" replaced with your own identifying
 * information: Portions Copyright [yyyy] [name of copyright owner]
 *
 * CDDL HEADER END
 */

/*
 * Copyright (c) 2005, 2010, Oracle and/or its affiliates. All rights reserved.
 * Copyright (c) 2011, 2014 by Delphix. All rights reserved.
<<<<<<< HEAD
=======
 * Copyright (c) 2015, Intel Corporation.
>>>>>>> 23d56208
 */

#include <stdio.h>
#include <unistd.h>
#include <stdio_ext.h>
#include <stdlib.h>
#include <ctype.h>
#include <sys/zfs_context.h>
#include <sys/spa.h>
#include <sys/spa_impl.h>
#include <sys/dmu.h>
#include <sys/zap.h>
#include <sys/fs/zfs.h>
#include <sys/zfs_znode.h>
#include <sys/zfs_sa.h>
#include <sys/sa.h>
#include <sys/sa_impl.h>
#include <sys/vdev.h>
#include <sys/vdev_impl.h>
#include <sys/metaslab_impl.h>
#include <sys/dmu_objset.h>
#include <sys/dsl_dir.h>
#include <sys/dsl_dataset.h>
#include <sys/dsl_pool.h>
#include <sys/dbuf.h>
#include <sys/zil.h>
#include <sys/zil_impl.h>
#include <sys/stat.h>
#include <sys/resource.h>
#include <sys/dmu_traverse.h>
#include <sys/zio_checksum.h>
#include <sys/zio_compress.h>
#include <sys/zfs_fuid.h>
#include <sys/arc.h>
#include <sys/ddt.h>
#include <sys/zfeature.h>
#include <zfs_comutil.h>
#undef ZFS_MAXNAMELEN
#include <libzfs.h>

#define	ZDB_COMPRESS_NAME(idx) ((idx) < ZIO_COMPRESS_FUNCTIONS ?	\
	zio_compress_table[(idx)].ci_name : "UNKNOWN")
#define	ZDB_CHECKSUM_NAME(idx) ((idx) < ZIO_CHECKSUM_FUNCTIONS ?	\
	zio_checksum_table[(idx)].ci_name : "UNKNOWN")
#define	ZDB_OT_NAME(idx) ((idx) < DMU_OT_NUMTYPES ?	\
	dmu_ot[(idx)].ot_name : DMU_OT_IS_VALID(idx) ?	\
	dmu_ot_byteswap[DMU_OT_BYTESWAP(idx)].ob_name : "UNKNOWN")
#define	ZDB_OT_TYPE(idx) ((idx) < DMU_OT_NUMTYPES ? (idx) :		\
	(((idx) == DMU_OTN_ZAP_DATA || (idx) == DMU_OTN_ZAP_METADATA) ?	\
	DMU_OT_ZAP_OTHER : DMU_OT_NUMTYPES))

#ifndef lint
extern int zfs_recover;
extern uint64_t zfs_arc_max, zfs_arc_meta_limit;
<<<<<<< HEAD
#else
int zfs_recover;
uint64_t zfs_arc_max, zfs_arc_meta_limit;
=======
extern int zfs_vdev_async_read_max_active;
#else
int zfs_recover;
uint64_t zfs_arc_max, zfs_arc_meta_limit;
int zfs_vdev_async_read_max_active;
>>>>>>> 23d56208
#endif

const char cmdname[] = "zdb";
uint8_t dump_opt[256];

typedef void object_viewer_t(objset_t *, uint64_t, void *data, size_t size);

extern void dump_intent_log(zilog_t *);
uint64_t *zopt_object = NULL;
int zopt_objects = 0;
libzfs_handle_t *g_zfs;
uint64_t max_inflight = 1000;
<<<<<<< HEAD
=======

static void snprintf_blkptr_compact(char *, size_t, const blkptr_t *);
>>>>>>> 23d56208

/*
 * These libumem hooks provide a reasonable set of defaults for the allocator's
 * debugging facilities.
 */
const char *
_umem_debug_init(void)
{
	return ("default,verbose"); /* $UMEM_DEBUG setting */
}

const char *
_umem_logging_init(void)
{
	return ("fail,contents"); /* $UMEM_LOGGING setting */
}

static void
usage(void)
{
	(void) fprintf(stderr,
	    "Usage: %s [-CumMdibcsDvhLXFPA] [-t txg] [-e [-p path...]] "
	    "[-U config] [-I inflight I/Os] poolname [object...]\n"
	    "       %s [-divPA] [-e -p path...] [-U config] dataset "
	    "[object...]\n"
	    "       %s -mM [-LXFPA] [-t txg] [-e [-p path...]] [-U config] "
	    "poolname [vdev [metaslab...]]\n"
	    "       %s -R [-A] [-e [-p path...]] poolname "
	    "vdev:offset:size[:flags]\n"
	    "       %s -S [-PA] [-e [-p path...]] [-U config] poolname\n"
	    "       %s -l [-uA] device\n"
	    "       %s -C [-A] [-U config]\n\n",
	    cmdname, cmdname, cmdname, cmdname, cmdname, cmdname, cmdname);

	(void) fprintf(stderr, "    Dataset name must include at least one "
	    "separator character '/' or '@'\n");
	(void) fprintf(stderr, "    If dataset name is specified, only that "
	    "dataset is dumped\n");
	(void) fprintf(stderr, "    If object numbers are specified, only "
	    "those objects are dumped\n\n");
	(void) fprintf(stderr, "    Options to control amount of output:\n");
	(void) fprintf(stderr, "        -u uberblock\n");
	(void) fprintf(stderr, "        -d dataset(s)\n");
	(void) fprintf(stderr, "        -i intent logs\n");
	(void) fprintf(stderr, "        -C config (or cachefile if alone)\n");
	(void) fprintf(stderr, "        -h pool history\n");
	(void) fprintf(stderr, "        -b block statistics\n");
	(void) fprintf(stderr, "        -m metaslabs\n");
	(void) fprintf(stderr, "        -M metaslab groups\n");
	(void) fprintf(stderr, "        -c checksum all metadata (twice for "
	    "all data) blocks\n");
	(void) fprintf(stderr, "        -s report stats on zdb's I/O\n");
	(void) fprintf(stderr, "        -D dedup statistics\n");
	(void) fprintf(stderr, "        -S simulate dedup to measure effect\n");
	(void) fprintf(stderr, "        -v verbose (applies to all others)\n");
	(void) fprintf(stderr, "        -l dump label contents\n");
	(void) fprintf(stderr, "        -L disable leak tracking (do not "
	    "load spacemaps)\n");
	(void) fprintf(stderr, "        -R read and display block from a "
	    "device\n\n");
	(void) fprintf(stderr, "    Below options are intended for use "
	    "with other options (except -l):\n");
	(void) fprintf(stderr, "        -A ignore assertions (-A), enable "
	    "panic recovery (-AA) or both (-AAA)\n");
	(void) fprintf(stderr, "        -F attempt automatic rewind within "
	    "safe range of transaction groups\n");
	(void) fprintf(stderr, "        -U <cachefile_path> -- use alternate "
	    "cachefile\n");
	(void) fprintf(stderr, "        -X attempt extreme rewind (does not "
	    "work with dataset)\n");
	(void) fprintf(stderr, "        -e pool is exported/destroyed/"
	    "has altroot/not in a cachefile\n");
	(void) fprintf(stderr, "        -p <path> -- use one or more with "
	    "-e to specify path to vdev dir\n");
	(void) fprintf(stderr, "        -P print numbers in parseable form\n");
	(void) fprintf(stderr, "        -t <txg> -- highest txg to use when "
	    "searching for uberblocks\n");
	(void) fprintf(stderr, "        -I <number of inflight I/Os> -- "
	    "specify the maximum number of checksumming I/Os "
	    "[default is 200]\n");
	(void) fprintf(stderr, "Specify an option more than once (e.g. -bb) "
	    "to make only that option verbose\n");
	(void) fprintf(stderr, "Default is to dump everything non-verbosely\n");
	exit(1);
}

/*
 * Called for usage errors that are discovered after a call to spa_open(),
 * dmu_bonus_hold(), or pool_match().  abort() is called for other errors.
 */

static void
fatal(const char *fmt, ...)
{
	va_list ap;

	va_start(ap, fmt);
	(void) fprintf(stderr, "%s: ", cmdname);
	(void) vfprintf(stderr, fmt, ap);
	va_end(ap);
	(void) fprintf(stderr, "\n");

	exit(1);
}

/* ARGSUSED */
static void
dump_packed_nvlist(objset_t *os, uint64_t object, void *data, size_t size)
{
	nvlist_t *nv;
	size_t nvsize = *(uint64_t *)data;
	char *packed = umem_alloc(nvsize, UMEM_NOFAIL);

	VERIFY(0 == dmu_read(os, object, 0, nvsize, packed, DMU_READ_PREFETCH));

	VERIFY(nvlist_unpack(packed, nvsize, &nv, 0) == 0);

	umem_free(packed, nvsize);

	dump_nvlist(nv, 8);

	nvlist_free(nv);
}

/* ARGSUSED */
static void
dump_history_offsets(objset_t *os, uint64_t object, void *data, size_t size)
{
	spa_history_phys_t *shp = data;

	if (shp == NULL)
		return;

	(void) printf("\t\tpool_create_len = %llu\n",
	    (u_longlong_t)shp->sh_pool_create_len);
	(void) printf("\t\tphys_max_off = %llu\n",
	    (u_longlong_t)shp->sh_phys_max_off);
	(void) printf("\t\tbof = %llu\n",
	    (u_longlong_t)shp->sh_bof);
	(void) printf("\t\teof = %llu\n",
	    (u_longlong_t)shp->sh_eof);
	(void) printf("\t\trecords_lost = %llu\n",
	    (u_longlong_t)shp->sh_records_lost);
}

static void
zdb_nicenum(uint64_t num, char *buf)
{
	if (dump_opt['P'])
		(void) sprintf(buf, "%llu", (longlong_t)num);
	else
		nicenum(num, buf);
}

const char histo_stars[] = "****************************************";
const int histo_width = sizeof (histo_stars) - 1;

static void
dump_histogram(const uint64_t *histo, int size, int offset)
{
	int i;
	int minidx = size - 1;
	int maxidx = 0;
	uint64_t max = 0;

	for (i = 0; i < size; i++) {
		if (histo[i] > max)
			max = histo[i];
		if (histo[i] > 0 && i > maxidx)
			maxidx = i;
		if (histo[i] > 0 && i < minidx)
			minidx = i;
	}

	if (max < histo_width)
		max = histo_width;

	for (i = minidx; i <= maxidx; i++) {
		(void) printf("\t\t\t%3u: %6llu %s\n",
		    i + offset, (u_longlong_t)histo[i],
		    &histo_stars[(max - histo[i]) * histo_width / max]);
	}
}

static void
dump_zap_stats(objset_t *os, uint64_t object)
{
	int error;
	zap_stats_t zs;

	error = zap_get_stats(os, object, &zs);
	if (error)
		return;

	if (zs.zs_ptrtbl_len == 0) {
		ASSERT(zs.zs_num_blocks == 1);
		(void) printf("\tmicrozap: %llu bytes, %llu entries\n",
		    (u_longlong_t)zs.zs_blocksize,
		    (u_longlong_t)zs.zs_num_entries);
		return;
	}

	(void) printf("\tFat ZAP stats:\n");

	(void) printf("\t\tPointer table:\n");
	(void) printf("\t\t\t%llu elements\n",
	    (u_longlong_t)zs.zs_ptrtbl_len);
	(void) printf("\t\t\tzt_blk: %llu\n",
	    (u_longlong_t)zs.zs_ptrtbl_zt_blk);
	(void) printf("\t\t\tzt_numblks: %llu\n",
	    (u_longlong_t)zs.zs_ptrtbl_zt_numblks);
	(void) printf("\t\t\tzt_shift: %llu\n",
	    (u_longlong_t)zs.zs_ptrtbl_zt_shift);
	(void) printf("\t\t\tzt_blks_copied: %llu\n",
	    (u_longlong_t)zs.zs_ptrtbl_blks_copied);
	(void) printf("\t\t\tzt_nextblk: %llu\n",
	    (u_longlong_t)zs.zs_ptrtbl_nextblk);

	(void) printf("\t\tZAP entries: %llu\n",
	    (u_longlong_t)zs.zs_num_entries);
	(void) printf("\t\tLeaf blocks: %llu\n",
	    (u_longlong_t)zs.zs_num_leafs);
	(void) printf("\t\tTotal blocks: %llu\n",
	    (u_longlong_t)zs.zs_num_blocks);
	(void) printf("\t\tzap_block_type: 0x%llx\n",
	    (u_longlong_t)zs.zs_block_type);
	(void) printf("\t\tzap_magic: 0x%llx\n",
	    (u_longlong_t)zs.zs_magic);
	(void) printf("\t\tzap_salt: 0x%llx\n",
	    (u_longlong_t)zs.zs_salt);

	(void) printf("\t\tLeafs with 2^n pointers:\n");
	dump_histogram(zs.zs_leafs_with_2n_pointers, ZAP_HISTOGRAM_SIZE, 0);

	(void) printf("\t\tBlocks with n*5 entries:\n");
	dump_histogram(zs.zs_blocks_with_n5_entries, ZAP_HISTOGRAM_SIZE, 0);

	(void) printf("\t\tBlocks n/10 full:\n");
	dump_histogram(zs.zs_blocks_n_tenths_full, ZAP_HISTOGRAM_SIZE, 0);

	(void) printf("\t\tEntries with n chunks:\n");
	dump_histogram(zs.zs_entries_using_n_chunks, ZAP_HISTOGRAM_SIZE, 0);

	(void) printf("\t\tBuckets with n entries:\n");
	dump_histogram(zs.zs_buckets_with_n_entries, ZAP_HISTOGRAM_SIZE, 0);
}

/*ARGSUSED*/
static void
dump_none(objset_t *os, uint64_t object, void *data, size_t size)
{
}

/*ARGSUSED*/
static void
dump_unknown(objset_t *os, uint64_t object, void *data, size_t size)
{
	(void) printf("\tUNKNOWN OBJECT TYPE\n");
}

/*ARGSUSED*/
void
dump_uint8(objset_t *os, uint64_t object, void *data, size_t size)
{
}

/*ARGSUSED*/
static void
dump_uint64(objset_t *os, uint64_t object, void *data, size_t size)
{
}

/*ARGSUSED*/
static void
dump_zap(objset_t *os, uint64_t object, void *data, size_t size)
{
	zap_cursor_t zc;
	zap_attribute_t attr;
	void *prop;
	int i;

	dump_zap_stats(os, object);
	(void) printf("\n");

	for (zap_cursor_init(&zc, os, object);
	    zap_cursor_retrieve(&zc, &attr) == 0;
	    zap_cursor_advance(&zc)) {
		(void) printf("\t\t%s = ", attr.za_name);
		if (attr.za_num_integers == 0) {
			(void) printf("\n");
			continue;
		}
		prop = umem_zalloc(attr.za_num_integers *
		    attr.za_integer_length, UMEM_NOFAIL);
		(void) zap_lookup(os, object, attr.za_name,
		    attr.za_integer_length, attr.za_num_integers, prop);
		if (attr.za_integer_length == 1) {
			(void) printf("%s", (char *)prop);
		} else {
			for (i = 0; i < attr.za_num_integers; i++) {
				switch (attr.za_integer_length) {
				case 2:
					(void) printf("%u ",
					    ((uint16_t *)prop)[i]);
					break;
				case 4:
					(void) printf("%u ",
					    ((uint32_t *)prop)[i]);
					break;
				case 8:
					(void) printf("%lld ",
					    (u_longlong_t)((int64_t *)prop)[i]);
					break;
				}
			}
		}
		(void) printf("\n");
		umem_free(prop, attr.za_num_integers * attr.za_integer_length);
	}
	zap_cursor_fini(&zc);
}

static void
dump_bpobj(objset_t *os, uint64_t object, void *data, size_t size)
{
	bpobj_phys_t *bpop = data;
	uint64_t i;
	char bytes[32], comp[32], uncomp[32];

	if (bpop == NULL)
		return;

	zdb_nicenum(bpop->bpo_bytes, bytes);
	zdb_nicenum(bpop->bpo_comp, comp);
	zdb_nicenum(bpop->bpo_uncomp, uncomp);

	(void) printf("\t\tnum_blkptrs = %llu\n",
	    (u_longlong_t)bpop->bpo_num_blkptrs);
	(void) printf("\t\tbytes = %s\n", bytes);
	if (size >= BPOBJ_SIZE_V1) {
		(void) printf("\t\tcomp = %s\n", comp);
		(void) printf("\t\tuncomp = %s\n", uncomp);
	}
	if (size >= sizeof (*bpop)) {
		(void) printf("\t\tsubobjs = %llu\n",
		    (u_longlong_t)bpop->bpo_subobjs);
		(void) printf("\t\tnum_subobjs = %llu\n",
		    (u_longlong_t)bpop->bpo_num_subobjs);
	}

	if (dump_opt['d'] < 5)
		return;

	for (i = 0; i < bpop->bpo_num_blkptrs; i++) {
		char blkbuf[BP_SPRINTF_LEN];
		blkptr_t bp;

		int err = dmu_read(os, object,
		    i * sizeof (bp), sizeof (bp), &bp, 0);
		if (err != 0) {
			(void) printf("got error %u from dmu_read\n", err);
			break;
		}
		snprintf_blkptr_compact(blkbuf, sizeof (blkbuf), &bp);
		(void) printf("\t%s\n", blkbuf);
	}
}

/* ARGSUSED */
static void
dump_bpobj_subobjs(objset_t *os, uint64_t object, void *data, size_t size)
{
	dmu_object_info_t doi;
	uint64_t i;

	VERIFY0(dmu_object_info(os, object, &doi));
	uint64_t *subobjs = kmem_alloc(doi.doi_max_offset, KM_SLEEP);

	int err = dmu_read(os, object, 0, doi.doi_max_offset, subobjs, 0);
	if (err != 0) {
		(void) printf("got error %u from dmu_read\n", err);
		kmem_free(subobjs, doi.doi_max_offset);
		return;
	}

	int64_t last_nonzero = -1;
	for (i = 0; i < doi.doi_max_offset / 8; i++) {
		if (subobjs[i] != 0)
			last_nonzero = i;
	}

	for (i = 0; i <= last_nonzero; i++) {
		(void) printf("\t%llu\n", (longlong_t)subobjs[i]);
	}
	kmem_free(subobjs, doi.doi_max_offset);
}

/*ARGSUSED*/
static void
dump_ddt_zap(objset_t *os, uint64_t object, void *data, size_t size)
{
	dump_zap_stats(os, object);
	/* contents are printed elsewhere, properly decoded */
}

/*ARGSUSED*/
static void
dump_sa_attrs(objset_t *os, uint64_t object, void *data, size_t size)
{
	zap_cursor_t zc;
	zap_attribute_t attr;

	dump_zap_stats(os, object);
	(void) printf("\n");

	for (zap_cursor_init(&zc, os, object);
	    zap_cursor_retrieve(&zc, &attr) == 0;
	    zap_cursor_advance(&zc)) {
		(void) printf("\t\t%s = ", attr.za_name);
		if (attr.za_num_integers == 0) {
			(void) printf("\n");
			continue;
		}
		(void) printf(" %llx : [%d:%d:%d]\n",
		    (u_longlong_t)attr.za_first_integer,
		    (int)ATTR_LENGTH(attr.za_first_integer),
		    (int)ATTR_BSWAP(attr.za_first_integer),
		    (int)ATTR_NUM(attr.za_first_integer));
	}
	zap_cursor_fini(&zc);
}

/*ARGSUSED*/
static void
dump_sa_layouts(objset_t *os, uint64_t object, void *data, size_t size)
{
	zap_cursor_t zc;
	zap_attribute_t attr;
	uint16_t *layout_attrs;
	int i;

	dump_zap_stats(os, object);
	(void) printf("\n");

	for (zap_cursor_init(&zc, os, object);
	    zap_cursor_retrieve(&zc, &attr) == 0;
	    zap_cursor_advance(&zc)) {
		(void) printf("\t\t%s = [", attr.za_name);
		if (attr.za_num_integers == 0) {
			(void) printf("\n");
			continue;
		}

		VERIFY(attr.za_integer_length == 2);
		layout_attrs = umem_zalloc(attr.za_num_integers *
		    attr.za_integer_length, UMEM_NOFAIL);

		VERIFY(zap_lookup(os, object, attr.za_name,
		    attr.za_integer_length,
		    attr.za_num_integers, layout_attrs) == 0);

		for (i = 0; i != attr.za_num_integers; i++)
			(void) printf(" %d ", (int)layout_attrs[i]);
		(void) printf("]\n");
		umem_free(layout_attrs,
		    attr.za_num_integers * attr.za_integer_length);
	}
	zap_cursor_fini(&zc);
}

/*ARGSUSED*/
static void
dump_zpldir(objset_t *os, uint64_t object, void *data, size_t size)
{
	zap_cursor_t zc;
	zap_attribute_t attr;
	const char *typenames[] = {
		/* 0 */ "not specified",
		/* 1 */ "FIFO",
		/* 2 */ "Character Device",
		/* 3 */ "3 (invalid)",
		/* 4 */ "Directory",
		/* 5 */ "5 (invalid)",
		/* 6 */ "Block Device",
		/* 7 */ "7 (invalid)",
		/* 8 */ "Regular File",
		/* 9 */ "9 (invalid)",
		/* 10 */ "Symbolic Link",
		/* 11 */ "11 (invalid)",
		/* 12 */ "Socket",
		/* 13 */ "Door",
		/* 14 */ "Event Port",
		/* 15 */ "15 (invalid)",
	};

	dump_zap_stats(os, object);
	(void) printf("\n");

	for (zap_cursor_init(&zc, os, object);
	    zap_cursor_retrieve(&zc, &attr) == 0;
	    zap_cursor_advance(&zc)) {
		(void) printf("\t\t%s = %lld (type: %s)\n",
		    attr.za_name, ZFS_DIRENT_OBJ(attr.za_first_integer),
		    typenames[ZFS_DIRENT_TYPE(attr.za_first_integer)]);
	}
	zap_cursor_fini(&zc);
}

int
get_dtl_refcount(vdev_t *vd)
{
	int refcount = 0;
	int c;

	if (vd->vdev_ops->vdev_op_leaf) {
		space_map_t *sm = vd->vdev_dtl_sm;

		if (sm != NULL &&
		    sm->sm_dbuf->db_size == sizeof (space_map_phys_t))
			return (1);
		return (0);
	}

	for (c = 0; c < vd->vdev_children; c++)
		refcount += get_dtl_refcount(vd->vdev_child[c]);
	return (refcount);
}

int
get_metaslab_refcount(vdev_t *vd)
{
	int refcount = 0;
	int c, m;

	if (vd->vdev_top == vd && !vd->vdev_removing) {
		for (m = 0; m < vd->vdev_ms_count; m++) {
			space_map_t *sm = vd->vdev_ms[m]->ms_sm;

			if (sm != NULL &&
			    sm->sm_dbuf->db_size == sizeof (space_map_phys_t))
				refcount++;
		}
	}
	for (c = 0; c < vd->vdev_children; c++)
		refcount += get_metaslab_refcount(vd->vdev_child[c]);

	return (refcount);
}

static int
verify_spacemap_refcounts(spa_t *spa)
{
	uint64_t expected_refcount = 0;
	uint64_t actual_refcount;

	(void) feature_get_refcount(spa,
	    &spa_feature_table[SPA_FEATURE_SPACEMAP_HISTOGRAM],
	    &expected_refcount);
	actual_refcount = get_dtl_refcount(spa->spa_root_vdev);
	actual_refcount += get_metaslab_refcount(spa->spa_root_vdev);

	if (expected_refcount != actual_refcount) {
		(void) printf("space map refcount mismatch: expected %lld != "
		    "actual %lld\n",
		    (longlong_t)expected_refcount,
		    (longlong_t)actual_refcount);
		return (2);
	}
	return (0);
}

static void
dump_spacemap(objset_t *os, space_map_t *sm)
{
	uint64_t alloc, offset, entry;
	char *ddata[] = { "ALLOC", "FREE", "CONDENSE", "INVALID",
			    "INVALID", "INVALID", "INVALID", "INVALID" };

	if (sm == NULL)
		return;

	/*
	 * Print out the freelist entries in both encoded and decoded form.
	 */
	alloc = 0;
	for (offset = 0; offset < space_map_length(sm);
	    offset += sizeof (entry)) {
		uint8_t mapshift = sm->sm_shift;

		VERIFY0(dmu_read(os, space_map_object(sm), offset,
		    sizeof (entry), &entry, DMU_READ_PREFETCH));
		if (SM_DEBUG_DECODE(entry)) {

			(void) printf("\t    [%6llu] %s: txg %llu, pass %llu\n",
			    (u_longlong_t)(offset / sizeof (entry)),
			    ddata[SM_DEBUG_ACTION_DECODE(entry)],
			    (u_longlong_t)SM_DEBUG_TXG_DECODE(entry),
			    (u_longlong_t)SM_DEBUG_SYNCPASS_DECODE(entry));
		} else {
			(void) printf("\t    [%6llu]    %c  range:"
			    " %010llx-%010llx  size: %06llx\n",
			    (u_longlong_t)(offset / sizeof (entry)),
			    SM_TYPE_DECODE(entry) == SM_ALLOC ? 'A' : 'F',
			    (u_longlong_t)((SM_OFFSET_DECODE(entry) <<
			    mapshift) + sm->sm_start),
			    (u_longlong_t)((SM_OFFSET_DECODE(entry) <<
			    mapshift) + sm->sm_start +
			    (SM_RUN_DECODE(entry) << mapshift)),
			    (u_longlong_t)(SM_RUN_DECODE(entry) << mapshift));
			if (SM_TYPE_DECODE(entry) == SM_ALLOC)
				alloc += SM_RUN_DECODE(entry) << mapshift;
			else
				alloc -= SM_RUN_DECODE(entry) << mapshift;
		}
	}
	if (alloc != space_map_allocated(sm)) {
		(void) printf("space_map_object alloc (%llu) INCONSISTENT "
		    "with space map summary (%llu)\n",
		    (u_longlong_t)space_map_allocated(sm), (u_longlong_t)alloc);
	}
}

static void
dump_metaslab_stats(metaslab_t *msp)
{
	char maxbuf[32];
	range_tree_t *rt = msp->ms_tree;
	avl_tree_t *t = &msp->ms_size_tree;
	int free_pct = range_tree_space(rt) * 100 / msp->ms_size;

	zdb_nicenum(metaslab_block_maxsize(msp), maxbuf);

	(void) printf("\t %25s %10lu   %7s  %6s   %4s %4d%%\n",
	    "segments", avl_numnodes(t), "maxsize", maxbuf,
	    "freepct", free_pct);
	(void) printf("\tIn-memory histogram:\n");
	dump_histogram(rt->rt_histogram, RANGE_TREE_HISTOGRAM_SIZE, 0);
}

static void
dump_metaslab(metaslab_t *msp)
{
	vdev_t *vd = msp->ms_group->mg_vd;
	spa_t *spa = vd->vdev_spa;
	space_map_t *sm = msp->ms_sm;
	char freebuf[32];

	zdb_nicenum(msp->ms_size - space_map_allocated(sm), freebuf);

	(void) printf(
	    "\tmetaslab %6llu   offset %12llx   spacemap %6llu   free    %5s\n",
	    (u_longlong_t)msp->ms_id, (u_longlong_t)msp->ms_start,
	    (u_longlong_t)space_map_object(sm), freebuf);

	if (dump_opt['m'] > 2 && !dump_opt['L']) {
		mutex_enter(&msp->ms_lock);
		metaslab_load_wait(msp);
		if (!msp->ms_loaded) {
			VERIFY0(metaslab_load(msp));
			range_tree_stat_verify(msp->ms_tree);
		}
		dump_metaslab_stats(msp);
		metaslab_unload(msp);
		mutex_exit(&msp->ms_lock);
	}

	if (dump_opt['m'] > 1 && sm != NULL &&
	    spa_feature_is_active(spa, SPA_FEATURE_SPACEMAP_HISTOGRAM)) {
		/*
		 * The space map histogram represents free space in chunks
		 * of sm_shift (i.e. bucket 0 refers to 2^sm_shift).
		 */
		(void) printf("\tOn-disk histogram:\t\tfragmentation %llu\n",
		    (u_longlong_t)msp->ms_fragmentation);
		dump_histogram(sm->sm_phys->smp_histogram,
		    SPACE_MAP_HISTOGRAM_SIZE, sm->sm_shift);
	}

	if (dump_opt['d'] > 5 || dump_opt['m'] > 3) {
		ASSERT(msp->ms_size == (1ULL << vd->vdev_ms_shift));

		mutex_enter(&msp->ms_lock);
		dump_spacemap(spa->spa_meta_objset, msp->ms_sm);
		mutex_exit(&msp->ms_lock);
	}
}

static void
print_vdev_metaslab_header(vdev_t *vd)
{
	(void) printf("\tvdev %10llu\n\t%-10s%5llu   %-19s   %-15s   %-10s\n",
	    (u_longlong_t)vd->vdev_id,
	    "metaslabs", (u_longlong_t)vd->vdev_ms_count,
	    "offset", "spacemap", "free");
	(void) printf("\t%15s   %19s   %15s   %10s\n",
	    "---------------", "-------------------",
	    "---------------", "-------------");
}

static void
dump_metaslab_groups(spa_t *spa)
{
	vdev_t *rvd = spa->spa_root_vdev;
	metaslab_class_t *mc = spa_normal_class(spa);
	uint64_t fragmentation;
	int c;

	metaslab_class_histogram_verify(mc);

	for (c = 0; c < rvd->vdev_children; c++) {
		vdev_t *tvd = rvd->vdev_child[c];
		metaslab_group_t *mg = tvd->vdev_mg;

		if (mg->mg_class != mc)
			continue;

		metaslab_group_histogram_verify(mg);
		mg->mg_fragmentation = metaslab_group_fragmentation(mg);

		(void) printf("\tvdev %10llu\t\tmetaslabs%5llu\t\t"
		    "fragmentation",
		    (u_longlong_t)tvd->vdev_id,
		    (u_longlong_t)tvd->vdev_ms_count);
		if (mg->mg_fragmentation == ZFS_FRAG_INVALID) {
			(void) printf("%3s\n", "-");
		} else {
			(void) printf("%3llu%%\n",
			    (u_longlong_t)mg->mg_fragmentation);
		}
		dump_histogram(mg->mg_histogram, RANGE_TREE_HISTOGRAM_SIZE, 0);
	}

	(void) printf("\tpool %s\tfragmentation", spa_name(spa));
	fragmentation = metaslab_class_fragmentation(mc);
	if (fragmentation == ZFS_FRAG_INVALID)
		(void) printf("\t%3s\n", "-");
	else
		(void) printf("\t%3llu%%\n", (u_longlong_t)fragmentation);
	dump_histogram(mc->mc_histogram, RANGE_TREE_HISTOGRAM_SIZE, 0);
}

static void
dump_metaslabs(spa_t *spa)
{
	vdev_t *vd, *rvd = spa->spa_root_vdev;
	uint64_t m, c = 0, children = rvd->vdev_children;

	(void) printf("\nMetaslabs:\n");

	if (!dump_opt['d'] && zopt_objects > 0) {
		c = zopt_object[0];

		if (c >= children)
			(void) fatal("bad vdev id: %llu", (u_longlong_t)c);

		if (zopt_objects > 1) {
			vd = rvd->vdev_child[c];
			print_vdev_metaslab_header(vd);

			for (m = 1; m < zopt_objects; m++) {
				if (zopt_object[m] < vd->vdev_ms_count)
					dump_metaslab(
					    vd->vdev_ms[zopt_object[m]]);
				else
					(void) fprintf(stderr, "bad metaslab "
					    "number %llu\n",
					    (u_longlong_t)zopt_object[m]);
			}
			(void) printf("\n");
			return;
		}
		children = c + 1;
	}
	for (; c < children; c++) {
		vd = rvd->vdev_child[c];
		print_vdev_metaslab_header(vd);

		for (m = 0; m < vd->vdev_ms_count; m++)
			dump_metaslab(vd->vdev_ms[m]);
		(void) printf("\n");
	}
}

static void
dump_dde(const ddt_t *ddt, const ddt_entry_t *dde, uint64_t index)
{
	const ddt_phys_t *ddp = dde->dde_phys;
	const ddt_key_t *ddk = &dde->dde_key;
	char *types[4] = { "ditto", "single", "double", "triple" };
	char blkbuf[BP_SPRINTF_LEN];
	blkptr_t blk;
	int p;

	for (p = 0; p < DDT_PHYS_TYPES; p++, ddp++) {
		if (ddp->ddp_phys_birth == 0)
			continue;
		ddt_bp_create(ddt->ddt_checksum, ddk, ddp, &blk);
		snprintf_blkptr(blkbuf, sizeof (blkbuf), &blk);
		(void) printf("index %llx refcnt %llu %s %s\n",
		    (u_longlong_t)index, (u_longlong_t)ddp->ddp_refcnt,
		    types[p], blkbuf);
	}
}

static void
dump_dedup_ratio(const ddt_stat_t *dds)
{
	double rL, rP, rD, D, dedup, compress, copies;

	if (dds->dds_blocks == 0)
		return;

	rL = (double)dds->dds_ref_lsize;
	rP = (double)dds->dds_ref_psize;
	rD = (double)dds->dds_ref_dsize;
	D = (double)dds->dds_dsize;

	dedup = rD / D;
	compress = rL / rP;
	copies = rD / rP;

	(void) printf("dedup = %.2f, compress = %.2f, copies = %.2f, "
	    "dedup * compress / copies = %.2f\n\n",
	    dedup, compress, copies, dedup * compress / copies);
}

static void
dump_ddt(ddt_t *ddt, enum ddt_type type, enum ddt_class class)
{
	char name[DDT_NAMELEN];
	ddt_entry_t dde;
	uint64_t walk = 0;
	dmu_object_info_t doi;
	uint64_t count, dspace, mspace;
	int error;

	error = ddt_object_info(ddt, type, class, &doi);

	if (error == ENOENT)
		return;
	ASSERT(error == 0);

	error = ddt_object_count(ddt, type, class, &count);
	ASSERT(error == 0);
	if (count == 0)
		return;

	dspace = doi.doi_physical_blocks_512 << 9;
	mspace = doi.doi_fill_count * doi.doi_data_block_size;

	ddt_object_name(ddt, type, class, name);

	(void) printf("%s: %llu entries, size %llu on disk, %llu in core\n",
	    name,
	    (u_longlong_t)count,
	    (u_longlong_t)(dspace / count),
	    (u_longlong_t)(mspace / count));

	if (dump_opt['D'] < 3)
		return;

	zpool_dump_ddt(NULL, &ddt->ddt_histogram[type][class]);

	if (dump_opt['D'] < 4)
		return;

	if (dump_opt['D'] < 5 && class == DDT_CLASS_UNIQUE)
		return;

	(void) printf("%s contents:\n\n", name);

	while ((error = ddt_object_walk(ddt, type, class, &walk, &dde)) == 0)
		dump_dde(ddt, &dde, walk);

	ASSERT(error == ENOENT);

	(void) printf("\n");
}

static void
dump_all_ddts(spa_t *spa)
{
	ddt_histogram_t ddh_total;
	ddt_stat_t dds_total;
	enum zio_checksum c;
	enum ddt_type type;
	enum ddt_class class;

	bzero(&ddh_total, sizeof (ddt_histogram_t));
	bzero(&dds_total, sizeof (ddt_stat_t));

	for (c = 0; c < ZIO_CHECKSUM_FUNCTIONS; c++) {
		ddt_t *ddt = spa->spa_ddt[c];
		for (type = 0; type < DDT_TYPES; type++) {
			for (class = 0; class < DDT_CLASSES;
			    class++) {
				dump_ddt(ddt, type, class);
			}
		}
	}

	ddt_get_dedup_stats(spa, &dds_total);

	if (dds_total.dds_blocks == 0) {
		(void) printf("All DDTs are empty\n");
		return;
	}

	(void) printf("\n");

	if (dump_opt['D'] > 1) {
		(void) printf("DDT histogram (aggregated over all DDTs):\n");
		ddt_get_dedup_histogram(spa, &ddh_total);
		zpool_dump_ddt(&dds_total, &ddh_total);
	}

	dump_dedup_ratio(&dds_total);
}

static void
dump_dtl_seg(void *arg, uint64_t start, uint64_t size)
{
	char *prefix = arg;

	(void) printf("%s [%llu,%llu) length %llu\n",
	    prefix,
	    (u_longlong_t)start,
	    (u_longlong_t)(start + size),
	    (u_longlong_t)(size));
}

static void
dump_dtl(vdev_t *vd, int indent)
{
	spa_t *spa = vd->vdev_spa;
	boolean_t required;
	char *name[DTL_TYPES] = { "missing", "partial", "scrub", "outage" };
	char prefix[256];
	int c, t;

	spa_vdev_state_enter(spa, SCL_NONE);
	required = vdev_dtl_required(vd);
	(void) spa_vdev_state_exit(spa, NULL, 0);

	if (indent == 0)
		(void) printf("\nDirty time logs:\n\n");

	(void) printf("\t%*s%s [%s]\n", indent, "",
	    vd->vdev_path ? vd->vdev_path :
	    vd->vdev_parent ? vd->vdev_ops->vdev_op_type : spa_name(spa),
	    required ? "DTL-required" : "DTL-expendable");

	for (t = 0; t < DTL_TYPES; t++) {
		range_tree_t *rt = vd->vdev_dtl[t];
		if (range_tree_space(rt) == 0)
			continue;
		(void) snprintf(prefix, sizeof (prefix), "\t%*s%s",
		    indent + 2, "", name[t]);
		mutex_enter(rt->rt_lock);
		range_tree_walk(rt, dump_dtl_seg, prefix);
		mutex_exit(rt->rt_lock);
		if (dump_opt['d'] > 5 && vd->vdev_children == 0)
			dump_spacemap(spa->spa_meta_objset,
			    vd->vdev_dtl_sm);
	}

	for (c = 0; c < vd->vdev_children; c++)
		dump_dtl(vd->vdev_child[c], indent + 4);
}

static void
dump_history(spa_t *spa)
{
	nvlist_t **events = NULL;
	char *buf;
	uint64_t resid, len, off = 0;
	uint_t num = 0;
	int error;
	time_t tsec;
	struct tm t;
	char tbuf[30];
	char internalstr[MAXPATHLEN];
	int i;

	if ((buf = malloc(SPA_OLD_MAXBLOCKSIZE)) == NULL) {
		(void) fprintf(stderr, "%s: unable to allocate I/O buffer\n",
		    __func__);
		return;
	}

	do {
		len = SPA_OLD_MAXBLOCKSIZE;

		if ((error = spa_history_get(spa, &off, &len, buf)) != 0) {
			(void) fprintf(stderr, "Unable to read history: "
			    "error %d\n", error);
			free(buf);
			return;
		}

		if (zpool_history_unpack(buf, len, &resid, &events, &num) != 0)
			break;

		off -= resid;
	} while (len != 0);

	(void) printf("\nHistory:\n");
	for (i = 0; i < num; i++) {
		uint64_t time, txg, ievent;
		char *cmd, *intstr;
		boolean_t printed = B_FALSE;

		if (nvlist_lookup_uint64(events[i], ZPOOL_HIST_TIME,
		    &time) != 0)
			goto next;
		if (nvlist_lookup_string(events[i], ZPOOL_HIST_CMD,
		    &cmd) != 0) {
			if (nvlist_lookup_uint64(events[i],
			    ZPOOL_HIST_INT_EVENT, &ievent) != 0)
				goto next;
			verify(nvlist_lookup_uint64(events[i],
			    ZPOOL_HIST_TXG, &txg) == 0);
			verify(nvlist_lookup_string(events[i],
			    ZPOOL_HIST_INT_STR, &intstr) == 0);
			if (ievent >= ZFS_NUM_LEGACY_HISTORY_EVENTS)
				goto next;

			(void) snprintf(internalstr,
			    sizeof (internalstr),
			    "[internal %s txg:%lld] %s",
			    zfs_history_event_names[ievent],
			    (longlong_t)txg, intstr);
			cmd = internalstr;
		}
		tsec = time;
		(void) localtime_r(&tsec, &t);
		(void) strftime(tbuf, sizeof (tbuf), "%F.%T", &t);
		(void) printf("%s %s\n", tbuf, cmd);
		printed = B_TRUE;

next:
		if (dump_opt['h'] > 1) {
			if (!printed)
				(void) printf("unrecognized record:\n");
			dump_nvlist(events[i], 2);
		}
	}
	free(buf);
}

/*ARGSUSED*/
static void
dump_dnode(objset_t *os, uint64_t object, void *data, size_t size)
{
}

static uint64_t
blkid2offset(const dnode_phys_t *dnp, const blkptr_t *bp,
    const zbookmark_phys_t *zb)
{
	if (dnp == NULL) {
		ASSERT(zb->zb_level < 0);
		if (zb->zb_object == 0)
			return (zb->zb_blkid);
		return (zb->zb_blkid * BP_GET_LSIZE(bp));
	}

	ASSERT(zb->zb_level >= 0);

	return ((zb->zb_blkid <<
	    (zb->zb_level * (dnp->dn_indblkshift - SPA_BLKPTRSHIFT))) *
	    dnp->dn_datablkszsec << SPA_MINBLOCKSHIFT);
}

static void
snprintf_blkptr_compact(char *blkbuf, size_t buflen, const blkptr_t *bp)
{
	const dva_t *dva = bp->blk_dva;
	int ndvas = dump_opt['d'] > 5 ? BP_GET_NDVAS(bp) : 1;
	int i;

	if (dump_opt['b'] >= 6) {
		snprintf_blkptr(blkbuf, buflen, bp);
		return;
	}

	if (BP_IS_EMBEDDED(bp)) {
		(void) sprintf(blkbuf,
		    "EMBEDDED et=%u %llxL/%llxP B=%llu",
		    (int)BPE_GET_ETYPE(bp),
		    (u_longlong_t)BPE_GET_LSIZE(bp),
		    (u_longlong_t)BPE_GET_PSIZE(bp),
		    (u_longlong_t)bp->blk_birth);
		return;
	}

	blkbuf[0] = '\0';

	for (i = 0; i < ndvas; i++)
		(void) snprintf(blkbuf + strlen(blkbuf),
		    buflen - strlen(blkbuf), "%llu:%llx:%llx ",
		    (u_longlong_t)DVA_GET_VDEV(&dva[i]),
		    (u_longlong_t)DVA_GET_OFFSET(&dva[i]),
		    (u_longlong_t)DVA_GET_ASIZE(&dva[i]));

	if (BP_IS_HOLE(bp)) {
		(void) snprintf(blkbuf + strlen(blkbuf),
		    buflen - strlen(blkbuf),
		    "%llxL B=%llu",
		    (u_longlong_t)BP_GET_LSIZE(bp),
		    (u_longlong_t)bp->blk_birth);
	} else {
		(void) snprintf(blkbuf + strlen(blkbuf),
		    buflen - strlen(blkbuf),
		    "%llxL/%llxP F=%llu B=%llu/%llu",
		    (u_longlong_t)BP_GET_LSIZE(bp),
		    (u_longlong_t)BP_GET_PSIZE(bp),
		    (u_longlong_t)BP_GET_FILL(bp),
		    (u_longlong_t)bp->blk_birth,
		    (u_longlong_t)BP_PHYSICAL_BIRTH(bp));
	}
}

static void
print_indirect(blkptr_t *bp, const zbookmark_phys_t *zb,
    const dnode_phys_t *dnp)
{
	char blkbuf[BP_SPRINTF_LEN];
	int l;

	if (!BP_IS_EMBEDDED(bp)) {
		ASSERT3U(BP_GET_TYPE(bp), ==, dnp->dn_type);
		ASSERT3U(BP_GET_LEVEL(bp), ==, zb->zb_level);
	}

	(void) printf("%16llx ", (u_longlong_t)blkid2offset(dnp, bp, zb));

	ASSERT(zb->zb_level >= 0);

	for (l = dnp->dn_nlevels - 1; l >= -1; l--) {
		if (l == zb->zb_level) {
			(void) printf("L%llx", (u_longlong_t)zb->zb_level);
		} else {
			(void) printf(" ");
		}
	}

	snprintf_blkptr_compact(blkbuf, sizeof (blkbuf), bp);
	(void) printf("%s\n", blkbuf);
}

static int
visit_indirect(spa_t *spa, const dnode_phys_t *dnp,
    blkptr_t *bp, const zbookmark_phys_t *zb)
{
	int err = 0;

	if (bp->blk_birth == 0)
		return (0);

	print_indirect(bp, zb, dnp);

	if (BP_GET_LEVEL(bp) > 0 && !BP_IS_HOLE(bp)) {
<<<<<<< HEAD
		uint32_t flags = ARC_WAIT;
=======
		arc_flags_t flags = ARC_FLAG_WAIT;
>>>>>>> 23d56208
		int i;
		blkptr_t *cbp;
		int epb = BP_GET_LSIZE(bp) >> SPA_BLKPTRSHIFT;
		arc_buf_t *buf;
		uint64_t fill = 0;

		err = arc_read(NULL, spa, bp, arc_getbuf_func, &buf,
		    ZIO_PRIORITY_ASYNC_READ, ZIO_FLAG_CANFAIL, &flags, zb);
		if (err)
			return (err);
		ASSERT(buf->b_data);

		/* recursively visit blocks below this */
		cbp = buf->b_data;
		for (i = 0; i < epb; i++, cbp++) {
			zbookmark_phys_t czb;

			SET_BOOKMARK(&czb, zb->zb_objset, zb->zb_object,
			    zb->zb_level - 1,
			    zb->zb_blkid * epb + i);
			err = visit_indirect(spa, dnp, cbp, &czb);
			if (err)
				break;
			fill += BP_GET_FILL(cbp);
		}
		if (!err)
			ASSERT3U(fill, ==, BP_GET_FILL(bp));
		(void) arc_buf_remove_ref(buf, &buf);
	}

	return (err);
}

/*ARGSUSED*/
static void
dump_indirect(dnode_t *dn)
{
	dnode_phys_t *dnp = dn->dn_phys;
	int j;
	zbookmark_phys_t czb;

	(void) printf("Indirect blocks:\n");

	SET_BOOKMARK(&czb, dmu_objset_id(dn->dn_objset),
	    dn->dn_object, dnp->dn_nlevels - 1, 0);
	for (j = 0; j < dnp->dn_nblkptr; j++) {
		czb.zb_blkid = j;
		(void) visit_indirect(dmu_objset_spa(dn->dn_objset), dnp,
		    &dnp->dn_blkptr[j], &czb);
	}

	(void) printf("\n");
}

/*ARGSUSED*/
static void
dump_dsl_dir(objset_t *os, uint64_t object, void *data, size_t size)
{
	dsl_dir_phys_t *dd = data;
	time_t crtime;
	char nice[32];

	if (dd == NULL)
		return;

	ASSERT3U(size, >=, sizeof (dsl_dir_phys_t));

	crtime = dd->dd_creation_time;
	(void) printf("\t\tcreation_time = %s", ctime(&crtime));
	(void) printf("\t\thead_dataset_obj = %llu\n",
	    (u_longlong_t)dd->dd_head_dataset_obj);
	(void) printf("\t\tparent_dir_obj = %llu\n",
	    (u_longlong_t)dd->dd_parent_obj);
	(void) printf("\t\torigin_obj = %llu\n",
	    (u_longlong_t)dd->dd_origin_obj);
	(void) printf("\t\tchild_dir_zapobj = %llu\n",
	    (u_longlong_t)dd->dd_child_dir_zapobj);
	zdb_nicenum(dd->dd_used_bytes, nice);
	(void) printf("\t\tused_bytes = %s\n", nice);
	zdb_nicenum(dd->dd_compressed_bytes, nice);
	(void) printf("\t\tcompressed_bytes = %s\n", nice);
	zdb_nicenum(dd->dd_uncompressed_bytes, nice);
	(void) printf("\t\tuncompressed_bytes = %s\n", nice);
	zdb_nicenum(dd->dd_quota, nice);
	(void) printf("\t\tquota = %s\n", nice);
	zdb_nicenum(dd->dd_reserved, nice);
	(void) printf("\t\treserved = %s\n", nice);
	(void) printf("\t\tprops_zapobj = %llu\n",
	    (u_longlong_t)dd->dd_props_zapobj);
	(void) printf("\t\tdeleg_zapobj = %llu\n",
	    (u_longlong_t)dd->dd_deleg_zapobj);
	(void) printf("\t\tflags = %llx\n",
	    (u_longlong_t)dd->dd_flags);

#define	DO(which) \
	zdb_nicenum(dd->dd_used_breakdown[DD_USED_ ## which], nice); \
	(void) printf("\t\tused_breakdown[" #which "] = %s\n", nice)
	DO(HEAD);
	DO(SNAP);
	DO(CHILD);
	DO(CHILD_RSRV);
	DO(REFRSRV);
#undef DO
}

/*ARGSUSED*/
static void
dump_dsl_dataset(objset_t *os, uint64_t object, void *data, size_t size)
{
	dsl_dataset_phys_t *ds = data;
	time_t crtime;
	char used[32], compressed[32], uncompressed[32], unique[32];
	char blkbuf[BP_SPRINTF_LEN];

	if (ds == NULL)
		return;

	ASSERT(size == sizeof (*ds));
	crtime = ds->ds_creation_time;
	zdb_nicenum(ds->ds_referenced_bytes, used);
	zdb_nicenum(ds->ds_compressed_bytes, compressed);
	zdb_nicenum(ds->ds_uncompressed_bytes, uncompressed);
	zdb_nicenum(ds->ds_unique_bytes, unique);
	snprintf_blkptr(blkbuf, sizeof (blkbuf), &ds->ds_bp);

	(void) printf("\t\tdir_obj = %llu\n",
	    (u_longlong_t)ds->ds_dir_obj);
	(void) printf("\t\tprev_snap_obj = %llu\n",
	    (u_longlong_t)ds->ds_prev_snap_obj);
	(void) printf("\t\tprev_snap_txg = %llu\n",
	    (u_longlong_t)ds->ds_prev_snap_txg);
	(void) printf("\t\tnext_snap_obj = %llu\n",
	    (u_longlong_t)ds->ds_next_snap_obj);
	(void) printf("\t\tsnapnames_zapobj = %llu\n",
	    (u_longlong_t)ds->ds_snapnames_zapobj);
	(void) printf("\t\tnum_children = %llu\n",
	    (u_longlong_t)ds->ds_num_children);
	(void) printf("\t\tuserrefs_obj = %llu\n",
	    (u_longlong_t)ds->ds_userrefs_obj);
	(void) printf("\t\tcreation_time = %s", ctime(&crtime));
	(void) printf("\t\tcreation_txg = %llu\n",
	    (u_longlong_t)ds->ds_creation_txg);
	(void) printf("\t\tdeadlist_obj = %llu\n",
	    (u_longlong_t)ds->ds_deadlist_obj);
	(void) printf("\t\tused_bytes = %s\n", used);
	(void) printf("\t\tcompressed_bytes = %s\n", compressed);
	(void) printf("\t\tuncompressed_bytes = %s\n", uncompressed);
	(void) printf("\t\tunique = %s\n", unique);
	(void) printf("\t\tfsid_guid = %llu\n",
	    (u_longlong_t)ds->ds_fsid_guid);
	(void) printf("\t\tguid = %llu\n",
	    (u_longlong_t)ds->ds_guid);
	(void) printf("\t\tflags = %llx\n",
	    (u_longlong_t)ds->ds_flags);
	(void) printf("\t\tnext_clones_obj = %llu\n",
	    (u_longlong_t)ds->ds_next_clones_obj);
	(void) printf("\t\tprops_obj = %llu\n",
	    (u_longlong_t)ds->ds_props_obj);
	(void) printf("\t\tbp = %s\n", blkbuf);
}

/* ARGSUSED */
static int
dump_bptree_cb(void *arg, const blkptr_t *bp, dmu_tx_t *tx)
{
	char blkbuf[BP_SPRINTF_LEN];

	if (bp->blk_birth != 0) {
		snprintf_blkptr(blkbuf, sizeof (blkbuf), bp);
		(void) printf("\t%s\n", blkbuf);
	}
	return (0);
}

static void
dump_bptree(objset_t *os, uint64_t obj, char *name)
{
	char bytes[32];
	bptree_phys_t *bt;
	dmu_buf_t *db;

	if (dump_opt['d'] < 3)
		return;

	VERIFY3U(0, ==, dmu_bonus_hold(os, obj, FTAG, &db));
	bt = db->db_data;
	zdb_nicenum(bt->bt_bytes, bytes);
	(void) printf("\n    %s: %llu datasets, %s\n",
	    name, (unsigned long long)(bt->bt_end - bt->bt_begin), bytes);
	dmu_buf_rele(db, FTAG);

	if (dump_opt['d'] < 5)
		return;

	(void) printf("\n");

	(void) bptree_iterate(os, obj, B_FALSE, dump_bptree_cb, NULL, NULL);
}

/* ARGSUSED */
static int
dump_bpobj_cb(void *arg, const blkptr_t *bp, dmu_tx_t *tx)
{
	char blkbuf[BP_SPRINTF_LEN];

	ASSERT(bp->blk_birth != 0);
	snprintf_blkptr_compact(blkbuf, sizeof (blkbuf), bp);
	(void) printf("\t%s\n", blkbuf);
	return (0);
}

static void
<<<<<<< HEAD
dump_bpobj(bpobj_t *bpo, char *name, int indent)
=======
dump_full_bpobj(bpobj_t *bpo, char *name, int indent)
>>>>>>> 23d56208
{
	char bytes[32];
	char comp[32];
	char uncomp[32];
	uint64_t i;

	if (dump_opt['d'] < 3)
		return;

	zdb_nicenum(bpo->bpo_phys->bpo_bytes, bytes);
	if (bpo->bpo_havesubobj && bpo->bpo_phys->bpo_subobjs != 0) {
		zdb_nicenum(bpo->bpo_phys->bpo_comp, comp);
		zdb_nicenum(bpo->bpo_phys->bpo_uncomp, uncomp);
		(void) printf("    %*s: object %llu, %llu local blkptrs, "
<<<<<<< HEAD
		    "%llu subobjs, %s (%s/%s comp)\n",
=======
		    "%llu subobjs in object, %llu, %s (%s/%s comp)\n",
>>>>>>> 23d56208
		    indent * 8, name,
		    (u_longlong_t)bpo->bpo_object,
		    (u_longlong_t)bpo->bpo_phys->bpo_num_blkptrs,
		    (u_longlong_t)bpo->bpo_phys->bpo_num_subobjs,
		    (u_longlong_t)bpo->bpo_phys->bpo_subobjs,
		    bytes, comp, uncomp);

		for (i = 0; i < bpo->bpo_phys->bpo_num_subobjs; i++) {
			uint64_t subobj;
			bpobj_t subbpo;
			int error;
			VERIFY0(dmu_read(bpo->bpo_os,
			    bpo->bpo_phys->bpo_subobjs,
			    i * sizeof (subobj), sizeof (subobj), &subobj, 0));
			error = bpobj_open(&subbpo, bpo->bpo_os, subobj);
			if (error != 0) {
				(void) printf("ERROR %u while trying to open "
				    "subobj id %llu\n",
				    error, (u_longlong_t)subobj);
				continue;
			}
<<<<<<< HEAD
			dump_bpobj(&subbpo, "subobj", indent + 1);
=======
			dump_full_bpobj(&subbpo, "subobj", indent + 1);
>>>>>>> 23d56208
		}
	} else {
		(void) printf("    %*s: object %llu, %llu blkptrs, %s\n",
		    indent * 8, name,
		    (u_longlong_t)bpo->bpo_object,
		    (u_longlong_t)bpo->bpo_phys->bpo_num_blkptrs,
		    bytes);
	}

	if (dump_opt['d'] < 5)
		return;


	if (indent == 0) {
		(void) bpobj_iterate_nofree(bpo, dump_bpobj_cb, NULL, NULL);
		(void) printf("\n");
	}
}

static void
dump_deadlist(dsl_deadlist_t *dl)
{
	dsl_deadlist_entry_t *dle;
	uint64_t unused;
	char bytes[32];
	char comp[32];
	char uncomp[32];

	if (dump_opt['d'] < 3)
		return;

	if (dl->dl_oldfmt) {
<<<<<<< HEAD
		dump_bpobj(&dl->dl_bpobj, "old-format deadlist", 0);
=======
		dump_full_bpobj(&dl->dl_bpobj, "old-format deadlist", 0);
>>>>>>> 23d56208
		return;
	}

	zdb_nicenum(dl->dl_phys->dl_used, bytes);
	zdb_nicenum(dl->dl_phys->dl_comp, comp);
	zdb_nicenum(dl->dl_phys->dl_uncomp, uncomp);
	(void) printf("\n    Deadlist: %s (%s/%s comp)\n",
	    bytes, comp, uncomp);

	if (dump_opt['d'] < 4)
		return;

	(void) printf("\n");

	/* force the tree to be loaded */
	dsl_deadlist_space_range(dl, 0, UINT64_MAX, &unused, &unused, &unused);

	for (dle = avl_first(&dl->dl_tree); dle;
	    dle = AVL_NEXT(&dl->dl_tree, dle)) {
		if (dump_opt['d'] >= 5) {
			char buf[128];
			(void) snprintf(buf, sizeof (buf),
			    "mintxg %llu -> obj %llu",
			    (longlong_t)dle->dle_mintxg,
			    (longlong_t)dle->dle_bpobj.bpo_object);

<<<<<<< HEAD
			dump_bpobj(&dle->dle_bpobj, buf, 0);
=======
			dump_full_bpobj(&dle->dle_bpobj, buf, 0);
>>>>>>> 23d56208
		} else {
			(void) printf("mintxg %llu -> obj %llu\n",
			    (longlong_t)dle->dle_mintxg,
			    (longlong_t)dle->dle_bpobj.bpo_object);

		}
	}
}

static avl_tree_t idx_tree;
static avl_tree_t domain_tree;
static boolean_t fuid_table_loaded;
static boolean_t sa_loaded;
sa_attr_type_t *sa_attr_table;

static void
fuid_table_destroy(void)
{
	if (fuid_table_loaded) {
		zfs_fuid_table_destroy(&idx_tree, &domain_tree);
		fuid_table_loaded = B_FALSE;
	}
}

/*
 * print uid or gid information.
 * For normal POSIX id just the id is printed in decimal format.
 * For CIFS files with FUID the fuid is printed in hex followed by
 * the domain-rid string.
 */
static void
print_idstr(uint64_t id, const char *id_type)
{
	if (FUID_INDEX(id)) {
		char *domain;

		domain = zfs_fuid_idx_domain(&idx_tree, FUID_INDEX(id));
		(void) printf("\t%s     %llx [%s-%d]\n", id_type,
		    (u_longlong_t)id, domain, (int)FUID_RID(id));
	} else {
		(void) printf("\t%s     %llu\n", id_type, (u_longlong_t)id);
	}

}

static void
dump_uidgid(objset_t *os, uint64_t uid, uint64_t gid)
{
	uint32_t uid_idx, gid_idx;

	uid_idx = FUID_INDEX(uid);
	gid_idx = FUID_INDEX(gid);

	/* Load domain table, if not already loaded */
	if (!fuid_table_loaded && (uid_idx || gid_idx)) {
		uint64_t fuid_obj;

		/* first find the fuid object.  It lives in the master node */
		VERIFY(zap_lookup(os, MASTER_NODE_OBJ, ZFS_FUID_TABLES,
		    8, 1, &fuid_obj) == 0);
		zfs_fuid_avl_tree_create(&idx_tree, &domain_tree);
		(void) zfs_fuid_table_load(os, fuid_obj,
		    &idx_tree, &domain_tree);
		fuid_table_loaded = B_TRUE;
	}

	print_idstr(uid, "uid");
	print_idstr(gid, "gid");
}

static void
dump_znode_sa_xattr(sa_handle_t *hdl)
{
	nvlist_t *sa_xattr;
	nvpair_t *elem = NULL;
	int sa_xattr_size = 0;
	int sa_xattr_entries = 0;
	int error;
	char *sa_xattr_packed;

	error = sa_size(hdl, sa_attr_table[ZPL_DXATTR], &sa_xattr_size);
	if (error || sa_xattr_size == 0)
		return;

	sa_xattr_packed = malloc(sa_xattr_size);
	if (sa_xattr_packed == NULL)
		return;

	error = sa_lookup(hdl, sa_attr_table[ZPL_DXATTR],
	    sa_xattr_packed, sa_xattr_size);
	if (error) {
		free(sa_xattr_packed);
		return;
	}

	error = nvlist_unpack(sa_xattr_packed, sa_xattr_size, &sa_xattr, 0);
	if (error) {
		free(sa_xattr_packed);
		return;
	}

	while ((elem = nvlist_next_nvpair(sa_xattr, elem)) != NULL)
		sa_xattr_entries++;

	(void) printf("\tSA xattrs: %d bytes, %d entries\n\n",
	    sa_xattr_size, sa_xattr_entries);
	while ((elem = nvlist_next_nvpair(sa_xattr, elem)) != NULL) {
		uchar_t *value;
		uint_t cnt, idx;

		(void) printf("\t\t%s = ", nvpair_name(elem));
		nvpair_value_byte_array(elem, &value, &cnt);
		for (idx = 0; idx < cnt; ++idx) {
			if (isprint(value[idx]))
				(void) putchar(value[idx]);
			else
				(void) printf("\\%3.3o", value[idx]);
		}
		(void) putchar('\n');
	}

	nvlist_free(sa_xattr);
	free(sa_xattr_packed);
}

/*ARGSUSED*/
static void
dump_znode(objset_t *os, uint64_t object, void *data, size_t size)
{
	char path[MAXPATHLEN * 2];	/* allow for xattr and failure prefix */
	sa_handle_t *hdl;
	uint64_t xattr, rdev, gen;
	uint64_t uid, gid, mode, fsize, parent, links;
	uint64_t pflags;
	uint64_t acctm[2], modtm[2], chgtm[2], crtm[2];
	time_t z_crtime, z_atime, z_mtime, z_ctime;
	sa_bulk_attr_t bulk[12];
	int idx = 0;
	int error;

	if (!sa_loaded) {
		uint64_t sa_attrs = 0;
		uint64_t version;

		VERIFY(zap_lookup(os, MASTER_NODE_OBJ, ZPL_VERSION_STR,
		    8, 1, &version) == 0);
		if (version >= ZPL_VERSION_SA) {
			VERIFY(zap_lookup(os, MASTER_NODE_OBJ, ZFS_SA_ATTRS,
			    8, 1, &sa_attrs) == 0);
		}
		if ((error = sa_setup(os, sa_attrs, zfs_attr_table,
		    ZPL_END, &sa_attr_table)) != 0) {
			(void) printf("sa_setup failed errno %d, can't "
			    "display znode contents\n", error);
			return;
		}
		sa_loaded = B_TRUE;
	}

	if (sa_handle_get(os, object, NULL, SA_HDL_PRIVATE, &hdl)) {
		(void) printf("Failed to get handle for SA znode\n");
		return;
	}

	SA_ADD_BULK_ATTR(bulk, idx, sa_attr_table[ZPL_UID], NULL, &uid, 8);
	SA_ADD_BULK_ATTR(bulk, idx, sa_attr_table[ZPL_GID], NULL, &gid, 8);
	SA_ADD_BULK_ATTR(bulk, idx, sa_attr_table[ZPL_LINKS], NULL,
	    &links, 8);
	SA_ADD_BULK_ATTR(bulk, idx, sa_attr_table[ZPL_GEN], NULL, &gen, 8);
	SA_ADD_BULK_ATTR(bulk, idx, sa_attr_table[ZPL_MODE], NULL,
	    &mode, 8);
	SA_ADD_BULK_ATTR(bulk, idx, sa_attr_table[ZPL_PARENT],
	    NULL, &parent, 8);
	SA_ADD_BULK_ATTR(bulk, idx, sa_attr_table[ZPL_SIZE], NULL,
	    &fsize, 8);
	SA_ADD_BULK_ATTR(bulk, idx, sa_attr_table[ZPL_ATIME], NULL,
	    acctm, 16);
	SA_ADD_BULK_ATTR(bulk, idx, sa_attr_table[ZPL_MTIME], NULL,
	    modtm, 16);
	SA_ADD_BULK_ATTR(bulk, idx, sa_attr_table[ZPL_CRTIME], NULL,
	    crtm, 16);
	SA_ADD_BULK_ATTR(bulk, idx, sa_attr_table[ZPL_CTIME], NULL,
	    chgtm, 16);
	SA_ADD_BULK_ATTR(bulk, idx, sa_attr_table[ZPL_FLAGS], NULL,
	    &pflags, 8);

	if (sa_bulk_lookup(hdl, bulk, idx)) {
		(void) sa_handle_destroy(hdl);
		return;
	}

	error = zfs_obj_to_path(os, object, path, sizeof (path));
	if (error != 0) {
		(void) snprintf(path, sizeof (path), "\?\?\?<object#%llu>",
		    (u_longlong_t)object);
	}
	if (dump_opt['d'] < 3) {
		(void) printf("\t%s\n", path);
		(void) sa_handle_destroy(hdl);
		return;
	}

	z_crtime = (time_t)crtm[0];
	z_atime = (time_t)acctm[0];
	z_mtime = (time_t)modtm[0];
	z_ctime = (time_t)chgtm[0];

	(void) printf("\tpath	%s\n", path);
	dump_uidgid(os, uid, gid);
	(void) printf("\tatime	%s", ctime(&z_atime));
	(void) printf("\tmtime	%s", ctime(&z_mtime));
	(void) printf("\tctime	%s", ctime(&z_ctime));
	(void) printf("\tcrtime	%s", ctime(&z_crtime));
	(void) printf("\tgen	%llu\n", (u_longlong_t)gen);
	(void) printf("\tmode	%llo\n", (u_longlong_t)mode);
	(void) printf("\tsize	%llu\n", (u_longlong_t)fsize);
	(void) printf("\tparent	%llu\n", (u_longlong_t)parent);
	(void) printf("\tlinks	%llu\n", (u_longlong_t)links);
	(void) printf("\tpflags	%llx\n", (u_longlong_t)pflags);
	if (sa_lookup(hdl, sa_attr_table[ZPL_XATTR], &xattr,
	    sizeof (uint64_t)) == 0)
		(void) printf("\txattr	%llu\n", (u_longlong_t)xattr);
	if (sa_lookup(hdl, sa_attr_table[ZPL_RDEV], &rdev,
	    sizeof (uint64_t)) == 0)
		(void) printf("\trdev	0x%016llx\n", (u_longlong_t)rdev);
	dump_znode_sa_xattr(hdl);
	sa_handle_destroy(hdl);
}

/*ARGSUSED*/
static void
dump_acl(objset_t *os, uint64_t object, void *data, size_t size)
{
}

/*ARGSUSED*/
static void
dump_dmu_objset(objset_t *os, uint64_t object, void *data, size_t size)
{
}

static object_viewer_t *object_viewer[DMU_OT_NUMTYPES + 1] = {
	dump_none,		/* unallocated			*/
	dump_zap,		/* object directory		*/
	dump_uint64,		/* object array			*/
	dump_none,		/* packed nvlist		*/
	dump_packed_nvlist,	/* packed nvlist size		*/
	dump_none,		/* bpobj			*/
	dump_bpobj,		/* bpobj header			*/
	dump_none,		/* SPA space map header		*/
	dump_none,		/* SPA space map		*/
	dump_none,		/* ZIL intent log		*/
	dump_dnode,		/* DMU dnode			*/
	dump_dmu_objset,	/* DMU objset			*/
	dump_dsl_dir,		/* DSL directory		*/
	dump_zap,		/* DSL directory child map	*/
	dump_zap,		/* DSL dataset snap map		*/
	dump_zap,		/* DSL props			*/
	dump_dsl_dataset,	/* DSL dataset			*/
	dump_znode,		/* ZFS znode			*/
	dump_acl,		/* ZFS V0 ACL			*/
	dump_uint8,		/* ZFS plain file		*/
	dump_zpldir,		/* ZFS directory		*/
	dump_zap,		/* ZFS master node		*/
	dump_zap,		/* ZFS delete queue		*/
	dump_uint8,		/* zvol object			*/
	dump_zap,		/* zvol prop			*/
	dump_uint8,		/* other uint8[]		*/
	dump_uint64,		/* other uint64[]		*/
	dump_zap,		/* other ZAP			*/
	dump_zap,		/* persistent error log		*/
	dump_uint8,		/* SPA history			*/
	dump_history_offsets,	/* SPA history offsets		*/
	dump_zap,		/* Pool properties		*/
	dump_zap,		/* DSL permissions		*/
	dump_acl,		/* ZFS ACL			*/
	dump_uint8,		/* ZFS SYSACL			*/
	dump_none,		/* FUID nvlist			*/
	dump_packed_nvlist,	/* FUID nvlist size		*/
	dump_zap,		/* DSL dataset next clones	*/
	dump_zap,		/* DSL scrub queue		*/
	dump_zap,		/* ZFS user/group used		*/
	dump_zap,		/* ZFS user/group quota		*/
	dump_zap,		/* snapshot refcount tags	*/
	dump_ddt_zap,		/* DDT ZAP object		*/
	dump_zap,		/* DDT statistics		*/
	dump_znode,		/* SA object			*/
	dump_zap,		/* SA Master Node		*/
	dump_sa_attrs,		/* SA attribute registration	*/
	dump_sa_layouts,	/* SA attribute layouts		*/
	dump_zap,		/* DSL scrub translations	*/
	dump_none,		/* fake dedup BP		*/
	dump_zap,		/* deadlist			*/
	dump_none,		/* deadlist hdr			*/
	dump_zap,		/* dsl clones			*/
	dump_bpobj_subobjs,	/* bpobj subobjs		*/
	dump_unknown,		/* Unknown type, must be last	*/
};

static void
dump_object(objset_t *os, uint64_t object, int verbosity, int *print_header)
{
	dmu_buf_t *db = NULL;
	dmu_object_info_t doi;
	dnode_t *dn;
	void *bonus = NULL;
	size_t bsize = 0;
	char iblk[32], dblk[32], lsize[32], asize[32], fill[32];
	char bonus_size[32];
	char aux[50];
	int error;

	if (*print_header) {
		(void) printf("\n%10s  %3s  %5s  %5s  %5s  %5s  %6s  %s\n",
		    "Object", "lvl", "iblk", "dblk", "dsize", "lsize",
		    "%full", "type");
		*print_header = 0;
	}

	if (object == 0) {
		dn = DMU_META_DNODE(os);
	} else {
		error = dmu_bonus_hold(os, object, FTAG, &db);
		if (error)
			fatal("dmu_bonus_hold(%llu) failed, errno %u",
			    object, error);
		bonus = db->db_data;
		bsize = db->db_size;
		dn = DB_DNODE((dmu_buf_impl_t *)db);
	}
	dmu_object_info_from_dnode(dn, &doi);

	zdb_nicenum(doi.doi_metadata_block_size, iblk);
	zdb_nicenum(doi.doi_data_block_size, dblk);
	zdb_nicenum(doi.doi_max_offset, lsize);
	zdb_nicenum(doi.doi_physical_blocks_512 << 9, asize);
	zdb_nicenum(doi.doi_bonus_size, bonus_size);
	(void) sprintf(fill, "%6.2f", 100.0 * doi.doi_fill_count *
	    doi.doi_data_block_size / (object == 0 ? DNODES_PER_BLOCK : 1) /
	    doi.doi_max_offset);

	aux[0] = '\0';

	if (doi.doi_checksum != ZIO_CHECKSUM_INHERIT || verbosity >= 6) {
		(void) snprintf(aux + strlen(aux), sizeof (aux), " (K=%s)",
		    ZDB_CHECKSUM_NAME(doi.doi_checksum));
	}

	if (doi.doi_compress != ZIO_COMPRESS_INHERIT || verbosity >= 6) {
		(void) snprintf(aux + strlen(aux), sizeof (aux), " (Z=%s)",
		    ZDB_COMPRESS_NAME(doi.doi_compress));
	}

	(void) printf("%10lld  %3u  %5s  %5s  %5s  %5s  %6s  %s%s\n",
	    (u_longlong_t)object, doi.doi_indirection, iblk, dblk,
	    asize, lsize, fill, ZDB_OT_NAME(doi.doi_type), aux);

	if (doi.doi_bonus_type != DMU_OT_NONE && verbosity > 3) {
		(void) printf("%10s  %3s  %5s  %5s  %5s  %5s  %6s  %s\n",
		    "", "", "", "", "", bonus_size, "bonus",
		    ZDB_OT_NAME(doi.doi_bonus_type));
	}

	if (verbosity >= 4) {
		(void) printf("\tdnode flags: %s%s%s\n",
		    (dn->dn_phys->dn_flags & DNODE_FLAG_USED_BYTES) ?
		    "USED_BYTES " : "",
		    (dn->dn_phys->dn_flags & DNODE_FLAG_USERUSED_ACCOUNTED) ?
		    "USERUSED_ACCOUNTED " : "",
		    (dn->dn_phys->dn_flags & DNODE_FLAG_SPILL_BLKPTR) ?
		    "SPILL_BLKPTR" : "");
		(void) printf("\tdnode maxblkid: %llu\n",
		    (longlong_t)dn->dn_phys->dn_maxblkid);

		object_viewer[ZDB_OT_TYPE(doi.doi_bonus_type)](os, object,
		    bonus, bsize);
		object_viewer[ZDB_OT_TYPE(doi.doi_type)](os, object, NULL, 0);
		*print_header = 1;
	}

	if (verbosity >= 5)
		dump_indirect(dn);

	if (verbosity >= 5) {
		/*
		 * Report the list of segments that comprise the object.
		 */
		uint64_t start = 0;
		uint64_t end;
		uint64_t blkfill = 1;
		int minlvl = 1;

		if (dn->dn_type == DMU_OT_DNODE) {
			minlvl = 0;
			blkfill = DNODES_PER_BLOCK;
		}

		for (;;) {
			char segsize[32];
			error = dnode_next_offset(dn,
			    0, &start, minlvl, blkfill, 0);
			if (error)
				break;
			end = start;
			error = dnode_next_offset(dn,
			    DNODE_FIND_HOLE, &end, minlvl, blkfill, 0);
			zdb_nicenum(end - start, segsize);
			(void) printf("\t\tsegment [%016llx, %016llx)"
			    " size %5s\n", (u_longlong_t)start,
			    (u_longlong_t)end, segsize);
			if (error)
				break;
			start = end;
		}
	}

	if (db != NULL)
		dmu_buf_rele(db, FTAG);
}

static char *objset_types[DMU_OST_NUMTYPES] = {
	"NONE", "META", "ZPL", "ZVOL", "OTHER", "ANY" };

static void
dump_dir(objset_t *os)
{
	dmu_objset_stats_t dds;
	uint64_t object, object_count;
	uint64_t refdbytes, usedobjs, scratch;
	char numbuf[32];
	char blkbuf[BP_SPRINTF_LEN + 20];
	char osname[MAXNAMELEN];
	char *type = "UNKNOWN";
	int verbosity = dump_opt['d'];
	int print_header = 1;
	int i, error;

	dsl_pool_config_enter(dmu_objset_pool(os), FTAG);
	dmu_objset_fast_stat(os, &dds);
	dsl_pool_config_exit(dmu_objset_pool(os), FTAG);

	if (dds.dds_type < DMU_OST_NUMTYPES)
		type = objset_types[dds.dds_type];

	if (dds.dds_type == DMU_OST_META) {
		dds.dds_creation_txg = TXG_INITIAL;
		usedobjs = BP_GET_FILL(os->os_rootbp);
<<<<<<< HEAD
		refdbytes = os->os_spa->spa_dsl_pool->
		    dp_mos_dir->dd_phys->dd_used_bytes;
=======
		refdbytes = dsl_dir_phys(os->os_spa->spa_dsl_pool->dp_mos_dir)->
		    dd_used_bytes;
>>>>>>> 23d56208
	} else {
		dmu_objset_space(os, &refdbytes, &scratch, &usedobjs, &scratch);
	}

	ASSERT3U(usedobjs, ==, BP_GET_FILL(os->os_rootbp));

	zdb_nicenum(refdbytes, numbuf);

	if (verbosity >= 4) {
		(void) snprintf(blkbuf, sizeof (blkbuf), ", rootbp ");
		(void) snprintf_blkptr(blkbuf + strlen(blkbuf),
		    sizeof (blkbuf) - strlen(blkbuf), os->os_rootbp);
	} else {
		blkbuf[0] = '\0';
	}

	dmu_objset_name(os, osname);

	(void) printf("Dataset %s [%s], ID %llu, cr_txg %llu, "
	    "%s, %llu objects%s\n",
	    osname, type, (u_longlong_t)dmu_objset_id(os),
	    (u_longlong_t)dds.dds_creation_txg,
	    numbuf, (u_longlong_t)usedobjs, blkbuf);

	if (zopt_objects != 0) {
		for (i = 0; i < zopt_objects; i++)
			dump_object(os, zopt_object[i], verbosity,
			    &print_header);
		(void) printf("\n");
		return;
	}

	if (dump_opt['i'] != 0 || verbosity >= 2)
		dump_intent_log(dmu_objset_zil(os));

	if (dmu_objset_ds(os) != NULL)
		dump_deadlist(&dmu_objset_ds(os)->ds_deadlist);

	if (verbosity < 2)
		return;

	if (BP_IS_HOLE(os->os_rootbp))
		return;

	dump_object(os, 0, verbosity, &print_header);
	object_count = 0;
	if (DMU_USERUSED_DNODE(os) != NULL &&
	    DMU_USERUSED_DNODE(os)->dn_type != 0) {
		dump_object(os, DMU_USERUSED_OBJECT, verbosity, &print_header);
		dump_object(os, DMU_GROUPUSED_OBJECT, verbosity, &print_header);
	}

	object = 0;
	while ((error = dmu_object_next(os, &object, B_FALSE, 0)) == 0) {
		dump_object(os, object, verbosity, &print_header);
		object_count++;
	}

	ASSERT3U(object_count, ==, usedobjs);

	(void) printf("\n");

	if (error != ESRCH) {
		(void) fprintf(stderr, "dmu_object_next() = %d\n", error);
		abort();
	}
}

static void
dump_uberblock(uberblock_t *ub, const char *header, const char *footer)
{
	time_t timestamp = ub->ub_timestamp;

	(void) printf("%s", header ? header : "");
	(void) printf("\tmagic = %016llx\n", (u_longlong_t)ub->ub_magic);
	(void) printf("\tversion = %llu\n", (u_longlong_t)ub->ub_version);
	(void) printf("\ttxg = %llu\n", (u_longlong_t)ub->ub_txg);
	(void) printf("\tguid_sum = %llu\n", (u_longlong_t)ub->ub_guid_sum);
	(void) printf("\ttimestamp = %llu UTC = %s",
	    (u_longlong_t)ub->ub_timestamp, asctime(localtime(&timestamp)));
	if (dump_opt['u'] >= 3) {
		char blkbuf[BP_SPRINTF_LEN];
		snprintf_blkptr(blkbuf, sizeof (blkbuf), &ub->ub_rootbp);
		(void) printf("\trootbp = %s\n", blkbuf);
	}
	(void) printf("%s", footer ? footer : "");
}

static void
dump_config(spa_t *spa)
{
	dmu_buf_t *db;
	size_t nvsize = 0;
	int error = 0;


	error = dmu_bonus_hold(spa->spa_meta_objset,
	    spa->spa_config_object, FTAG, &db);

	if (error == 0) {
		nvsize = *(uint64_t *)db->db_data;
		dmu_buf_rele(db, FTAG);

		(void) printf("\nMOS Configuration:\n");
		dump_packed_nvlist(spa->spa_meta_objset,
		    spa->spa_config_object, (void *)&nvsize, 1);
	} else {
		(void) fprintf(stderr, "dmu_bonus_hold(%llu) failed, errno %d",
		    (u_longlong_t)spa->spa_config_object, error);
	}
}

static void
dump_cachefile(const char *cachefile)
{
	int fd;
	struct stat64 statbuf;
	char *buf;
	nvlist_t *config;

	if ((fd = open64(cachefile, O_RDONLY)) < 0) {
		(void) printf("cannot open '%s': %s\n", cachefile,
		    strerror(errno));
		exit(1);
	}

	if (fstat64(fd, &statbuf) != 0) {
		(void) printf("failed to stat '%s': %s\n", cachefile,
		    strerror(errno));
		exit(1);
	}

	if ((buf = malloc(statbuf.st_size)) == NULL) {
		(void) fprintf(stderr, "failed to allocate %llu bytes\n",
		    (u_longlong_t)statbuf.st_size);
		exit(1);
	}

	if (read(fd, buf, statbuf.st_size) != statbuf.st_size) {
		(void) fprintf(stderr, "failed to read %llu bytes\n",
		    (u_longlong_t)statbuf.st_size);
		exit(1);
	}

	(void) close(fd);

	if (nvlist_unpack(buf, statbuf.st_size, &config, 0) != 0) {
		(void) fprintf(stderr, "failed to unpack nvlist\n");
		exit(1);
	}

	free(buf);

	dump_nvlist(config, 0);

	nvlist_free(config);
}

#define	ZDB_MAX_UB_HEADER_SIZE 32

static void
dump_label_uberblocks(vdev_label_t *lbl, uint64_t ashift)
{
	vdev_t vd;
	vdev_t *vdp = &vd;
	char header[ZDB_MAX_UB_HEADER_SIZE];
	int i;

	vd.vdev_ashift = ashift;
	vdp->vdev_top = vdp;

	for (i = 0; i < VDEV_UBERBLOCK_COUNT(vdp); i++) {
		uint64_t uoff = VDEV_UBERBLOCK_OFFSET(vdp, i);
		uberblock_t *ub = (void *)((char *)lbl + uoff);

		if (uberblock_verify(ub))
			continue;
		(void) snprintf(header, ZDB_MAX_UB_HEADER_SIZE,
		    "Uberblock[%d]\n", i);
		dump_uberblock(ub, header, "");
	}
}

static void
dump_label(const char *dev)
{
	int fd;
	vdev_label_t label;
	char *path, *buf = label.vl_vdev_phys.vp_nvlist;
	size_t buflen = sizeof (label.vl_vdev_phys.vp_nvlist);
	struct stat64 statbuf;
	uint64_t psize, ashift;
	int len = strlen(dev) + 1;
	int l;

	if (strncmp(dev, "/dev/dsk/", 9) == 0) {
		len++;
		path = malloc(len);
		(void) snprintf(path, len, "%s%s", "/dev/rdsk/", dev + 9);
	} else {
		path = strdup(dev);
	}

	if ((fd = open64(path, O_RDONLY)) < 0) {
		(void) printf("cannot open '%s': %s\n", path, strerror(errno));
		free(path);
		exit(1);
	}

	if (fstat64_blk(fd, &statbuf) != 0) {
		(void) printf("failed to stat '%s': %s\n", path,
		    strerror(errno));
		free(path);
		(void) close(fd);
		exit(1);
	}

	psize = statbuf.st_size;
	psize = P2ALIGN(psize, (uint64_t)sizeof (vdev_label_t));

	for (l = 0; l < VDEV_LABELS; l++) {
		nvlist_t *config = NULL;

		(void) printf("--------------------------------------------\n");
		(void) printf("LABEL %d\n", l);
		(void) printf("--------------------------------------------\n");

		if (pread64(fd, &label, sizeof (label),
		    vdev_label_offset(psize, l, 0)) != sizeof (label)) {
			(void) printf("failed to read label %d\n", l);
			continue;
		}

		if (nvlist_unpack(buf, buflen, &config, 0) != 0) {
			(void) printf("failed to unpack label %d\n", l);
			ashift = SPA_MINBLOCKSHIFT;
		} else {
			nvlist_t *vdev_tree = NULL;

			dump_nvlist(config, 4);
			if ((nvlist_lookup_nvlist(config,
			    ZPOOL_CONFIG_VDEV_TREE, &vdev_tree) != 0) ||
			    (nvlist_lookup_uint64(vdev_tree,
			    ZPOOL_CONFIG_ASHIFT, &ashift) != 0))
				ashift = SPA_MINBLOCKSHIFT;
			nvlist_free(config);
		}
		if (dump_opt['u'])
			dump_label_uberblocks(&label, ashift);
	}

	free(path);
	(void) close(fd);
}

static uint64_t num_large_blocks;

/*ARGSUSED*/
static int
dump_one_dir(const char *dsname, void *arg)
{
	int error;
	objset_t *os;

	error = dmu_objset_own(dsname, DMU_OST_ANY, B_TRUE, FTAG, &os);
	if (error) {
		(void) printf("Could not open %s, error %d\n", dsname, error);
		return (0);
	}
	if (dmu_objset_ds(os)->ds_large_blocks)
		num_large_blocks++;
	dump_dir(os);
	dmu_objset_disown(os, FTAG);
	fuid_table_destroy();
	sa_loaded = B_FALSE;
	return (0);
}

/*
 * Block statistics.
 */
<<<<<<< HEAD
#define	PSIZE_HISTO_SIZE (SPA_MAXBLOCKSIZE / SPA_MINBLOCKSIZE + 1)
=======
#define	PSIZE_HISTO_SIZE (SPA_OLD_MAXBLOCKSIZE / SPA_MINBLOCKSIZE + 2)
>>>>>>> 23d56208
typedef struct zdb_blkstats {
	uint64_t zb_asize;
	uint64_t zb_lsize;
	uint64_t zb_psize;
	uint64_t zb_count;
<<<<<<< HEAD
=======
	uint64_t zb_gangs;
	uint64_t zb_ditto_samevdev;
>>>>>>> 23d56208
	uint64_t zb_psize_histogram[PSIZE_HISTO_SIZE];
} zdb_blkstats_t;

/*
 * Extended object types to report deferred frees and dedup auto-ditto blocks.
 */
#define	ZDB_OT_DEFERRED	(DMU_OT_NUMTYPES + 0)
#define	ZDB_OT_DITTO	(DMU_OT_NUMTYPES + 1)
#define	ZDB_OT_OTHER	(DMU_OT_NUMTYPES + 2)
#define	ZDB_OT_TOTAL	(DMU_OT_NUMTYPES + 3)

static char *zdb_ot_extname[] = {
	"deferred free",
	"dedup ditto",
	"other",
	"Total",
};

#define	ZB_TOTAL	DN_MAX_LEVELS

typedef struct zdb_cb {
	zdb_blkstats_t	zcb_type[ZB_TOTAL + 1][ZDB_OT_TOTAL + 1];
	uint64_t	zcb_dedup_asize;
	uint64_t	zcb_dedup_blocks;
	uint64_t	zcb_embedded_blocks[NUM_BP_EMBEDDED_TYPES];
	uint64_t	zcb_embedded_histogram[NUM_BP_EMBEDDED_TYPES]
	    [BPE_PAYLOAD_SIZE];
	uint64_t	zcb_start;
	uint64_t	zcb_lastprint;
	uint64_t	zcb_totalasize;
	uint64_t	zcb_errors[256];
	int		zcb_readfails;
	int		zcb_haderrors;
	spa_t		*zcb_spa;
} zdb_cb_t;

static void
zdb_count_block(zdb_cb_t *zcb, zilog_t *zilog, const blkptr_t *bp,
    dmu_object_type_t type)
{
	uint64_t refcnt = 0;
	int i;

	ASSERT(type < ZDB_OT_TOTAL);

	if (zilog && zil_bp_tree_add(zilog, bp) != 0)
		return;

	for (i = 0; i < 4; i++) {
		int l = (i < 2) ? BP_GET_LEVEL(bp) : ZB_TOTAL;
		int t = (i & 1) ? type : ZDB_OT_TOTAL;
		int equal;
		zdb_blkstats_t *zb = &zcb->zcb_type[l][t];

		zb->zb_asize += BP_GET_ASIZE(bp);
		zb->zb_lsize += BP_GET_LSIZE(bp);
		zb->zb_psize += BP_GET_PSIZE(bp);
		zb->zb_count++;
<<<<<<< HEAD
		zb->zb_psize_histogram[BP_GET_PSIZE(bp) >> SPA_MINBLOCKSHIFT]++;
=======

		/*
		 * The histogram is only big enough to record blocks up to
		 * SPA_OLD_MAXBLOCKSIZE; larger blocks go into the last,
		 * "other", bucket.
		 */
		int idx = BP_GET_PSIZE(bp) >> SPA_MINBLOCKSHIFT;
		idx = MIN(idx, SPA_OLD_MAXBLOCKSIZE / SPA_MINBLOCKSIZE + 1);
		zb->zb_psize_histogram[idx]++;

		zb->zb_gangs += BP_COUNT_GANG(bp);

		switch (BP_GET_NDVAS(bp)) {
		case 2:
			if (DVA_GET_VDEV(&bp->blk_dva[0]) ==
			    DVA_GET_VDEV(&bp->blk_dva[1]))
				zb->zb_ditto_samevdev++;
			break;
		case 3:
			equal = (DVA_GET_VDEV(&bp->blk_dva[0]) ==
			    DVA_GET_VDEV(&bp->blk_dva[1])) +
			    (DVA_GET_VDEV(&bp->blk_dva[0]) ==
			    DVA_GET_VDEV(&bp->blk_dva[2])) +
			    (DVA_GET_VDEV(&bp->blk_dva[1]) ==
			    DVA_GET_VDEV(&bp->blk_dva[2]));
			if (equal != 0)
				zb->zb_ditto_samevdev++;
			break;
		}

>>>>>>> 23d56208
	}

	if (BP_IS_EMBEDDED(bp)) {
		zcb->zcb_embedded_blocks[BPE_GET_ETYPE(bp)]++;
		zcb->zcb_embedded_histogram[BPE_GET_ETYPE(bp)]
		    [BPE_GET_PSIZE(bp)]++;
		return;
	}

	if (dump_opt['L'])
		return;

	if (BP_GET_DEDUP(bp)) {
		ddt_t *ddt;
		ddt_entry_t *dde;

		ddt = ddt_select(zcb->zcb_spa, bp);
		ddt_enter(ddt);
		dde = ddt_lookup(ddt, bp, B_FALSE);

		if (dde == NULL) {
			refcnt = 0;
		} else {
			ddt_phys_t *ddp = ddt_phys_select(dde, bp);
			ddt_phys_decref(ddp);
			refcnt = ddp->ddp_refcnt;
			if (ddt_phys_total_refcnt(dde) == 0)
				ddt_remove(ddt, dde);
		}
		ddt_exit(ddt);
	}

	VERIFY3U(zio_wait(zio_claim(NULL, zcb->zcb_spa,
	    refcnt ? 0 : spa_first_txg(zcb->zcb_spa),
	    bp, NULL, NULL, ZIO_FLAG_CANFAIL)), ==, 0);
}

static void
zdb_blkptr_done(zio_t *zio)
{
	spa_t *spa = zio->io_spa;
	blkptr_t *bp = zio->io_bp;
	int ioerr = zio->io_error;
	zdb_cb_t *zcb = zio->io_private;
	zbookmark_phys_t *zb = &zio->io_bookmark;

	zio_data_buf_free(zio->io_data, zio->io_size);

	mutex_enter(&spa->spa_scrub_lock);
	spa->spa_scrub_inflight--;
	cv_broadcast(&spa->spa_scrub_io_cv);

	if (ioerr && !(zio->io_flags & ZIO_FLAG_SPECULATIVE)) {
		char blkbuf[BP_SPRINTF_LEN];

		zcb->zcb_haderrors = 1;
		zcb->zcb_errors[ioerr]++;

		if (dump_opt['b'] >= 2)
			snprintf_blkptr(blkbuf, sizeof (blkbuf), bp);
		else
			blkbuf[0] = '\0';

		(void) printf("zdb_blkptr_cb: "
		    "Got error %d reading "
		    "<%llu, %llu, %lld, %llx> %s -- skipping\n",
		    ioerr,
		    (u_longlong_t)zb->zb_objset,
		    (u_longlong_t)zb->zb_object,
		    (u_longlong_t)zb->zb_level,
		    (u_longlong_t)zb->zb_blkid,
		    blkbuf);
	}
	mutex_exit(&spa->spa_scrub_lock);
}

static int
zdb_blkptr_cb(spa_t *spa, zilog_t *zilog, const blkptr_t *bp,
    const zbookmark_phys_t *zb, const dnode_phys_t *dnp, void *arg)
{
	zdb_cb_t *zcb = arg;
	dmu_object_type_t type;
	boolean_t is_metadata;

	if (dump_opt['b'] >= 5 && bp->blk_birth > 0) {
		char blkbuf[BP_SPRINTF_LEN];
		snprintf_blkptr(blkbuf, sizeof (blkbuf), bp);
		(void) printf("objset %llu object %llu "
		    "level %lld offset 0x%llx %s\n",
		    (u_longlong_t)zb->zb_objset,
		    (u_longlong_t)zb->zb_object,
		    (longlong_t)zb->zb_level,
		    (u_longlong_t)blkid2offset(dnp, bp, zb),
		    blkbuf);
	}

	if (BP_IS_HOLE(bp))
		return (0);

	type = BP_GET_TYPE(bp);

	zdb_count_block(zcb, zilog, bp,
	    (type & DMU_OT_NEWTYPE) ? ZDB_OT_OTHER : type);

	is_metadata = (BP_GET_LEVEL(bp) != 0 || DMU_OT_IS_METADATA(type));

	if (!BP_IS_EMBEDDED(bp) &&
	    (dump_opt['c'] > 1 || (dump_opt['c'] && is_metadata))) {
		size_t size = BP_GET_PSIZE(bp);
		void *data = zio_data_buf_alloc(size);
		int flags = ZIO_FLAG_CANFAIL | ZIO_FLAG_SCRUB | ZIO_FLAG_RAW;

		/* If it's an intent log block, failure is expected. */
		if (zb->zb_level == ZB_ZIL_LEVEL)
			flags |= ZIO_FLAG_SPECULATIVE;

		mutex_enter(&spa->spa_scrub_lock);
		while (spa->spa_scrub_inflight > max_inflight)
			cv_wait(&spa->spa_scrub_io_cv, &spa->spa_scrub_lock);
		spa->spa_scrub_inflight++;
		mutex_exit(&spa->spa_scrub_lock);

		zio_nowait(zio_read(NULL, spa, bp, data, size,
		    zdb_blkptr_done, zcb, ZIO_PRIORITY_ASYNC_READ, flags, zb));
	}

	zcb->zcb_readfails = 0;

<<<<<<< HEAD
	if (dump_opt['b'] < 5 &&
	    gethrtime() > zcb->zcb_lastprint + NANOSEC) {
=======
	/* only call gethrtime() every 100 blocks */
	static int iters;
	if (++iters > 100)
		iters = 0;
	else
		return (0);

	if (dump_opt['b'] < 5 && gethrtime() > zcb->zcb_lastprint + NANOSEC) {
>>>>>>> 23d56208
		uint64_t now = gethrtime();
		char buf[10];
		uint64_t bytes = zcb->zcb_type[ZB_TOTAL][ZDB_OT_TOTAL].zb_asize;
		int kb_per_sec =
		    1 + bytes / (1 + ((now - zcb->zcb_start) / 1000 / 1000));
		int sec_remaining =
		    (zcb->zcb_totalasize - bytes) / 1024 / kb_per_sec;

		zfs_nicenum(bytes, buf, sizeof (buf));
		(void) fprintf(stderr,
		    "\r%5s completed (%4dMB/s) "
		    "estimated time remaining: %uhr %02umin %02usec        ",
		    buf, kb_per_sec / 1024,
		    sec_remaining / 60 / 60,
		    sec_remaining / 60 % 60,
		    sec_remaining % 60);

		zcb->zcb_lastprint = now;
	}

	return (0);
}

static void
zdb_leak(void *arg, uint64_t start, uint64_t size)
{
	vdev_t *vd = arg;

	(void) printf("leaked space: vdev %llu, offset 0x%llx, size %llu\n",
	    (u_longlong_t)vd->vdev_id, (u_longlong_t)start, (u_longlong_t)size);
}

static metaslab_ops_t zdb_metaslab_ops = {
	NULL	/* alloc */
};

static void
zdb_ddt_leak_init(spa_t *spa, zdb_cb_t *zcb)
{
	ddt_bookmark_t ddb = { 0 };
	ddt_entry_t dde;
	int error;
	int p;

	while ((error = ddt_walk(spa, &ddb, &dde)) == 0) {
		blkptr_t blk;
		ddt_phys_t *ddp = dde.dde_phys;

		if (ddb.ddb_class == DDT_CLASS_UNIQUE)
			return;

		ASSERT(ddt_phys_total_refcnt(&dde) > 1);

		for (p = 0; p < DDT_PHYS_TYPES; p++, ddp++) {
			if (ddp->ddp_phys_birth == 0)
				continue;
			ddt_bp_create(ddb.ddb_checksum,
			    &dde.dde_key, ddp, &blk);
			if (p == DDT_PHYS_DITTO) {
				zdb_count_block(zcb, NULL, &blk, ZDB_OT_DITTO);
			} else {
				zcb->zcb_dedup_asize +=
				    BP_GET_ASIZE(&blk) * (ddp->ddp_refcnt - 1);
				zcb->zcb_dedup_blocks++;
			}
		}
		if (!dump_opt['L']) {
			ddt_t *ddt = spa->spa_ddt[ddb.ddb_checksum];
			ddt_enter(ddt);
			VERIFY(ddt_lookup(ddt, &blk, B_TRUE) != NULL);
			ddt_exit(ddt);
		}
	}

	ASSERT(error == ENOENT);
}

static void
zdb_leak_init(spa_t *spa, zdb_cb_t *zcb)
{
	zcb->zcb_spa = spa;
	uint64_t c, m;

	if (!dump_opt['L']) {
		vdev_t *rvd = spa->spa_root_vdev;
		for (c = 0; c < rvd->vdev_children; c++) {
			vdev_t *vd = rvd->vdev_child[c];
			for (m = 0; m < vd->vdev_ms_count; m++) {
				metaslab_t *msp = vd->vdev_ms[m];
				mutex_enter(&msp->ms_lock);
				metaslab_unload(msp);

				/*
				 * For leak detection, we overload the metaslab
				 * ms_tree to contain allocated segments
				 * instead of free segments. As a result,
				 * we can't use the normal metaslab_load/unload
				 * interfaces.
				 */
				if (msp->ms_sm != NULL) {
					(void) fprintf(stderr,
					    "\rloading space map for "
					    "vdev %llu of %llu, "
					    "metaslab %llu of %llu ...",
					    (longlong_t)c,
					    (longlong_t)rvd->vdev_children,
					    (longlong_t)m,
					    (longlong_t)vd->vdev_ms_count);

					msp->ms_ops = &zdb_metaslab_ops;
<<<<<<< HEAD
=======

					/*
					 * We don't want to spend the CPU
					 * manipulating the size-ordered
					 * tree, so clear the range_tree
					 * ops.
					 */
					msp->ms_tree->rt_ops = NULL;
>>>>>>> 23d56208
					VERIFY0(space_map_load(msp->ms_sm,
					    msp->ms_tree, SM_ALLOC));
					msp->ms_loaded = B_TRUE;
				}
				mutex_exit(&msp->ms_lock);
			}
		}
		(void) fprintf(stderr, "\n");
	}

	spa_config_enter(spa, SCL_CONFIG, FTAG, RW_READER);

	zdb_ddt_leak_init(spa, zcb);

	spa_config_exit(spa, SCL_CONFIG, FTAG);
}

static void
zdb_leak_fini(spa_t *spa)
{
	int c, m;

	if (!dump_opt['L']) {
		vdev_t *rvd = spa->spa_root_vdev;
		for (c = 0; c < rvd->vdev_children; c++) {
			vdev_t *vd = rvd->vdev_child[c];
			for (m = 0; m < vd->vdev_ms_count; m++) {
				metaslab_t *msp = vd->vdev_ms[m];
				mutex_enter(&msp->ms_lock);

				/*
				 * The ms_tree has been overloaded to
				 * contain allocated segments. Now that we
				 * finished traversing all blocks, any
				 * block that remains in the ms_tree
				 * represents an allocated block that we
				 * did not claim during the traversal.
				 * Claimed blocks would have been removed
				 * from the ms_tree.
				 */
				range_tree_vacate(msp->ms_tree, zdb_leak, vd);
				msp->ms_loaded = B_FALSE;

				mutex_exit(&msp->ms_lock);
			}
		}
	}
}

/* ARGSUSED */
static int
count_block_cb(void *arg, const blkptr_t *bp, dmu_tx_t *tx)
{
	zdb_cb_t *zcb = arg;

	if (dump_opt['b'] >= 5) {
		char blkbuf[BP_SPRINTF_LEN];
		snprintf_blkptr(blkbuf, sizeof (blkbuf), bp);
		(void) printf("[%s] %s\n",
		    "deferred free", blkbuf);
	}
	zdb_count_block(zcb, NULL, bp, ZDB_OT_DEFERRED);
	return (0);
}

static int
dump_block_stats(spa_t *spa)
{
	zdb_cb_t zcb;
	zdb_blkstats_t *zb, *tzb;
	uint64_t norm_alloc, norm_space, total_alloc, total_found;
	int flags = TRAVERSE_PRE | TRAVERSE_PREFETCH_METADATA | TRAVERSE_HARD;
	boolean_t leaks = B_FALSE;
	int e, c;
	bp_embedded_type_t i;

	(void) printf("\nTraversing all blocks %s%s%s%s%s...\n\n",
	    (dump_opt['c'] || !dump_opt['L']) ? "to verify " : "",
	    (dump_opt['c'] == 1) ? "metadata " : "",
	    dump_opt['c'] ? "checksums " : "",
	    (dump_opt['c'] && !dump_opt['L']) ? "and verify " : "",
	    !dump_opt['L'] ? "nothing leaked " : "");

	/*
	 * Load all space maps as SM_ALLOC maps, then traverse the pool
	 * claiming each block we discover.  If the pool is perfectly
	 * consistent, the space maps will be empty when we're done.
	 * Anything left over is a leak; any block we can't claim (because
	 * it's not part of any space map) is a double allocation,
	 * reference to a freed block, or an unclaimed log block.
	 */
	bzero(&zcb, sizeof (zdb_cb_t));
	zdb_leak_init(spa, &zcb);

	/*
	 * If there's a deferred-free bplist, process that first.
	 */
	(void) bpobj_iterate_nofree(&spa->spa_deferred_bpobj,
	    count_block_cb, &zcb, NULL);
	if (spa_version(spa) >= SPA_VERSION_DEADLISTS) {
		(void) bpobj_iterate_nofree(&spa->spa_dsl_pool->dp_free_bpobj,
		    count_block_cb, &zcb, NULL);
	}
	if (spa_feature_is_active(spa, SPA_FEATURE_ASYNC_DESTROY)) {
		VERIFY3U(0, ==, bptree_iterate(spa->spa_meta_objset,
		    spa->spa_dsl_pool->dp_bptree_obj, B_FALSE, count_block_cb,
		    &zcb, NULL));
	}

	if (dump_opt['c'] > 1)
		flags |= TRAVERSE_PREFETCH_DATA;

	zcb.zcb_totalasize = metaslab_class_get_alloc(spa_normal_class(spa));
	zcb.zcb_start = zcb.zcb_lastprint = gethrtime();
	zcb.zcb_haderrors |= traverse_pool(spa, 0, flags, zdb_blkptr_cb, &zcb);

	/*
	 * If we've traversed the data blocks then we need to wait for those
	 * I/Os to complete. We leverage "The Godfather" zio to wait on
	 * all async I/Os to complete.
	 */
	if (dump_opt['c']) {
		for (c = 0; c < max_ncpus; c++) {
			(void) zio_wait(spa->spa_async_zio_root[c]);
			spa->spa_async_zio_root[c] = zio_root(spa, NULL, NULL,
			    ZIO_FLAG_CANFAIL | ZIO_FLAG_SPECULATIVE |
			    ZIO_FLAG_GODFATHER);
		}
	}

	if (zcb.zcb_haderrors) {
		(void) printf("\nError counts:\n\n");
		(void) printf("\t%5s  %s\n", "errno", "count");
		for (e = 0; e < 256; e++) {
			if (zcb.zcb_errors[e] != 0) {
				(void) printf("\t%5d  %llu\n",
				    e, (u_longlong_t)zcb.zcb_errors[e]);
			}
		}
	}

	/*
	 * Report any leaked segments.
	 */
	zdb_leak_fini(spa);

	tzb = &zcb.zcb_type[ZB_TOTAL][ZDB_OT_TOTAL];

	norm_alloc = metaslab_class_get_alloc(spa_normal_class(spa));
	norm_space = metaslab_class_get_space(spa_normal_class(spa));

	total_alloc = norm_alloc + metaslab_class_get_alloc(spa_log_class(spa));
	total_found = tzb->zb_asize - zcb.zcb_dedup_asize;

	if (total_found == total_alloc) {
		if (!dump_opt['L'])
			(void) printf("\n\tNo leaks (block sum matches space"
			    " maps exactly)\n");
	} else {
		(void) printf("block traversal size %llu != alloc %llu "
		    "(%s %lld)\n",
		    (u_longlong_t)total_found,
		    (u_longlong_t)total_alloc,
		    (dump_opt['L']) ? "unreachable" : "leaked",
		    (longlong_t)(total_alloc - total_found));
		leaks = B_TRUE;
	}

	if (tzb->zb_count == 0)
		return (2);

	(void) printf("\n");
	(void) printf("\tbp count:      %10llu\n",
	    (u_longlong_t)tzb->zb_count);
	(void) printf("\tganged count:  %10llu\n",
	    (longlong_t)tzb->zb_gangs);
	(void) printf("\tbp logical:    %10llu      avg: %6llu\n",
	    (u_longlong_t)tzb->zb_lsize,
	    (u_longlong_t)(tzb->zb_lsize / tzb->zb_count));
	(void) printf("\tbp physical:   %10llu      avg:"
	    " %6llu     compression: %6.2f\n",
	    (u_longlong_t)tzb->zb_psize,
	    (u_longlong_t)(tzb->zb_psize / tzb->zb_count),
	    (double)tzb->zb_lsize / tzb->zb_psize);
	(void) printf("\tbp allocated:  %10llu      avg:"
	    " %6llu     compression: %6.2f\n",
	    (u_longlong_t)tzb->zb_asize,
	    (u_longlong_t)(tzb->zb_asize / tzb->zb_count),
	    (double)tzb->zb_lsize / tzb->zb_asize);
	(void) printf("\tbp deduped:    %10llu    ref>1:"
	    " %6llu   deduplication: %6.2f\n",
	    (u_longlong_t)zcb.zcb_dedup_asize,
	    (u_longlong_t)zcb.zcb_dedup_blocks,
	    (double)zcb.zcb_dedup_asize / tzb->zb_asize + 1.0);
	(void) printf("\tSPA allocated: %10llu     used: %5.2f%%\n",
	    (u_longlong_t)norm_alloc, 100.0 * norm_alloc / norm_space);

	for (i = 0; i < NUM_BP_EMBEDDED_TYPES; i++) {
		if (zcb.zcb_embedded_blocks[i] == 0)
			continue;
		(void) printf("\n");
		(void) printf("\tadditional, non-pointer bps of type %u: "
		    "%10llu\n",
		    i, (u_longlong_t)zcb.zcb_embedded_blocks[i]);

		if (dump_opt['b'] >= 3) {
			(void) printf("\t number of (compressed) bytes:  "
			    "number of bps\n");
			dump_histogram(zcb.zcb_embedded_histogram[i],
			    sizeof (zcb.zcb_embedded_histogram[i]) /
			    sizeof (zcb.zcb_embedded_histogram[i][0]), 0);
		}
	}

<<<<<<< HEAD
=======
	if (tzb->zb_ditto_samevdev != 0) {
		(void) printf("\tDittoed blocks on same vdev: %llu\n",
		    (longlong_t)tzb->zb_ditto_samevdev);
	}

>>>>>>> 23d56208
	if (dump_opt['b'] >= 2) {
		int l, t, level;
		(void) printf("\nBlocks\tLSIZE\tPSIZE\tASIZE"
		    "\t  avg\t comp\t%%Total\tType\n");

		for (t = 0; t <= ZDB_OT_TOTAL; t++) {
			char csize[32], lsize[32], psize[32], asize[32];
			char avg[32], gang[32];
			char *typename;

			if (t < DMU_OT_NUMTYPES)
				typename = dmu_ot[t].ot_name;
			else
				typename = zdb_ot_extname[t - DMU_OT_NUMTYPES];

			if (zcb.zcb_type[ZB_TOTAL][t].zb_asize == 0) {
				(void) printf("%6s\t%5s\t%5s\t%5s"
				    "\t%5s\t%5s\t%6s\t%s\n",
				    "-",
				    "-",
				    "-",
				    "-",
				    "-",
				    "-",
				    "-",
				    typename);
				continue;
			}

			for (l = ZB_TOTAL - 1; l >= -1; l--) {
				level = (l == -1 ? ZB_TOTAL : l);
				zb = &zcb.zcb_type[level][t];

				if (zb->zb_asize == 0)
					continue;

				if (dump_opt['b'] < 3 && level != ZB_TOTAL)
					continue;

				if (level == 0 && zb->zb_asize ==
				    zcb.zcb_type[ZB_TOTAL][t].zb_asize)
					continue;

				zdb_nicenum(zb->zb_count, csize);
				zdb_nicenum(zb->zb_lsize, lsize);
				zdb_nicenum(zb->zb_psize, psize);
				zdb_nicenum(zb->zb_asize, asize);
				zdb_nicenum(zb->zb_asize / zb->zb_count, avg);
				zdb_nicenum(zb->zb_gangs, gang);

				(void) printf("%6s\t%5s\t%5s\t%5s\t%5s"
				    "\t%5.2f\t%6.2f\t",
				    csize, lsize, psize, asize, avg,
				    (double)zb->zb_lsize / zb->zb_psize,
				    100.0 * zb->zb_asize / tzb->zb_asize);

				if (level == ZB_TOTAL)
					(void) printf("%s\n", typename);
				else
					(void) printf("    L%d %s\n",
					    level, typename);

<<<<<<< HEAD
=======
				if (dump_opt['b'] >= 3 && zb->zb_gangs > 0) {
					(void) printf("\t number of ganged "
					    "blocks: %s\n", gang);
				}

>>>>>>> 23d56208
				if (dump_opt['b'] >= 4) {
					(void) printf("psize "
					    "(in 512-byte sectors): "
					    "number of blocks\n");
					dump_histogram(zb->zb_psize_histogram,
					    PSIZE_HISTO_SIZE, 0);
				}
			}
		}
	}

	(void) printf("\n");

	if (leaks)
		return (2);

	if (zcb.zcb_haderrors)
		return (3);

	return (0);
}

typedef struct zdb_ddt_entry {
	ddt_key_t	zdde_key;
	uint64_t	zdde_ref_blocks;
	uint64_t	zdde_ref_lsize;
	uint64_t	zdde_ref_psize;
	uint64_t	zdde_ref_dsize;
	avl_node_t	zdde_node;
} zdb_ddt_entry_t;

/* ARGSUSED */
static int
zdb_ddt_add_cb(spa_t *spa, zilog_t *zilog, const blkptr_t *bp,
    const zbookmark_phys_t *zb, const dnode_phys_t *dnp, void *arg)
{
	avl_tree_t *t = arg;
	avl_index_t where;
	zdb_ddt_entry_t *zdde, zdde_search;

	if (BP_IS_HOLE(bp) || BP_IS_EMBEDDED(bp))
		return (0);

	if (dump_opt['S'] > 1 && zb->zb_level == ZB_ROOT_LEVEL) {
		(void) printf("traversing objset %llu, %llu objects, "
		    "%lu blocks so far\n",
		    (u_longlong_t)zb->zb_objset,
		    (u_longlong_t)BP_GET_FILL(bp),
		    avl_numnodes(t));
	}

	if (BP_IS_HOLE(bp) || BP_GET_CHECKSUM(bp) == ZIO_CHECKSUM_OFF ||
	    BP_GET_LEVEL(bp) > 0 || DMU_OT_IS_METADATA(BP_GET_TYPE(bp)))
		return (0);

	ddt_key_fill(&zdde_search.zdde_key, bp);

	zdde = avl_find(t, &zdde_search, &where);

	if (zdde == NULL) {
		zdde = umem_zalloc(sizeof (*zdde), UMEM_NOFAIL);
		zdde->zdde_key = zdde_search.zdde_key;
		avl_insert(t, zdde, where);
	}

	zdde->zdde_ref_blocks += 1;
	zdde->zdde_ref_lsize += BP_GET_LSIZE(bp);
	zdde->zdde_ref_psize += BP_GET_PSIZE(bp);
	zdde->zdde_ref_dsize += bp_get_dsize_sync(spa, bp);

	return (0);
}

static void
dump_simulated_ddt(spa_t *spa)
{
	avl_tree_t t;
	void *cookie = NULL;
	zdb_ddt_entry_t *zdde;
	ddt_histogram_t ddh_total;
	ddt_stat_t dds_total;

	bzero(&ddh_total, sizeof (ddt_histogram_t));
	bzero(&dds_total, sizeof (ddt_stat_t));

	avl_create(&t, ddt_entry_compare,
	    sizeof (zdb_ddt_entry_t), offsetof(zdb_ddt_entry_t, zdde_node));

	spa_config_enter(spa, SCL_CONFIG, FTAG, RW_READER);

	(void) traverse_pool(spa, 0, TRAVERSE_PRE | TRAVERSE_PREFETCH_METADATA,
	    zdb_ddt_add_cb, &t);

	spa_config_exit(spa, SCL_CONFIG, FTAG);

	while ((zdde = avl_destroy_nodes(&t, &cookie)) != NULL) {
		ddt_stat_t dds;
		uint64_t refcnt = zdde->zdde_ref_blocks;
		ASSERT(refcnt != 0);

		dds.dds_blocks = zdde->zdde_ref_blocks / refcnt;
		dds.dds_lsize = zdde->zdde_ref_lsize / refcnt;
		dds.dds_psize = zdde->zdde_ref_psize / refcnt;
		dds.dds_dsize = zdde->zdde_ref_dsize / refcnt;

		dds.dds_ref_blocks = zdde->zdde_ref_blocks;
		dds.dds_ref_lsize = zdde->zdde_ref_lsize;
		dds.dds_ref_psize = zdde->zdde_ref_psize;
		dds.dds_ref_dsize = zdde->zdde_ref_dsize;

		ddt_stat_add(&ddh_total.ddh_stat[highbit64(refcnt) - 1],
		    &dds, 0);

		umem_free(zdde, sizeof (*zdde));
	}

	avl_destroy(&t);

	ddt_histogram_stat(&dds_total, &ddh_total);

	(void) printf("Simulated DDT histogram:\n");

	zpool_dump_ddt(&dds_total, &ddh_total);

	dump_dedup_ratio(&dds_total);
}

static void
dump_zpool(spa_t *spa)
{
	dsl_pool_t *dp = spa_get_dsl(spa);
	int rc = 0;

	if (dump_opt['S']) {
		dump_simulated_ddt(spa);
		return;
	}

	if (!dump_opt['e'] && dump_opt['C'] > 1) {
		(void) printf("\nCached configuration:\n");
		dump_nvlist(spa->spa_config, 8);
	}

	if (dump_opt['C'])
		dump_config(spa);

	if (dump_opt['u'])
		dump_uberblock(&spa->spa_uberblock, "\nUberblock:\n", "\n");

	if (dump_opt['D'])
		dump_all_ddts(spa);

	if (dump_opt['d'] > 2 || dump_opt['m'])
		dump_metaslabs(spa);
	if (dump_opt['M'])
		dump_metaslab_groups(spa);

	if (dump_opt['d'] || dump_opt['i']) {
		uint64_t refcount;

		dump_dir(dp->dp_meta_objset);
		if (dump_opt['d'] >= 3) {
<<<<<<< HEAD
			dump_bpobj(&spa->spa_deferred_bpobj,
			    "Deferred frees", 0);
			if (spa_version(spa) >= SPA_VERSION_DEADLISTS) {
				dump_bpobj(&spa->spa_dsl_pool->dp_free_bpobj,
=======
			dump_full_bpobj(&spa->spa_deferred_bpobj,
			    "Deferred frees", 0);
			if (spa_version(spa) >= SPA_VERSION_DEADLISTS) {
				dump_full_bpobj(
				    &spa->spa_dsl_pool->dp_free_bpobj,
>>>>>>> 23d56208
				    "Pool snapshot frees", 0);
			}

			if (spa_feature_is_active(spa,
			    SPA_FEATURE_ASYNC_DESTROY)) {
				dump_bptree(spa->spa_meta_objset,
				    spa->spa_dsl_pool->dp_bptree_obj,
				    "Pool dataset frees");
			}
			dump_dtl(spa->spa_root_vdev, 0);
		}
		(void) dmu_objset_find(spa_name(spa), dump_one_dir,
		    NULL, DS_FIND_SNAPSHOTS | DS_FIND_CHILDREN);

		if (feature_get_refcount(spa,
		    &spa_feature_table[SPA_FEATURE_LARGE_BLOCKS],
		    &refcount) != ENOTSUP) {
			if (num_large_blocks != refcount) {
				(void) printf("large_blocks feature refcount "
				    "mismatch: expected %lld != actual %lld\n",
				    (longlong_t)num_large_blocks,
				    (longlong_t)refcount);
				rc = 2;
			} else {
				(void) printf("Verified large_blocks feature "
				    "refcount is correct (%llu)\n",
				    (longlong_t)refcount);
			}
		}
	}
	if (rc == 0 && (dump_opt['b'] || dump_opt['c']))
		rc = dump_block_stats(spa);

	if (rc == 0)
		rc = verify_spacemap_refcounts(spa);

	if (dump_opt['s'])
		show_pool_stats(spa);

	if (dump_opt['h'])
		dump_history(spa);

	if (rc != 0)
		exit(rc);
}

#define	ZDB_FLAG_CHECKSUM	0x0001
#define	ZDB_FLAG_DECOMPRESS	0x0002
#define	ZDB_FLAG_BSWAP		0x0004
#define	ZDB_FLAG_GBH		0x0008
#define	ZDB_FLAG_INDIRECT	0x0010
#define	ZDB_FLAG_PHYS		0x0020
#define	ZDB_FLAG_RAW		0x0040
#define	ZDB_FLAG_PRINT_BLKPTR	0x0080

int flagbits[256];

static void
zdb_print_blkptr(blkptr_t *bp, int flags)
{
	char blkbuf[BP_SPRINTF_LEN];

	if (flags & ZDB_FLAG_BSWAP)
		byteswap_uint64_array((void *)bp, sizeof (blkptr_t));

	snprintf_blkptr(blkbuf, sizeof (blkbuf), bp);
	(void) printf("%s\n", blkbuf);
}

static void
zdb_dump_indirect(blkptr_t *bp, int nbps, int flags)
{
	int i;

	for (i = 0; i < nbps; i++)
		zdb_print_blkptr(&bp[i], flags);
}

static void
zdb_dump_gbh(void *buf, int flags)
{
	zdb_dump_indirect((blkptr_t *)buf, SPA_GBH_NBLKPTRS, flags);
}

static void
zdb_dump_block_raw(void *buf, uint64_t size, int flags)
{
	if (flags & ZDB_FLAG_BSWAP)
		byteswap_uint64_array(buf, size);
	VERIFY(write(fileno(stdout), buf, size) == size);
}

static void
zdb_dump_block(char *label, void *buf, uint64_t size, int flags)
{
	uint64_t *d = (uint64_t *)buf;
	int nwords = size / sizeof (uint64_t);
	int do_bswap = !!(flags & ZDB_FLAG_BSWAP);
	int i, j;
	char *hdr, *c;


	if (do_bswap)
		hdr = " 7 6 5 4 3 2 1 0   f e d c b a 9 8";
	else
		hdr = " 0 1 2 3 4 5 6 7   8 9 a b c d e f";

	(void) printf("\n%s\n%6s   %s  0123456789abcdef\n", label, "", hdr);

	for (i = 0; i < nwords; i += 2) {
		(void) printf("%06llx:  %016llx  %016llx  ",
		    (u_longlong_t)(i * sizeof (uint64_t)),
		    (u_longlong_t)(do_bswap ? BSWAP_64(d[i]) : d[i]),
		    (u_longlong_t)(do_bswap ? BSWAP_64(d[i + 1]) : d[i + 1]));

		c = (char *)&d[i];
		for (j = 0; j < 2 * sizeof (uint64_t); j++)
			(void) printf("%c", isprint(c[j]) ? c[j] : '.');
		(void) printf("\n");
	}
}

/*
 * There are two acceptable formats:
 *	leaf_name	  - For example: c1t0d0 or /tmp/ztest.0a
 *	child[.child]*    - For example: 0.1.1
 *
 * The second form can be used to specify arbitrary vdevs anywhere
 * in the heirarchy.  For example, in a pool with a mirror of
 * RAID-Zs, you can specify either RAID-Z vdev with 0.0 or 0.1 .
 */
static vdev_t *
zdb_vdev_lookup(vdev_t *vdev, char *path)
{
	char *s, *p, *q;
	int i;

	if (vdev == NULL)
		return (NULL);

	/* First, assume the x.x.x.x format */
	i = (int)strtoul(path, &s, 10);
	if (s == path || (s && *s != '.' && *s != '\0'))
		goto name;
	if (i < 0 || i >= vdev->vdev_children)
		return (NULL);

	vdev = vdev->vdev_child[i];
	if (*s == '\0')
		return (vdev);
	return (zdb_vdev_lookup(vdev, s+1));

name:
	for (i = 0; i < vdev->vdev_children; i++) {
		vdev_t *vc = vdev->vdev_child[i];

		if (vc->vdev_path == NULL) {
			vc = zdb_vdev_lookup(vc, path);
			if (vc == NULL)
				continue;
			else
				return (vc);
		}

		p = strrchr(vc->vdev_path, '/');
		p = p ? p + 1 : vc->vdev_path;
		q = &vc->vdev_path[strlen(vc->vdev_path) - 2];

		if (strcmp(vc->vdev_path, path) == 0)
			return (vc);
		if (strcmp(p, path) == 0)
			return (vc);
		if (strcmp(q, "s0") == 0 && strncmp(p, path, q - p) == 0)
			return (vc);
	}

	return (NULL);
}

/*
 * Read a block from a pool and print it out.  The syntax of the
 * block descriptor is:
 *
 *	pool:vdev_specifier:offset:size[:flags]
 *
 *	pool           - The name of the pool you wish to read from
 *	vdev_specifier - Which vdev (see comment for zdb_vdev_lookup)
 *	offset         - offset, in hex, in bytes
 *	size           - Amount of data to read, in hex, in bytes
 *	flags          - A string of characters specifying options
 *		 b: Decode a blkptr at given offset within block
 *		*c: Calculate and display checksums
 *		 d: Decompress data before dumping
 *		 e: Byteswap data before dumping
 *		 g: Display data as a gang block header
 *		 i: Display as an indirect block
 *		 p: Do I/O to physical offset
 *		 r: Dump raw data to stdout
 *
 *              * = not yet implemented
 */
static void
zdb_read_block(char *thing, spa_t *spa)
{
	blkptr_t blk, *bp = &blk;
	dva_t *dva = bp->blk_dva;
	int flags = 0;
	uint64_t offset = 0, size = 0, psize = 0, lsize = 0, blkptr_offset = 0;
	zio_t *zio;
	vdev_t *vd;
	void *pbuf, *lbuf, *buf;
	char *s, *p, *dup, *vdev, *flagstr;
	int i, error;

	dup = strdup(thing);
	s = strtok(dup, ":");
	vdev = s ? s : "";
	s = strtok(NULL, ":");
	offset = strtoull(s ? s : "", NULL, 16);
	s = strtok(NULL, ":");
	size = strtoull(s ? s : "", NULL, 16);
	s = strtok(NULL, ":");
	flagstr = s ? s : "";

	s = NULL;
	if (size == 0)
		s = "size must not be zero";
	if (!IS_P2ALIGNED(size, DEV_BSIZE))
		s = "size must be a multiple of sector size";
	if (!IS_P2ALIGNED(offset, DEV_BSIZE))
		s = "offset must be a multiple of sector size";
	if (s) {
		(void) printf("Invalid block specifier: %s  - %s\n", thing, s);
		free(dup);
		return;
	}

	for (s = strtok(flagstr, ":"); s; s = strtok(NULL, ":")) {
		for (i = 0; flagstr[i]; i++) {
			int bit = flagbits[(uchar_t)flagstr[i]];

			if (bit == 0) {
				(void) printf("***Invalid flag: %c\n",
				    flagstr[i]);
				continue;
			}
			flags |= bit;

			/* If it's not something with an argument, keep going */
			if ((bit & (ZDB_FLAG_CHECKSUM |
			    ZDB_FLAG_PRINT_BLKPTR)) == 0)
				continue;

			p = &flagstr[i + 1];
			if (bit == ZDB_FLAG_PRINT_BLKPTR)
				blkptr_offset = strtoull(p, &p, 16);
			if (*p != ':' && *p != '\0') {
				(void) printf("***Invalid flag arg: '%s'\n", s);
				free(dup);
				return;
			}
		}
	}

	vd = zdb_vdev_lookup(spa->spa_root_vdev, vdev);
	if (vd == NULL) {
		(void) printf("***Invalid vdev: %s\n", vdev);
		free(dup);
		return;
	} else {
		if (vd->vdev_path)
			(void) fprintf(stderr, "Found vdev: %s\n",
			    vd->vdev_path);
		else
			(void) fprintf(stderr, "Found vdev type: %s\n",
			    vd->vdev_ops->vdev_op_type);
	}

	psize = size;
	lsize = size;

	pbuf = umem_alloc_aligned(SPA_MAXBLOCKSIZE, 512, UMEM_NOFAIL);
	lbuf = umem_alloc(SPA_MAXBLOCKSIZE, UMEM_NOFAIL);

	BP_ZERO(bp);

	DVA_SET_VDEV(&dva[0], vd->vdev_id);
	DVA_SET_OFFSET(&dva[0], offset);
	DVA_SET_GANG(&dva[0], !!(flags & ZDB_FLAG_GBH));
	DVA_SET_ASIZE(&dva[0], vdev_psize_to_asize(vd, psize));

	BP_SET_BIRTH(bp, TXG_INITIAL, TXG_INITIAL);

	BP_SET_LSIZE(bp, lsize);
	BP_SET_PSIZE(bp, psize);
	BP_SET_COMPRESS(bp, ZIO_COMPRESS_OFF);
	BP_SET_CHECKSUM(bp, ZIO_CHECKSUM_OFF);
	BP_SET_TYPE(bp, DMU_OT_NONE);
	BP_SET_LEVEL(bp, 0);
	BP_SET_DEDUP(bp, 0);
	BP_SET_BYTEORDER(bp, ZFS_HOST_BYTEORDER);

	spa_config_enter(spa, SCL_STATE, FTAG, RW_READER);
	zio = zio_root(spa, NULL, NULL, 0);

	if (vd == vd->vdev_top) {
		/*
		 * Treat this as a normal block read.
		 */
		zio_nowait(zio_read(zio, spa, bp, pbuf, psize, NULL, NULL,
		    ZIO_PRIORITY_SYNC_READ,
		    ZIO_FLAG_CANFAIL | ZIO_FLAG_RAW, NULL));
	} else {
		/*
		 * Treat this as a vdev child I/O.
		 */
		zio_nowait(zio_vdev_child_io(zio, bp, vd, offset, pbuf, psize,
		    ZIO_TYPE_READ, ZIO_PRIORITY_SYNC_READ,
		    ZIO_FLAG_DONT_CACHE | ZIO_FLAG_DONT_QUEUE |
		    ZIO_FLAG_DONT_PROPAGATE | ZIO_FLAG_DONT_RETRY |
		    ZIO_FLAG_CANFAIL | ZIO_FLAG_RAW, NULL, NULL));
	}

	error = zio_wait(zio);
	spa_config_exit(spa, SCL_STATE, FTAG);

	if (error) {
		(void) printf("Read of %s failed, error: %d\n", thing, error);
		goto out;
	}

	if (flags & ZDB_FLAG_DECOMPRESS) {
		/*
		 * We don't know how the data was compressed, so just try
		 * every decompress function at every inflated blocksize.
		 */
		enum zio_compress c;
		void *pbuf2 = umem_alloc(SPA_MAXBLOCKSIZE, UMEM_NOFAIL);
		void *lbuf2 = umem_alloc(SPA_MAXBLOCKSIZE, UMEM_NOFAIL);

		bcopy(pbuf, pbuf2, psize);

		VERIFY(random_get_pseudo_bytes((uint8_t *)pbuf + psize,
		    SPA_MAXBLOCKSIZE - psize) == 0);

		VERIFY(random_get_pseudo_bytes((uint8_t *)pbuf2 + psize,
		    SPA_MAXBLOCKSIZE - psize) == 0);

		for (lsize = SPA_MAXBLOCKSIZE; lsize > psize;
		    lsize -= SPA_MINBLOCKSIZE) {
			for (c = 0; c < ZIO_COMPRESS_FUNCTIONS; c++) {
				if (zio_decompress_data(c, pbuf, lbuf,
				    psize, lsize) == 0 &&
				    zio_decompress_data(c, pbuf2, lbuf2,
				    psize, lsize) == 0 &&
				    bcmp(lbuf, lbuf2, lsize) == 0)
					break;
			}
			if (c != ZIO_COMPRESS_FUNCTIONS)
				break;
			lsize -= SPA_MINBLOCKSIZE;
		}

		umem_free(pbuf2, SPA_MAXBLOCKSIZE);
		umem_free(lbuf2, SPA_MAXBLOCKSIZE);

		if (lsize <= psize) {
			(void) printf("Decompress of %s failed\n", thing);
			goto out;
		}
		buf = lbuf;
		size = lsize;
	} else {
		buf = pbuf;
		size = psize;
	}

	if (flags & ZDB_FLAG_PRINT_BLKPTR)
		zdb_print_blkptr((blkptr_t *)(void *)
		    ((uintptr_t)buf + (uintptr_t)blkptr_offset), flags);
	else if (flags & ZDB_FLAG_RAW)
		zdb_dump_block_raw(buf, size, flags);
	else if (flags & ZDB_FLAG_INDIRECT)
		zdb_dump_indirect((blkptr_t *)buf, size / sizeof (blkptr_t),
		    flags);
	else if (flags & ZDB_FLAG_GBH)
		zdb_dump_gbh(buf, flags);
	else
		zdb_dump_block(thing, buf, size, flags);

out:
	umem_free(pbuf, SPA_MAXBLOCKSIZE);
	umem_free(lbuf, SPA_MAXBLOCKSIZE);
	free(dup);
}

static boolean_t
pool_match(nvlist_t *cfg, char *tgt)
{
	uint64_t v, guid = strtoull(tgt, NULL, 0);
	char *s;

	if (guid != 0) {
		if (nvlist_lookup_uint64(cfg, ZPOOL_CONFIG_POOL_GUID, &v) == 0)
			return (v == guid);
	} else {
		if (nvlist_lookup_string(cfg, ZPOOL_CONFIG_POOL_NAME, &s) == 0)
			return (strcmp(s, tgt) == 0);
	}
	return (B_FALSE);
}

static char *
find_zpool(char **target, nvlist_t **configp, int dirc, char **dirv)
{
	nvlist_t *pools;
	nvlist_t *match = NULL;
	char *name = NULL;
	char *sepp = NULL;
	char sep = 0;
	int count = 0;
	importargs_t args = { 0 };

	args.paths = dirc;
	args.path = dirv;
	args.can_be_active = B_TRUE;

	if ((sepp = strpbrk(*target, "/@")) != NULL) {
		sep = *sepp;
		*sepp = '\0';
	}

	pools = zpool_search_import(g_zfs, &args);

	if (pools != NULL) {
		nvpair_t *elem = NULL;
		while ((elem = nvlist_next_nvpair(pools, elem)) != NULL) {
			verify(nvpair_value_nvlist(elem, configp) == 0);
			if (pool_match(*configp, *target)) {
				count++;
				if (match != NULL) {
					/* print previously found config */
					if (name != NULL) {
						(void) printf("%s\n", name);
						dump_nvlist(match, 8);
						name = NULL;
					}
					(void) printf("%s\n",
					    nvpair_name(elem));
					dump_nvlist(*configp, 8);
				} else {
					match = *configp;
					name = nvpair_name(elem);
				}
			}
		}
	}
	if (count > 1)
		(void) fatal("\tMatched %d pools - use pool GUID "
		    "instead of pool name or \n"
		    "\tpool name part of a dataset name to select pool", count);

	if (sepp)
		*sepp = sep;
	/*
	 * If pool GUID was specified for pool id, replace it with pool name
	 */
	if (name && (strstr(*target, name) != *target)) {
		int sz = 1 + strlen(name) + ((sepp) ? strlen(sepp) : 0);

		*target = umem_alloc(sz, UMEM_NOFAIL);
		(void) snprintf(*target, sz, "%s%s", name, sepp ? sepp : "");
	}

	*configp = name ? match : NULL;

	return (name);
}

int
main(int argc, char **argv)
{
	int i, c;
	struct rlimit rl = { 1024, 1024 };
	spa_t *spa = NULL;
	objset_t *os = NULL;
	int dump_all = 1;
	int verbose = 0;
	int error = 0;
	char **searchdirs = NULL;
	int nsearch = 0;
	char *target;
	nvlist_t *policy = NULL;
	uint64_t max_txg = UINT64_MAX;
	int flags = ZFS_IMPORT_MISSING_LOG;
	int rewind = ZPOOL_NEVER_REWIND;
	char *spa_config_path_env;
	const char *opts = "bcdhilmMI:suCDRSAFLXevp:t:U:P";
<<<<<<< HEAD
=======
	boolean_t target_is_spa = B_TRUE;
>>>>>>> 23d56208

	(void) setrlimit(RLIMIT_NOFILE, &rl);
	(void) enable_extended_FILE_stdio(-1, -1);

	dprintf_setup(&argc, argv);

	/*
	 * If there is an environment variable SPA_CONFIG_PATH it overrides
	 * default spa_config_path setting. If -U flag is specified it will
	 * override this environment variable settings once again.
	 */
	spa_config_path_env = getenv("SPA_CONFIG_PATH");
	if (spa_config_path_env != NULL)
		spa_config_path = spa_config_path_env;

	while ((c = getopt(argc, argv, opts)) != -1) {
		switch (c) {
		case 'b':
		case 'c':
		case 'd':
		case 'h':
		case 'i':
		case 'l':
		case 'm':
		case 's':
		case 'u':
		case 'C':
		case 'D':
		case 'M':
		case 'R':
		case 'S':
			dump_opt[c]++;
			dump_all = 0;
			break;
		case 'A':
		case 'F':
		case 'L':
		case 'X':
		case 'e':
		case 'P':
			dump_opt[c]++;
			break;
		case 'V':
			flags = ZFS_IMPORT_VERBATIM;
			break;
		case 'I':
			max_inflight = strtoull(optarg, NULL, 0);
			if (max_inflight == 0) {
				(void) fprintf(stderr, "maximum number "
				    "of inflight I/Os must be greater "
				    "than 0\n");
				usage();
			}
			break;
		case 'p':
			if (searchdirs == NULL) {
				searchdirs = umem_alloc(sizeof (char *),
				    UMEM_NOFAIL);
			} else {
				char **tmp = umem_alloc((nsearch + 1) *
				    sizeof (char *), UMEM_NOFAIL);
				bcopy(searchdirs, tmp, nsearch *
				    sizeof (char *));
				umem_free(searchdirs,
				    nsearch * sizeof (char *));
				searchdirs = tmp;
			}
			searchdirs[nsearch++] = optarg;
			break;
		case 't':
			max_txg = strtoull(optarg, NULL, 0);
			if (max_txg < TXG_INITIAL) {
				(void) fprintf(stderr, "incorrect txg "
				    "specified: %s\n", optarg);
				usage();
			}
			break;
		case 'U':
			spa_config_path = optarg;
			break;
		case 'v':
			verbose++;
			break;
		default:
			usage();
			break;
		}
	}

	if (!dump_opt['e'] && searchdirs != NULL) {
		(void) fprintf(stderr, "-p option requires use of -e\n");
		usage();
	}

#if defined(_LP64)
	/*
	 * ZDB does not typically re-read blocks; therefore limit the ARC
	 * to 256 MB, which can be used entirely for metadata.
	 */
	zfs_arc_max = zfs_arc_meta_limit = 256 * 1024 * 1024;
#endif

<<<<<<< HEAD
=======
	/*
	 * "zdb -c" uses checksum-verifying scrub i/os which are async reads.
	 * "zdb -b" uses traversal prefetch which uses async reads.
	 * For good performance, let several of them be active at once.
	 */
	zfs_vdev_async_read_max_active = 10;

>>>>>>> 23d56208
	kernel_init(FREAD);
	if ((g_zfs = libzfs_init()) == NULL) {
		(void) fprintf(stderr, "%s", libzfs_error_init(errno));
		return (1);
	}

	if (dump_all)
		verbose = MAX(verbose, 1);

	for (c = 0; c < 256; c++) {
		if (dump_all && !strchr("elAFLRSXP", c))
			dump_opt[c] = 1;
		if (dump_opt[c])
			dump_opt[c] += verbose;
	}

	aok = (dump_opt['A'] == 1) || (dump_opt['A'] > 2);
	zfs_recover = (dump_opt['A'] > 1);

	argc -= optind;
	argv += optind;

	if (argc < 2 && dump_opt['R'])
		usage();
	if (argc < 1) {
		if (!dump_opt['e'] && dump_opt['C']) {
			dump_cachefile(spa_config_path);
			return (0);
		}
		usage();
	}

	if (dump_opt['l']) {
		dump_label(argv[0]);
		return (0);
	}

	if (dump_opt['X'] || dump_opt['F'])
		rewind = ZPOOL_DO_REWIND |
		    (dump_opt['X'] ? ZPOOL_EXTREME_REWIND : 0);

	if (nvlist_alloc(&policy, NV_UNIQUE_NAME_TYPE, 0) != 0 ||
	    nvlist_add_uint64(policy, ZPOOL_REWIND_REQUEST_TXG, max_txg) != 0 ||
	    nvlist_add_uint32(policy, ZPOOL_REWIND_REQUEST, rewind) != 0)
		fatal("internal error: %s", strerror(ENOMEM));

	error = 0;
	target = argv[0];

	if (dump_opt['e']) {
		nvlist_t *cfg = NULL;
		char *name = find_zpool(&target, &cfg, nsearch, searchdirs);

		error = ENOENT;
		if (name) {
			if (dump_opt['C'] > 1) {
				(void) printf("\nConfiguration for import:\n");
				dump_nvlist(cfg, 8);
			}
			if (nvlist_add_nvlist(cfg,
			    ZPOOL_REWIND_POLICY, policy) != 0) {
				fatal("can't open '%s': %s",
				    target, strerror(ENOMEM));
			}
			error = spa_import(name, cfg, NULL, flags);
		}
	}

	if (strpbrk(target, "/@") != NULL) {
		size_t targetlen;

		target_is_spa = B_FALSE;
		targetlen = strlen(target);
		if (targetlen && target[targetlen - 1] == '/')
			target[targetlen - 1] = '\0';
	}

	if (error == 0) {
		if (target_is_spa || dump_opt['R']) {
			error = spa_open_rewind(target, &spa, FTAG, policy,
			    NULL);
			if (error) {
				/*
				 * If we're missing the log device then
				 * try opening the pool after clearing the
				 * log state.
				 */
				mutex_enter(&spa_namespace_lock);
				if ((spa = spa_lookup(target)) != NULL &&
				    spa->spa_log_state == SPA_LOG_MISSING) {
					spa->spa_log_state = SPA_LOG_CLEAR;
					error = 0;
				}
				mutex_exit(&spa_namespace_lock);

				if (!error) {
					error = spa_open_rewind(target, &spa,
					    FTAG, policy, NULL);
				}
			}
		} else {
			error = dmu_objset_own(target, DMU_OST_ANY,
			    B_TRUE, FTAG, &os);
		}
	}
	nvlist_free(policy);

	if (error)
		fatal("can't open '%s': %s", target, strerror(error));

	argv++;
	argc--;
	if (!dump_opt['R']) {
		if (argc > 0) {
			zopt_objects = argc;
			zopt_object = calloc(zopt_objects, sizeof (uint64_t));
			for (i = 0; i < zopt_objects; i++) {
				errno = 0;
				zopt_object[i] = strtoull(argv[i], NULL, 0);
				if (zopt_object[i] == 0 && errno != 0)
					fatal("bad number %s: %s",
					    argv[i], strerror(errno));
			}
		}
		if (os != NULL) {
			dump_dir(os);
		} else if (zopt_objects > 0 && !dump_opt['m']) {
			dump_dir(spa->spa_meta_objset);
		} else {
			dump_zpool(spa);
		}
	} else {
		flagbits['b'] = ZDB_FLAG_PRINT_BLKPTR;
		flagbits['c'] = ZDB_FLAG_CHECKSUM;
		flagbits['d'] = ZDB_FLAG_DECOMPRESS;
		flagbits['e'] = ZDB_FLAG_BSWAP;
		flagbits['g'] = ZDB_FLAG_GBH;
		flagbits['i'] = ZDB_FLAG_INDIRECT;
		flagbits['p'] = ZDB_FLAG_PHYS;
		flagbits['r'] = ZDB_FLAG_RAW;

		for (i = 0; i < argc; i++)
			zdb_read_block(argv[i], spa);
	}

	(os != NULL) ? dmu_objset_disown(os, FTAG) : spa_close(spa, FTAG);

	fuid_table_destroy();
	sa_loaded = B_FALSE;

	libzfs_fini(g_zfs);
	kernel_fini();

	return (0);
}<|MERGE_RESOLUTION|>--- conflicted
+++ resolved
@@ -22,10 +22,7 @@
 /*
  * Copyright (c) 2005, 2010, Oracle and/or its affiliates. All rights reserved.
  * Copyright (c) 2011, 2014 by Delphix. All rights reserved.
-<<<<<<< HEAD
-=======
  * Copyright (c) 2015, Intel Corporation.
->>>>>>> 23d56208
  */
 
 #include <stdio.h>
@@ -80,17 +77,11 @@
 #ifndef lint
 extern int zfs_recover;
 extern uint64_t zfs_arc_max, zfs_arc_meta_limit;
-<<<<<<< HEAD
-#else
-int zfs_recover;
-uint64_t zfs_arc_max, zfs_arc_meta_limit;
-=======
 extern int zfs_vdev_async_read_max_active;
 #else
 int zfs_recover;
 uint64_t zfs_arc_max, zfs_arc_meta_limit;
 int zfs_vdev_async_read_max_active;
->>>>>>> 23d56208
 #endif
 
 const char cmdname[] = "zdb";
@@ -103,11 +94,8 @@
 int zopt_objects = 0;
 libzfs_handle_t *g_zfs;
 uint64_t max_inflight = 1000;
-<<<<<<< HEAD
-=======
 
 static void snprintf_blkptr_compact(char *, size_t, const blkptr_t *);
->>>>>>> 23d56208
 
 /*
  * These libumem hooks provide a reasonable set of defaults for the allocator's
@@ -1271,11 +1259,7 @@
 	print_indirect(bp, zb, dnp);
 
 	if (BP_GET_LEVEL(bp) > 0 && !BP_IS_HOLE(bp)) {
-<<<<<<< HEAD
-		uint32_t flags = ARC_WAIT;
-=======
 		arc_flags_t flags = ARC_FLAG_WAIT;
->>>>>>> 23d56208
 		int i;
 		blkptr_t *cbp;
 		int epb = BP_GET_LSIZE(bp) >> SPA_BLKPTRSHIFT;
@@ -1488,11 +1472,7 @@
 }
 
 static void
-<<<<<<< HEAD
-dump_bpobj(bpobj_t *bpo, char *name, int indent)
-=======
 dump_full_bpobj(bpobj_t *bpo, char *name, int indent)
->>>>>>> 23d56208
 {
 	char bytes[32];
 	char comp[32];
@@ -1507,11 +1487,7 @@
 		zdb_nicenum(bpo->bpo_phys->bpo_comp, comp);
 		zdb_nicenum(bpo->bpo_phys->bpo_uncomp, uncomp);
 		(void) printf("    %*s: object %llu, %llu local blkptrs, "
-<<<<<<< HEAD
-		    "%llu subobjs, %s (%s/%s comp)\n",
-=======
 		    "%llu subobjs in object, %llu, %s (%s/%s comp)\n",
->>>>>>> 23d56208
 		    indent * 8, name,
 		    (u_longlong_t)bpo->bpo_object,
 		    (u_longlong_t)bpo->bpo_phys->bpo_num_blkptrs,
@@ -1533,11 +1509,7 @@
 				    error, (u_longlong_t)subobj);
 				continue;
 			}
-<<<<<<< HEAD
-			dump_bpobj(&subbpo, "subobj", indent + 1);
-=======
 			dump_full_bpobj(&subbpo, "subobj", indent + 1);
->>>>>>> 23d56208
 		}
 	} else {
 		(void) printf("    %*s: object %llu, %llu blkptrs, %s\n",
@@ -1570,11 +1542,7 @@
 		return;
 
 	if (dl->dl_oldfmt) {
-<<<<<<< HEAD
-		dump_bpobj(&dl->dl_bpobj, "old-format deadlist", 0);
-=======
 		dump_full_bpobj(&dl->dl_bpobj, "old-format deadlist", 0);
->>>>>>> 23d56208
 		return;
 	}
 
@@ -1601,11 +1569,7 @@
 			    (longlong_t)dle->dle_mintxg,
 			    (longlong_t)dle->dle_bpobj.bpo_object);
 
-<<<<<<< HEAD
-			dump_bpobj(&dle->dle_bpobj, buf, 0);
-=======
 			dump_full_bpobj(&dle->dle_bpobj, buf, 0);
->>>>>>> 23d56208
 		} else {
 			(void) printf("mintxg %llu -> obj %llu\n",
 			    (longlong_t)dle->dle_mintxg,
@@ -2053,13 +2017,8 @@
 	if (dds.dds_type == DMU_OST_META) {
 		dds.dds_creation_txg = TXG_INITIAL;
 		usedobjs = BP_GET_FILL(os->os_rootbp);
-<<<<<<< HEAD
-		refdbytes = os->os_spa->spa_dsl_pool->
-		    dp_mos_dir->dd_phys->dd_used_bytes;
-=======
 		refdbytes = dsl_dir_phys(os->os_spa->spa_dsl_pool->dp_mos_dir)->
 		    dd_used_bytes;
->>>>>>> 23d56208
 	} else {
 		dmu_objset_space(os, &refdbytes, &scratch, &usedobjs, &scratch);
 	}
@@ -2341,21 +2300,14 @@
 /*
  * Block statistics.
  */
-<<<<<<< HEAD
-#define	PSIZE_HISTO_SIZE (SPA_MAXBLOCKSIZE / SPA_MINBLOCKSIZE + 1)
-=======
 #define	PSIZE_HISTO_SIZE (SPA_OLD_MAXBLOCKSIZE / SPA_MINBLOCKSIZE + 2)
->>>>>>> 23d56208
 typedef struct zdb_blkstats {
 	uint64_t zb_asize;
 	uint64_t zb_lsize;
 	uint64_t zb_psize;
 	uint64_t zb_count;
-<<<<<<< HEAD
-=======
 	uint64_t zb_gangs;
 	uint64_t zb_ditto_samevdev;
->>>>>>> 23d56208
 	uint64_t zb_psize_histogram[PSIZE_HISTO_SIZE];
 } zdb_blkstats_t;
 
@@ -2414,9 +2366,6 @@
 		zb->zb_lsize += BP_GET_LSIZE(bp);
 		zb->zb_psize += BP_GET_PSIZE(bp);
 		zb->zb_count++;
-<<<<<<< HEAD
-		zb->zb_psize_histogram[BP_GET_PSIZE(bp) >> SPA_MINBLOCKSHIFT]++;
-=======
 
 		/*
 		 * The histogram is only big enough to record blocks up to
@@ -2447,7 +2396,6 @@
 			break;
 		}
 
->>>>>>> 23d56208
 	}
 
 	if (BP_IS_EMBEDDED(bp)) {
@@ -2576,10 +2524,6 @@
 
 	zcb->zcb_readfails = 0;
 
-<<<<<<< HEAD
-	if (dump_opt['b'] < 5 &&
-	    gethrtime() > zcb->zcb_lastprint + NANOSEC) {
-=======
 	/* only call gethrtime() every 100 blocks */
 	static int iters;
 	if (++iters > 100)
@@ -2588,7 +2532,6 @@
 		return (0);
 
 	if (dump_opt['b'] < 5 && gethrtime() > zcb->zcb_lastprint + NANOSEC) {
->>>>>>> 23d56208
 		uint64_t now = gethrtime();
 		char buf[10];
 		uint64_t bytes = zcb->zcb_type[ZB_TOTAL][ZDB_OT_TOTAL].zb_asize;
@@ -2699,8 +2642,6 @@
 					    (longlong_t)vd->vdev_ms_count);
 
 					msp->ms_ops = &zdb_metaslab_ops;
-<<<<<<< HEAD
-=======
 
 					/*
 					 * We don't want to spend the CPU
@@ -2709,7 +2650,6 @@
 					 * ops.
 					 */
 					msp->ms_tree->rt_ops = NULL;
->>>>>>> 23d56208
 					VERIFY0(space_map_load(msp->ms_sm,
 					    msp->ms_tree, SM_ALLOC));
 					msp->ms_loaded = B_TRUE;
@@ -2924,14 +2864,11 @@
 		}
 	}
 
-<<<<<<< HEAD
-=======
 	if (tzb->zb_ditto_samevdev != 0) {
 		(void) printf("\tDittoed blocks on same vdev: %llu\n",
 		    (longlong_t)tzb->zb_ditto_samevdev);
 	}
 
->>>>>>> 23d56208
 	if (dump_opt['b'] >= 2) {
 		int l, t, level;
 		(void) printf("\nBlocks\tLSIZE\tPSIZE\tASIZE"
@@ -2994,14 +2931,11 @@
 					(void) printf("    L%d %s\n",
 					    level, typename);
 
-<<<<<<< HEAD
-=======
 				if (dump_opt['b'] >= 3 && zb->zb_gangs > 0) {
 					(void) printf("\t number of ganged "
 					    "blocks: %s\n", gang);
 				}
 
->>>>>>> 23d56208
 				if (dump_opt['b'] >= 4) {
 					(void) printf("psize "
 					    "(in 512-byte sectors): "
@@ -3164,18 +3098,11 @@
 
 		dump_dir(dp->dp_meta_objset);
 		if (dump_opt['d'] >= 3) {
-<<<<<<< HEAD
-			dump_bpobj(&spa->spa_deferred_bpobj,
-			    "Deferred frees", 0);
-			if (spa_version(spa) >= SPA_VERSION_DEADLISTS) {
-				dump_bpobj(&spa->spa_dsl_pool->dp_free_bpobj,
-=======
 			dump_full_bpobj(&spa->spa_deferred_bpobj,
 			    "Deferred frees", 0);
 			if (spa_version(spa) >= SPA_VERSION_DEADLISTS) {
 				dump_full_bpobj(
 				    &spa->spa_dsl_pool->dp_free_bpobj,
->>>>>>> 23d56208
 				    "Pool snapshot frees", 0);
 			}
 
@@ -3674,10 +3601,7 @@
 	int rewind = ZPOOL_NEVER_REWIND;
 	char *spa_config_path_env;
 	const char *opts = "bcdhilmMI:suCDRSAFLXevp:t:U:P";
-<<<<<<< HEAD
-=======
 	boolean_t target_is_spa = B_TRUE;
->>>>>>> 23d56208
 
 	(void) setrlimit(RLIMIT_NOFILE, &rl);
 	(void) enable_extended_FILE_stdio(-1, -1);
@@ -3780,8 +3704,6 @@
 	zfs_arc_max = zfs_arc_meta_limit = 256 * 1024 * 1024;
 #endif
 
-<<<<<<< HEAD
-=======
 	/*
 	 * "zdb -c" uses checksum-verifying scrub i/os which are async reads.
 	 * "zdb -b" uses traversal prefetch which uses async reads.
@@ -3789,7 +3711,6 @@
 	 */
 	zfs_vdev_async_read_max_active = 10;
 
->>>>>>> 23d56208
 	kernel_init(FREAD);
 	if ((g_zfs = libzfs_init()) == NULL) {
 		(void) fprintf(stderr, "%s", libzfs_error_init(errno));
