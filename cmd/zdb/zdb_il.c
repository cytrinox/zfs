--- conflicted
+++ resolved
@@ -124,11 +124,7 @@
 	char *data, *dlimit;
 	blkptr_t *bp = &lr->lr_blkptr;
 	zbookmark_phys_t zb;
-<<<<<<< HEAD
-	char buf[SPA_MAXBLOCKSIZE];
-=======
 	char *buf;
->>>>>>> 23d56208
 	int verbose = MAX(dump_opt['d'], dump_opt['i']);
 	int error;
 
@@ -152,11 +148,7 @@
 		if (BP_IS_HOLE(bp)) {
 			(void) printf("\t\t\tLSIZE 0x%llx\n",
 			    (u_longlong_t)BP_GET_LSIZE(bp));
-<<<<<<< HEAD
-			bzero(buf, sizeof (buf));
-=======
 			bzero(buf, SPA_MAXBLOCKSIZE);
->>>>>>> 23d56208
 			(void) printf("%s<hole>\n", prefix);
 			goto exit;
 		}
