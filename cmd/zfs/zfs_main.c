/*
 * CDDL HEADER START
 *
 * The contents of this file are subject to the terms of the
 * Common Development and Distribution License (the "License").
 * You may not use this file except in compliance with the License.
 *
 * You can obtain a copy of the license at usr/src/OPENSOLARIS.LICENSE
 * or http://www.opensolaris.org/os/licensing.
 * See the License for the specific language governing permissions
 * and limitations under the License.
 *
 * When distributing Covered Code, include this CDDL HEADER in each
 * file and include the License file at usr/src/OPENSOLARIS.LICENSE.
 * If applicable, add the following below this CDDL HEADER, with the
 * fields enclosed by brackets "[]" replaced with your own identifying
 * information: Portions Copyright [yyyy] [name of copyright owner]
 *
 * CDDL HEADER END
 */

/*
 * Copyright (c) 2005, 2010, Oracle and/or its affiliates. All rights reserved.
<<<<<<< HEAD
 * Copyright (c) 2013 by Delphix. All rights reserved.
=======
 * Copyright (c) 2011, 2014 by Delphix. All rights reserved.
>>>>>>> 23d56208
 * Copyright (c) 2012, Joyent, Inc. All rights reserved.
 * Copyright (c) 2013 Steven Hartland.  All rights reserved.
 * Copyright 2013 Nexenta Systems, Inc. All rights reserved.
 */

#include <assert.h>
#include <ctype.h>
#include <errno.h>
#include <libgen.h>
#include <libintl.h>
#include <libuutil.h>
#include <libnvpair.h>
#include <locale.h>
#include <stddef.h>
#include <stdio.h>
#include <stdlib.h>
#include <strings.h>
#include <unistd.h>
#include <fcntl.h>
#include <zone.h>
#include <grp.h>
#include <pwd.h>
#include <signal.h>
#include <sys/list.h>
#include <sys/mkdev.h>
#include <sys/mntent.h>
#include <sys/mnttab.h>
#include <sys/mount.h>
#include <sys/stat.h>
#include <sys/fs/zfs.h>
#include <sys/types.h>
#include <time.h>

#include <libzfs.h>
#include <libzfs_core.h>
#include <zfs_prop.h>
#include <zfs_deleg.h>
#include <libuutil.h>
#ifdef HAVE_IDMAP
#include <aclutils.h>
#include <directory.h>
#endif /* HAVE_IDMAP */

#include "zfs_iter.h"
#include "zfs_util.h"
#include "zfs_comutil.h"
#include "libzfs_impl.h"

libzfs_handle_t *g_zfs;

static FILE *mnttab_file;
static char history_str[HIS_MAX_RECORD_LEN];
static boolean_t log_history = B_TRUE;

static int zfs_do_clone(int argc, char **argv);
static int zfs_do_create(int argc, char **argv);
static int zfs_do_destroy(int argc, char **argv);
static int zfs_do_get(int argc, char **argv);
static int zfs_do_inherit(int argc, char **argv);
static int zfs_do_list(int argc, char **argv);
static int zfs_do_mount(int argc, char **argv);
static int zfs_do_rename(int argc, char **argv);
static int zfs_do_rollback(int argc, char **argv);
static int zfs_do_set(int argc, char **argv);
static int zfs_do_upgrade(int argc, char **argv);
static int zfs_do_snapshot(int argc, char **argv);
static int zfs_do_unmount(int argc, char **argv);
static int zfs_do_share(int argc, char **argv);
static int zfs_do_unshare(int argc, char **argv);
static int zfs_do_send(int argc, char **argv);
static int zfs_do_receive(int argc, char **argv);
static int zfs_do_promote(int argc, char **argv);
static int zfs_do_userspace(int argc, char **argv);
static int zfs_do_allow(int argc, char **argv);
static int zfs_do_unallow(int argc, char **argv);
static int zfs_do_hold(int argc, char **argv);
static int zfs_do_holds(int argc, char **argv);
static int zfs_do_release(int argc, char **argv);
static int zfs_do_diff(int argc, char **argv);
static int zfs_do_bookmark(int argc, char **argv);

/*
 * Enable a reasonable set of defaults for libumem debugging on DEBUG builds.
 */

#ifdef DEBUG
const char *
_umem_debug_init(void)
{
	return ("default,verbose"); /* $UMEM_DEBUG setting */
}

const char *
_umem_logging_init(void)
{
	return ("fail,contents"); /* $UMEM_LOGGING setting */
}
#endif

typedef enum {
	HELP_CLONE,
	HELP_CREATE,
	HELP_DESTROY,
	HELP_GET,
	HELP_INHERIT,
	HELP_UPGRADE,
	HELP_LIST,
	HELP_MOUNT,
	HELP_PROMOTE,
	HELP_RECEIVE,
	HELP_RENAME,
	HELP_ROLLBACK,
	HELP_SEND,
	HELP_SET,
	HELP_SHARE,
	HELP_SNAPSHOT,
	HELP_UNMOUNT,
	HELP_UNSHARE,
	HELP_ALLOW,
	HELP_UNALLOW,
	HELP_USERSPACE,
	HELP_GROUPSPACE,
	HELP_HOLD,
	HELP_HOLDS,
	HELP_RELEASE,
	HELP_DIFF,
	HELP_BOOKMARK,
} zfs_help_t;

typedef struct zfs_command {
	const char	*name;
	int		(*func)(int argc, char **argv);
	zfs_help_t	usage;
} zfs_command_t;

/*
 * Master command table.  Each ZFS command has a name, associated function, and
 * usage message.  The usage messages need to be internationalized, so we have
 * to have a function to return the usage message based on a command index.
 *
 * These commands are organized according to how they are displayed in the usage
 * message.  An empty command (one with a NULL name) indicates an empty line in
 * the generic usage message.
 */
static zfs_command_t command_table[] = {
	{ "create",	zfs_do_create,		HELP_CREATE		},
	{ "destroy",	zfs_do_destroy,		HELP_DESTROY		},
	{ NULL },
	{ "snapshot",	zfs_do_snapshot,	HELP_SNAPSHOT		},
	{ "rollback",	zfs_do_rollback,	HELP_ROLLBACK		},
	{ "clone",	zfs_do_clone,		HELP_CLONE		},
	{ "promote",	zfs_do_promote,		HELP_PROMOTE		},
	{ "rename",	zfs_do_rename,		HELP_RENAME		},
	{ "bookmark",	zfs_do_bookmark,	HELP_BOOKMARK		},
	{ NULL },
	{ "list",	zfs_do_list,		HELP_LIST		},
	{ NULL },
	{ "set",	zfs_do_set,		HELP_SET		},
	{ "get",	zfs_do_get,		HELP_GET		},
	{ "inherit",	zfs_do_inherit,		HELP_INHERIT		},
	{ "upgrade",	zfs_do_upgrade,		HELP_UPGRADE		},
	{ "userspace",	zfs_do_userspace,	HELP_USERSPACE		},
	{ "groupspace",	zfs_do_userspace,	HELP_GROUPSPACE		},
	{ NULL },
	{ "mount",	zfs_do_mount,		HELP_MOUNT		},
	{ "unmount",	zfs_do_unmount,		HELP_UNMOUNT		},
	{ "share",	zfs_do_share,		HELP_SHARE		},
	{ "unshare",	zfs_do_unshare,		HELP_UNSHARE		},
	{ NULL },
	{ "send",	zfs_do_send,		HELP_SEND		},
	{ "receive",	zfs_do_receive,		HELP_RECEIVE		},
	{ NULL },
	{ "allow",	zfs_do_allow,		HELP_ALLOW		},
	{ NULL },
	{ "unallow",	zfs_do_unallow,		HELP_UNALLOW		},
	{ NULL },
	{ "hold",	zfs_do_hold,		HELP_HOLD		},
	{ "holds",	zfs_do_holds,		HELP_HOLDS		},
	{ "release",	zfs_do_release,		HELP_RELEASE		},
	{ "diff",	zfs_do_diff,		HELP_DIFF		},
};

#define	NCOMMAND	(sizeof (command_table) / sizeof (command_table[0]))

zfs_command_t *current_command;

static const char *
get_usage(zfs_help_t idx)
{
	switch (idx) {
	case HELP_CLONE:
		return (gettext("\tclone [-p] [-o property=value] ... "
		    "<snapshot> <filesystem|volume>\n"));
	case HELP_CREATE:
		return (gettext("\tcreate [-p] [-o property=value] ... "
		    "<filesystem>\n"
		    "\tcreate [-ps] [-b blocksize] [-o property=value] ... "
		    "-V <size> <volume>\n"));
	case HELP_DESTROY:
		return (gettext("\tdestroy [-fnpRrv] <filesystem|volume>\n"
		    "\tdestroy [-dnpRrv] "
		    "<filesystem|volume>@<snap>[%<snap>][,...]\n"
		    "\tdestroy <filesystem|volume>#<bookmark>\n"));
	case HELP_GET:
		return (gettext("\tget [-rHp] [-d max] "
		    "[-o \"all\" | field[,...]]\n"
		    "\t    [-t type[,...]] [-s source[,...]]\n"
		    "\t    <\"all\" | property[,...]> "
		    "[filesystem|volume|snapshot] ...\n"));
	case HELP_INHERIT:
		return (gettext("\tinherit [-rS] <property> "
		    "<filesystem|volume|snapshot> ...\n"));
	case HELP_UPGRADE:
		return (gettext("\tupgrade [-v]\n"
		    "\tupgrade [-r] [-V version] <-a | filesystem ...>\n"));
	case HELP_LIST:
		return (gettext("\tlist [-Hp] [-r|-d max] [-o property[,...]] "
		    "[-s property]...\n\t    [-S property]... [-t type[,...]] "
		    "[filesystem|volume|snapshot] ...\n"));
	case HELP_MOUNT:
		return (gettext("\tmount\n"
		    "\tmount [-vO] [-o opts] <-a | filesystem>\n"));
	case HELP_PROMOTE:
		return (gettext("\tpromote <clone-filesystem>\n"));
	case HELP_RECEIVE:
		return (gettext("\treceive [-vnFu] <filesystem|volume|"
		"snapshot>\n"
		"\treceive [-vnFu] [-d | -e] <filesystem>\n"));
	case HELP_RENAME:
		return (gettext("\trename [-f] <filesystem|volume|snapshot> "
		    "<filesystem|volume|snapshot>\n"
		    "\trename [-f] -p <filesystem|volume> <filesystem|volume>\n"
		    "\trename -r <snapshot> <snapshot>\n"));
	case HELP_ROLLBACK:
		return (gettext("\trollback [-rRf] <snapshot>\n"));
	case HELP_SEND:
<<<<<<< HEAD
		return (gettext("\tsend [-DnPpRrve] [-[iI] snapshot] "
		    "<snapshot>\n"
		    "\tsend [-e] [-i snapshot|bookmark] "
=======
		return (gettext("\tsend [-DnPpRvLe] [-[iI] snapshot] "
		    "<snapshot>\n"
		    "\tsend [-Le] [-i snapshot|bookmark] "
>>>>>>> 23d56208
		    "<filesystem|volume|snapshot>\n"));
	case HELP_SET:
		return (gettext("\tset <property=value> "
		    "<filesystem|volume|snapshot> ...\n"));
	case HELP_SHARE:
		return (gettext("\tshare <-a | filesystem>\n"));
	case HELP_SNAPSHOT:
		return (gettext("\tsnapshot|snap [-r] [-o property=value] ... "
		    "<filesystem|volume>@<snap> ...\n"));
	case HELP_UNMOUNT:
		return (gettext("\tunmount [-f] "
		    "<-a | filesystem|mountpoint>\n"));
	case HELP_UNSHARE:
		return (gettext("\tunshare "
		    "<-a | filesystem|mountpoint>\n"));
	case HELP_ALLOW:
		return (gettext("\tallow <filesystem|volume>\n"
		    "\tallow [-ldug] "
		    "<\"everyone\"|user|group>[,...] <perm|@setname>[,...]\n"
		    "\t    <filesystem|volume>\n"
		    "\tallow [-ld] -e <perm|@setname>[,...] "
		    "<filesystem|volume>\n"
		    "\tallow -c <perm|@setname>[,...] <filesystem|volume>\n"
		    "\tallow -s @setname <perm|@setname>[,...] "
		    "<filesystem|volume>\n"));
	case HELP_UNALLOW:
		return (gettext("\tunallow [-rldug] "
		    "<\"everyone\"|user|group>[,...]\n"
		    "\t    [<perm|@setname>[,...]] <filesystem|volume>\n"
		    "\tunallow [-rld] -e [<perm|@setname>[,...]] "
		    "<filesystem|volume>\n"
		    "\tunallow [-r] -c [<perm|@setname>[,...]] "
		    "<filesystem|volume>\n"
		    "\tunallow [-r] -s @setname [<perm|@setname>[,...]] "
		    "<filesystem|volume>\n"));
	case HELP_USERSPACE:
		return (gettext("\tuserspace [-Hinp] [-o field[,...]] "
		    "[-s field] ...\n"
		    "\t    [-S field] ... [-t type[,...]] "
		    "<filesystem|snapshot>\n"));
	case HELP_GROUPSPACE:
		return (gettext("\tgroupspace [-Hinp] [-o field[,...]] "
		    "[-s field] ...\n"
		    "\t    [-S field] ... [-t type[,...]] "
		    "<filesystem|snapshot>\n"));
	case HELP_HOLD:
		return (gettext("\thold [-r] <tag> <snapshot> ...\n"));
	case HELP_HOLDS:
		return (gettext("\tholds [-r] <snapshot> ...\n"));
	case HELP_RELEASE:
		return (gettext("\trelease [-r] <tag> <snapshot> ...\n"));
	case HELP_DIFF:
		return (gettext("\tdiff [-FHt] <snapshot> "
		    "[snapshot|filesystem]\n"));
	case HELP_BOOKMARK:
		return (gettext("\tbookmark <snapshot> <bookmark>\n"));
	}

	abort();
	/* NOTREACHED */
}

void
nomem(void)
{
	(void) fprintf(stderr, gettext("internal error: out of memory\n"));
	exit(1);
}

/*
 * Utility function to guarantee malloc() success.
 */

void *
safe_malloc(size_t size)
{
	void *data;

	if ((data = calloc(1, size)) == NULL)
		nomem();

	return (data);
}

static char *
safe_strdup(char *str)
{
	char *dupstr = strdup(str);

	if (dupstr == NULL)
		nomem();

	return (dupstr);
}

/*
 * Callback routine that will print out information for each of
 * the properties.
 */
static int
usage_prop_cb(int prop, void *cb)
{
	FILE *fp = cb;

	(void) fprintf(fp, "\t%-15s ", zfs_prop_to_name(prop));

	if (zfs_prop_readonly(prop))
		(void) fprintf(fp, " NO    ");
	else
		(void) fprintf(fp, "YES    ");

	if (zfs_prop_inheritable(prop))
		(void) fprintf(fp, "  YES   ");
	else
		(void) fprintf(fp, "   NO   ");

	if (zfs_prop_values(prop) == NULL)
		(void) fprintf(fp, "-\n");
	else
		(void) fprintf(fp, "%s\n", zfs_prop_values(prop));

	return (ZPROP_CONT);
}

/*
 * Display usage message.  If we're inside a command, display only the usage for
 * that command.  Otherwise, iterate over the entire command table and display
 * a complete usage message.
 */
static void
usage(boolean_t requested)
{
	int i;
	boolean_t show_properties = B_FALSE;
	FILE *fp = requested ? stdout : stderr;

	if (current_command == NULL) {

		(void) fprintf(fp, gettext("usage: zfs command args ...\n"));
		(void) fprintf(fp,
		    gettext("where 'command' is one of the following:\n\n"));

		for (i = 0; i < NCOMMAND; i++) {
			if (command_table[i].name == NULL)
				(void) fprintf(fp, "\n");
			else
				(void) fprintf(fp, "%s",
				    get_usage(command_table[i].usage));
		}

		(void) fprintf(fp, gettext("\nEach dataset is of the form: "
		    "pool/[dataset/]*dataset[@name]\n"));
	} else {
		(void) fprintf(fp, gettext("usage:\n"));
		(void) fprintf(fp, "%s", get_usage(current_command->usage));
	}

	if (current_command != NULL &&
	    (strcmp(current_command->name, "set") == 0 ||
	    strcmp(current_command->name, "get") == 0 ||
	    strcmp(current_command->name, "inherit") == 0 ||
	    strcmp(current_command->name, "list") == 0))
		show_properties = B_TRUE;

	if (show_properties) {
		(void) fprintf(fp,
		    gettext("\nThe following properties are supported:\n"));

		(void) fprintf(fp, "\n\t%-14s %s  %s   %s\n\n",
		    "PROPERTY", "EDIT", "INHERIT", "VALUES");

		/* Iterate over all properties */
		(void) zprop_iter(usage_prop_cb, fp, B_FALSE, B_TRUE,
		    ZFS_TYPE_DATASET);

		(void) fprintf(fp, "\t%-15s ", "userused@...");
		(void) fprintf(fp, " NO       NO   <size>\n");
		(void) fprintf(fp, "\t%-15s ", "groupused@...");
		(void) fprintf(fp, " NO       NO   <size>\n");
		(void) fprintf(fp, "\t%-15s ", "userquota@...");
		(void) fprintf(fp, "YES       NO   <size> | none\n");
		(void) fprintf(fp, "\t%-15s ", "groupquota@...");
		(void) fprintf(fp, "YES       NO   <size> | none\n");
		(void) fprintf(fp, "\t%-15s ", "written@<snap>");
		(void) fprintf(fp, " NO       NO   <size>\n");

		(void) fprintf(fp, gettext("\nSizes are specified in bytes "
		    "with standard units such as K, M, G, etc.\n"));
		(void) fprintf(fp, gettext("\nUser-defined properties can "
		    "be specified by using a name containing a colon (:).\n"));
		(void) fprintf(fp, gettext("\nThe {user|group}{used|quota}@ "
		    "properties must be appended with\n"
		    "a user or group specifier of one of these forms:\n"
		    "    POSIX name      (eg: \"matt\")\n"
		    "    POSIX id        (eg: \"126829\")\n"
		    "    SMB name@domain (eg: \"matt@sun\")\n"
		    "    SMB SID         (eg: \"S-1-234-567-89\")\n"));
	} else {
		(void) fprintf(fp,
		    gettext("\nFor the property list, run: %s\n"),
		    "zfs set|get");
		(void) fprintf(fp,
		    gettext("\nFor the delegated permission list, run: %s\n"),
		    "zfs allow|unallow");
	}

	/*
	 * See comments at end of main().
	 */
	if (getenv("ZFS_ABORT") != NULL) {
		(void) printf("dumping core by request\n");
		abort();
	}

	exit(requested ? 0 : 2);
}

static int
parseprop(nvlist_t *props)
{
	char *propname = optarg;
	char *propval, *strval;

	if ((propval = strchr(propname, '=')) == NULL) {
		(void) fprintf(stderr, gettext("missing "
		    "'=' for -o option\n"));
		return (-1);
	}
	*propval = '\0';
	propval++;
	if (nvlist_lookup_string(props, propname, &strval) == 0) {
		(void) fprintf(stderr, gettext("property '%s' "
		    "specified multiple times\n"), propname);
		return (-1);
	}
	if (nvlist_add_string(props, propname, propval) != 0)
		nomem();
	return (0);
}

static int
parse_depth(char *opt, int *flags)
{
	char *tmp;
	int depth;

	depth = (int)strtol(opt, &tmp, 0);
	if (*tmp) {
		(void) fprintf(stderr,
		    gettext("%s is not an integer\n"), optarg);
		usage(B_FALSE);
	}
	if (depth < 0) {
		(void) fprintf(stderr,
		    gettext("Depth can not be negative.\n"));
		usage(B_FALSE);
	}
	*flags |= (ZFS_ITER_DEPTH_LIMIT|ZFS_ITER_RECURSE);
	return (depth);
}

#define	PROGRESS_DELAY 2		/* seconds */

static char *pt_reverse = "\b\b\b\b\b\b\b\b\b\b\b\b\b\b\b\b\b\b\b\b\b\b\b\b\b";
static time_t pt_begin;
static char *pt_header = NULL;
static boolean_t pt_shown;

static void
start_progress_timer(void)
{
	pt_begin = time(NULL) + PROGRESS_DELAY;
	pt_shown = B_FALSE;
}

static void
set_progress_header(char *header)
{
	assert(pt_header == NULL);
	pt_header = safe_strdup(header);
	if (pt_shown) {
		(void) printf("%s: ", header);
		(void) fflush(stdout);
	}
}

static void
update_progress(char *update)
{
	if (!pt_shown && time(NULL) > pt_begin) {
		int len = strlen(update);

		(void) printf("%s: %s%*.*s", pt_header, update, len, len,
		    pt_reverse);
		(void) fflush(stdout);
		pt_shown = B_TRUE;
	} else if (pt_shown) {
		int len = strlen(update);

		(void) printf("%s%*.*s", update, len, len, pt_reverse);
		(void) fflush(stdout);
	}
}

static void
finish_progress(char *done)
{
	if (pt_shown) {
		(void) printf("%s\n", done);
		(void) fflush(stdout);
	}
	free(pt_header);
	pt_header = NULL;
}

static int
zfs_mount_and_share(libzfs_handle_t *hdl, const char *dataset, zfs_type_t type)
{
	zfs_handle_t *zhp = NULL;
	int ret = 0;

	zhp = zfs_open(hdl, dataset, type);
	if (zhp == NULL)
		return (1);

	/*
	 * Volumes may neither be mounted or shared.  Potentially in the
	 * future filesystems detected on these volumes could be mounted.
	 */
	if (zfs_get_type(zhp) == ZFS_TYPE_VOLUME) {
		zfs_close(zhp);
		return (0);
	}

	/*
	 * Mount and/or share the new filesystem as appropriate.  We provide a
	 * verbose error message to let the user know that their filesystem was
	 * in fact created, even if we failed to mount or share it.
	 *
	 * If the user doesn't want the dataset automatically mounted, then
	 * skip the mount/share step
	 */
	if (zfs_prop_valid_for_type(ZFS_PROP_CANMOUNT, type, B_FALSE) &&
	    zfs_prop_get_int(zhp, ZFS_PROP_CANMOUNT) == ZFS_CANMOUNT_ON) {
		if (zfs_mount(zhp, NULL, 0) != 0) {
			(void) fprintf(stderr, gettext("filesystem "
			    "successfully created, but not mounted\n"));
			ret = 1;
		} else if (zfs_share(zhp) != 0) {
			(void) fprintf(stderr, gettext("filesystem "
			    "successfully created, but not shared\n"));
			ret = 1;
		}
	}

	zfs_close(zhp);

	return (ret);
}

/*
 * zfs clone [-p] [-o prop=value] ... <snap> <fs | vol>
 *
 * Given an existing dataset, create a writable copy whose initial contents
 * are the same as the source.  The newly created dataset maintains a
 * dependency on the original; the original cannot be destroyed so long as
 * the clone exists.
 *
 * The '-p' flag creates all the non-existing ancestors of the target first.
 */
static int
zfs_do_clone(int argc, char **argv)
{
	zfs_handle_t *zhp = NULL;
	boolean_t parents = B_FALSE;
	nvlist_t *props;
	int ret = 0;
	int c;

	if (nvlist_alloc(&props, NV_UNIQUE_NAME, 0) != 0)
		nomem();

	/* check options */
	while ((c = getopt(argc, argv, "o:p")) != -1) {
		switch (c) {
		case 'o':
			if (parseprop(props))
				return (1);
			break;
		case 'p':
			parents = B_TRUE;
			break;
		case '?':
			(void) fprintf(stderr, gettext("invalid option '%c'\n"),
			    optopt);
			goto usage;
		}
	}

	argc -= optind;
	argv += optind;

	/* check number of arguments */
	if (argc < 1) {
		(void) fprintf(stderr, gettext("missing source dataset "
		    "argument\n"));
		goto usage;
	}
	if (argc < 2) {
		(void) fprintf(stderr, gettext("missing target dataset "
		    "argument\n"));
		goto usage;
	}
	if (argc > 2) {
		(void) fprintf(stderr, gettext("too many arguments\n"));
		goto usage;
	}

	/* open the source dataset */
	if ((zhp = zfs_open(g_zfs, argv[0], ZFS_TYPE_SNAPSHOT)) == NULL)
		return (1);

	if (parents && zfs_name_valid(argv[1], ZFS_TYPE_FILESYSTEM |
	    ZFS_TYPE_VOLUME)) {
		/*
		 * Now create the ancestors of the target dataset.  If the
		 * target already exists and '-p' option was used we should not
		 * complain.
		 */
		if (zfs_dataset_exists(g_zfs, argv[1], ZFS_TYPE_FILESYSTEM |
		    ZFS_TYPE_VOLUME))
			return (0);
		if (zfs_create_ancestors(g_zfs, argv[1]) != 0)
			return (1);
	}

	/* pass to libzfs */
	ret = zfs_clone(zhp, argv[1], props);

	/* create the mountpoint if necessary */
	if (ret == 0) {
<<<<<<< HEAD
		zfs_handle_t *clone;
		int canmount = ZFS_CANMOUNT_OFF;

		if (log_history) {
			(void) zpool_log_history(g_zfs, history_str);
			log_history = B_FALSE;
		}

		clone = zfs_open(g_zfs, argv[1], ZFS_TYPE_DATASET);
		if (clone != NULL) {
			/*
			 * if the user doesn't want the dataset automatically
			 * mounted, then skip the mount/share step.
			 */
			if (zfs_prop_valid_for_type(ZFS_PROP_CANMOUNT,
			    zfs_get_type(clone), B_FALSE))
				canmount = zfs_prop_get_int(clone,
				    ZFS_PROP_CANMOUNT);

			if (zfs_get_type(clone) != ZFS_TYPE_VOLUME &&
			    canmount == ZFS_CANMOUNT_ON)
				if ((ret = zfs_mount(clone, NULL, 0)) == 0)
					ret = zfs_share(clone);
			zfs_close(clone);
=======
		if (log_history) {
			(void) zpool_log_history(g_zfs, history_str);
			log_history = B_FALSE;
>>>>>>> 23d56208
		}

		ret = zfs_mount_and_share(g_zfs, argv[1], ZFS_TYPE_DATASET);
	}

	zfs_close(zhp);
	nvlist_free(props);

	return (!!ret);

usage:
	if (zhp)
		zfs_close(zhp);
	nvlist_free(props);
	usage(B_FALSE);
	return (-1);
}

/*
 * zfs create [-p] [-o prop=value] ... fs
 * zfs create [-ps] [-b blocksize] [-o prop=value] ... -V vol size
 *
 * Create a new dataset.  This command can be used to create filesystems
 * and volumes.  Snapshot creation is handled by 'zfs snapshot'.
 * For volumes, the user must specify a size to be used.
 *
 * The '-s' flag applies only to volumes, and indicates that we should not try
 * to set the reservation for this volume.  By default we set a reservation
 * equal to the size for any volume.  For pools with SPA_VERSION >=
 * SPA_VERSION_REFRESERVATION, we set a refreservation instead.
 *
 * The '-p' flag creates all the non-existing ancestors of the target first.
 */
static int
zfs_do_create(int argc, char **argv)
{
	zfs_type_t type = ZFS_TYPE_FILESYSTEM;
	uint64_t volsize = 0;
	int c;
	boolean_t noreserve = B_FALSE;
	boolean_t bflag = B_FALSE;
	boolean_t parents = B_FALSE;
	int ret = 1;
	nvlist_t *props;
	uint64_t intval;

	if (nvlist_alloc(&props, NV_UNIQUE_NAME, 0) != 0)
		nomem();

	/* check options */
	while ((c = getopt(argc, argv, ":V:b:so:p")) != -1) {
		switch (c) {
		case 'V':
			type = ZFS_TYPE_VOLUME;
			if (zfs_nicestrtonum(g_zfs, optarg, &intval) != 0) {
				(void) fprintf(stderr, gettext("bad volume "
				    "size '%s': %s\n"), optarg,
				    libzfs_error_description(g_zfs));
				goto error;
			}

			if (nvlist_add_uint64(props,
			    zfs_prop_to_name(ZFS_PROP_VOLSIZE), intval) != 0)
				nomem();
			volsize = intval;
			break;
		case 'p':
			parents = B_TRUE;
			break;
		case 'b':
			bflag = B_TRUE;
			if (zfs_nicestrtonum(g_zfs, optarg, &intval) != 0) {
				(void) fprintf(stderr, gettext("bad volume "
				    "block size '%s': %s\n"), optarg,
				    libzfs_error_description(g_zfs));
				goto error;
			}

			if (nvlist_add_uint64(props,
			    zfs_prop_to_name(ZFS_PROP_VOLBLOCKSIZE),
			    intval) != 0)
				nomem();
			break;
		case 'o':
			if (parseprop(props))
				goto error;
			break;
		case 's':
			noreserve = B_TRUE;
			break;
		case ':':
			(void) fprintf(stderr, gettext("missing size "
			    "argument\n"));
			goto badusage;
			break;
		case '?':
			(void) fprintf(stderr, gettext("invalid option '%c'\n"),
			    optopt);
			goto badusage;
		}
	}

	if ((bflag || noreserve) && type != ZFS_TYPE_VOLUME) {
		(void) fprintf(stderr, gettext("'-s' and '-b' can only be "
		    "used when creating a volume\n"));
		goto badusage;
	}

	argc -= optind;
	argv += optind;

	/* check number of arguments */
	if (argc == 0) {
		(void) fprintf(stderr, gettext("missing %s argument\n"),
		    zfs_type_to_name(type));
		goto badusage;
	}
	if (argc > 1) {
		(void) fprintf(stderr, gettext("too many arguments\n"));
		goto badusage;
	}

	if (type == ZFS_TYPE_VOLUME && !noreserve) {
		zpool_handle_t *zpool_handle;
		uint64_t spa_version;
		char *p;
		zfs_prop_t resv_prop;
		char *strval;

		if ((p = strchr(argv[0], '/')))
			*p = '\0';
		zpool_handle = zpool_open(g_zfs, argv[0]);
		if (p != NULL)
			*p = '/';
		if (zpool_handle == NULL)
			goto error;
		spa_version = zpool_get_prop_int(zpool_handle,
		    ZPOOL_PROP_VERSION, NULL);
		zpool_close(zpool_handle);
		if (spa_version >= SPA_VERSION_REFRESERVATION)
			resv_prop = ZFS_PROP_REFRESERVATION;
		else
			resv_prop = ZFS_PROP_RESERVATION;
		volsize = zvol_volsize_to_reservation(volsize, props);

		if (nvlist_lookup_string(props, zfs_prop_to_name(resv_prop),
		    &strval) != 0) {
			if (nvlist_add_uint64(props,
			    zfs_prop_to_name(resv_prop), volsize) != 0) {
				nvlist_free(props);
				nomem();
			}
		}
	}

	if (parents && zfs_name_valid(argv[0], type)) {
		/*
		 * Now create the ancestors of target dataset.  If the target
		 * already exists and '-p' option was used we should not
		 * complain.
		 */
		if (zfs_dataset_exists(g_zfs, argv[0], type)) {
			ret = 0;
			goto error;
		}
		if (zfs_create_ancestors(g_zfs, argv[0]) != 0)
			goto error;
	}

	/* pass to libzfs */
	if (zfs_create(g_zfs, argv[0], type, props) != 0)
		goto error;

	if (log_history) {
		(void) zpool_log_history(g_zfs, history_str);
		log_history = B_FALSE;
<<<<<<< HEAD
	}

	if ((zhp = zfs_open(g_zfs, argv[0], ZFS_TYPE_DATASET)) == NULL)
		goto error;

	ret = 0;
	/*
	 * if the user doesn't want the dataset automatically mounted,
	 * then skip the mount/share step
	 */
	if (zfs_prop_valid_for_type(ZFS_PROP_CANMOUNT, type, B_FALSE))
		canmount = zfs_prop_get_int(zhp, ZFS_PROP_CANMOUNT);

	/*
	 * Mount and/or share the new filesystem as appropriate.  We provide a
	 * verbose error message to let the user know that their filesystem was
	 * in fact created, even if we failed to mount or share it.
	 */
	if (canmount == ZFS_CANMOUNT_ON) {
		if (zfs_mount(zhp, NULL, 0) != 0) {
			(void) fprintf(stderr, gettext("filesystem "
			    "successfully created, but not mounted\n"));
			ret = 1;
		} else if (zfs_share(zhp) != 0) {
			(void) fprintf(stderr, gettext("filesystem "
			    "successfully created, but not shared\n"));
			ret = 1;
		}
=======
>>>>>>> 23d56208
	}

	ret = zfs_mount_and_share(g_zfs, argv[0], ZFS_TYPE_DATASET);
error:
	nvlist_free(props);
	return (ret);
badusage:
	nvlist_free(props);
	usage(B_FALSE);
	return (2);
}

/*
 * zfs destroy [-rRf] <fs, vol>
 * zfs destroy [-rRd] <snap>
 *
 *	-r	Recursively destroy all children
 *	-R	Recursively destroy all dependents, including clones
 *	-f	Force unmounting of any dependents
 *	-d	If we can't destroy now, mark for deferred destruction
 *
 * Destroys the given dataset.  By default, it will unmount any filesystems,
 * and refuse to destroy a dataset that has any dependents.  A dependent can
 * either be a child, or a clone of a child.
 */
typedef struct destroy_cbdata {
	boolean_t	cb_first;
	boolean_t	cb_force;
	boolean_t	cb_recurse;
	boolean_t	cb_error;
	boolean_t	cb_doclones;
	zfs_handle_t	*cb_target;
	boolean_t	cb_defer_destroy;
	boolean_t	cb_verbose;
	boolean_t	cb_parsable;
	boolean_t	cb_dryrun;
	nvlist_t	*cb_nvl;
	nvlist_t	*cb_batchedsnaps;

	/* first snap in contiguous run */
	char		*cb_firstsnap;
	/* previous snap in contiguous run */
	char		*cb_prevsnap;
	int64_t		cb_snapused;
	char		*cb_snapspec;
	char		*cb_bookmark;
} destroy_cbdata_t;

/*
 * Check for any dependents based on the '-r' or '-R' flags.
 */
static int
destroy_check_dependent(zfs_handle_t *zhp, void *data)
{
	destroy_cbdata_t *cbp = data;
	const char *tname = zfs_get_name(cbp->cb_target);
	const char *name = zfs_get_name(zhp);

	if (strncmp(tname, name, strlen(tname)) == 0 &&
	    (name[strlen(tname)] == '/' || name[strlen(tname)] == '@')) {
		/*
		 * This is a direct descendant, not a clone somewhere else in
		 * the hierarchy.
		 */
		if (cbp->cb_recurse)
			goto out;

		if (cbp->cb_first) {
			(void) fprintf(stderr, gettext("cannot destroy '%s': "
			    "%s has children\n"),
			    zfs_get_name(cbp->cb_target),
			    zfs_type_to_name(zfs_get_type(cbp->cb_target)));
			(void) fprintf(stderr, gettext("use '-r' to destroy "
			    "the following datasets:\n"));
			cbp->cb_first = B_FALSE;
			cbp->cb_error = B_TRUE;
		}

		(void) fprintf(stderr, "%s\n", zfs_get_name(zhp));
	} else {
		/*
		 * This is a clone.  We only want to report this if the '-r'
		 * wasn't specified, or the target is a snapshot.
		 */
		if (!cbp->cb_recurse &&
		    zfs_get_type(cbp->cb_target) != ZFS_TYPE_SNAPSHOT)
			goto out;

		if (cbp->cb_first) {
			(void) fprintf(stderr, gettext("cannot destroy '%s': "
			    "%s has dependent clones\n"),
			    zfs_get_name(cbp->cb_target),
			    zfs_type_to_name(zfs_get_type(cbp->cb_target)));
			(void) fprintf(stderr, gettext("use '-R' to destroy "
			    "the following datasets:\n"));
			cbp->cb_first = B_FALSE;
			cbp->cb_error = B_TRUE;
			cbp->cb_dryrun = B_TRUE;
		}

		(void) fprintf(stderr, "%s\n", zfs_get_name(zhp));
	}

out:
	zfs_close(zhp);
	return (0);
}

static int
destroy_callback(zfs_handle_t *zhp, void *data)
{
	destroy_cbdata_t *cb = data;
	const char *name = zfs_get_name(zhp);

	if (cb->cb_verbose) {
		if (cb->cb_parsable) {
			(void) printf("destroy\t%s\n", name);
		} else if (cb->cb_dryrun) {
			(void) printf(gettext("would destroy %s\n"),
			    name);
		} else {
			(void) printf(gettext("will destroy %s\n"),
			    name);
		}
	}

	/*
	 * Ignore pools (which we've already flagged as an error before getting
	 * here).
	 */
	if (strchr(zfs_get_name(zhp), '/') == NULL &&
	    zfs_get_type(zhp) == ZFS_TYPE_FILESYSTEM) {
		zfs_close(zhp);
		return (0);
	}
	if (cb->cb_dryrun) {
		zfs_close(zhp);
		return (0);
	}

	/*
	 * We batch up all contiguous snapshots (even of different
	 * filesystems) and destroy them with one ioctl.  We can't
	 * simply do all snap deletions and then all fs deletions,
	 * because we must delete a clone before its origin.
	 */
	if (zfs_get_type(zhp) == ZFS_TYPE_SNAPSHOT) {
		fnvlist_add_boolean(cb->cb_batchedsnaps, name);
	} else {
		int error = zfs_destroy_snaps_nvl(g_zfs,
		    cb->cb_batchedsnaps, B_FALSE);
		fnvlist_free(cb->cb_batchedsnaps);
		cb->cb_batchedsnaps = fnvlist_alloc();

		if (error != 0 ||
		    zfs_unmount(zhp, NULL, cb->cb_force ? MS_FORCE : 0) != 0 ||
		    zfs_destroy(zhp, cb->cb_defer_destroy) != 0) {
			zfs_close(zhp);
			return (-1);
		}
	}

	zfs_close(zhp);
	return (0);
}

static int
destroy_print_cb(zfs_handle_t *zhp, void *arg)
{
	destroy_cbdata_t *cb = arg;
	const char *name = zfs_get_name(zhp);
	int err = 0;

	if (nvlist_exists(cb->cb_nvl, name)) {
		if (cb->cb_firstsnap == NULL)
			cb->cb_firstsnap = strdup(name);
		if (cb->cb_prevsnap != NULL)
			free(cb->cb_prevsnap);
		/* this snap continues the current range */
		cb->cb_prevsnap = strdup(name);
		if (cb->cb_firstsnap == NULL || cb->cb_prevsnap == NULL)
			nomem();
		if (cb->cb_verbose) {
			if (cb->cb_parsable) {
				(void) printf("destroy\t%s\n", name);
			} else if (cb->cb_dryrun) {
				(void) printf(gettext("would destroy %s\n"),
				    name);
			} else {
				(void) printf(gettext("will destroy %s\n"),
				    name);
			}
		}
	} else if (cb->cb_firstsnap != NULL) {
		/* end of this range */
		uint64_t used = 0;
		err = lzc_snaprange_space(cb->cb_firstsnap,
		    cb->cb_prevsnap, &used);
		cb->cb_snapused += used;
		free(cb->cb_firstsnap);
		cb->cb_firstsnap = NULL;
		free(cb->cb_prevsnap);
		cb->cb_prevsnap = NULL;
	}
	zfs_close(zhp);
	return (err);
}

static int
destroy_print_snapshots(zfs_handle_t *fs_zhp, destroy_cbdata_t *cb)
{
	int err;
	assert(cb->cb_firstsnap == NULL);
	assert(cb->cb_prevsnap == NULL);
	err = zfs_iter_snapshots_sorted(fs_zhp, destroy_print_cb, cb);
	if (cb->cb_firstsnap != NULL) {
		uint64_t used = 0;
		if (err == 0) {
			err = lzc_snaprange_space(cb->cb_firstsnap,
			    cb->cb_prevsnap, &used);
		}
		cb->cb_snapused += used;
		free(cb->cb_firstsnap);
		cb->cb_firstsnap = NULL;
		free(cb->cb_prevsnap);
		cb->cb_prevsnap = NULL;
	}
	return (err);
}

static int
snapshot_to_nvl_cb(zfs_handle_t *zhp, void *arg)
{
	destroy_cbdata_t *cb = arg;
	int err = 0;

	/* Check for clones. */
	if (!cb->cb_doclones && !cb->cb_defer_destroy) {
		cb->cb_target = zhp;
		cb->cb_first = B_TRUE;
		err = zfs_iter_dependents(zhp, B_TRUE,
		    destroy_check_dependent, cb);
	}

	if (err == 0) {
		if (nvlist_add_boolean(cb->cb_nvl, zfs_get_name(zhp)))
			nomem();
	}
	zfs_close(zhp);
	return (err);
}

static int
gather_snapshots(zfs_handle_t *zhp, void *arg)
{
	destroy_cbdata_t *cb = arg;
	int err = 0;

	err = zfs_iter_snapspec(zhp, cb->cb_snapspec, snapshot_to_nvl_cb, cb);
	if (err == ENOENT)
		err = 0;
	if (err != 0)
		goto out;

	if (cb->cb_verbose) {
		err = destroy_print_snapshots(zhp, cb);
		if (err != 0)
			goto out;
	}

	if (cb->cb_recurse)
		err = zfs_iter_filesystems(zhp, gather_snapshots, cb);

out:
	zfs_close(zhp);
	return (err);
}

static int
destroy_clones(destroy_cbdata_t *cb)
{
	nvpair_t *pair;
	for (pair = nvlist_next_nvpair(cb->cb_nvl, NULL);
	    pair != NULL;
	    pair = nvlist_next_nvpair(cb->cb_nvl, pair)) {
		zfs_handle_t *zhp = zfs_open(g_zfs, nvpair_name(pair),
		    ZFS_TYPE_SNAPSHOT);
		if (zhp != NULL) {
			boolean_t defer = cb->cb_defer_destroy;
			int err;

			/*
			 * We can't defer destroy non-snapshots, so set it to
			 * false while destroying the clones.
			 */
			cb->cb_defer_destroy = B_FALSE;
			err = zfs_iter_dependents(zhp, B_FALSE,
			    destroy_callback, cb);
			cb->cb_defer_destroy = defer;
			zfs_close(zhp);
			if (err != 0)
				return (err);
		}
	}
	return (0);
}

static int
zfs_do_destroy(int argc, char **argv)
{
	destroy_cbdata_t cb = { 0 };
	int rv = 0;
	int err = 0;
	int c;
	zfs_handle_t *zhp = NULL;
	char *at, *pound;
	zfs_type_t type = ZFS_TYPE_DATASET;

	/* check options */
	while ((c = getopt(argc, argv, "vpndfrR")) != -1) {
		switch (c) {
		case 'v':
			cb.cb_verbose = B_TRUE;
			break;
		case 'p':
			cb.cb_verbose = B_TRUE;
			cb.cb_parsable = B_TRUE;
			break;
		case 'n':
			cb.cb_dryrun = B_TRUE;
			break;
		case 'd':
			cb.cb_defer_destroy = B_TRUE;
			type = ZFS_TYPE_SNAPSHOT;
			break;
		case 'f':
			cb.cb_force = B_TRUE;
			break;
		case 'r':
			cb.cb_recurse = B_TRUE;
			break;
		case 'R':
			cb.cb_recurse = B_TRUE;
			cb.cb_doclones = B_TRUE;
			break;
		case '?':
		default:
			(void) fprintf(stderr, gettext("invalid option '%c'\n"),
			    optopt);
			usage(B_FALSE);
		}
	}

	argc -= optind;
	argv += optind;

	/* check number of arguments */
	if (argc == 0) {
		(void) fprintf(stderr, gettext("missing dataset argument\n"));
		usage(B_FALSE);
	}
	if (argc > 1) {
		(void) fprintf(stderr, gettext("too many arguments\n"));
		usage(B_FALSE);
	}

	at = strchr(argv[0], '@');
	pound = strchr(argv[0], '#');
	if (at != NULL) {

		/* Build the list of snaps to destroy in cb_nvl. */
		cb.cb_nvl = fnvlist_alloc();

		*at = '\0';
		zhp = zfs_open(g_zfs, argv[0],
		    ZFS_TYPE_FILESYSTEM | ZFS_TYPE_VOLUME);
		if (zhp == NULL)
			return (1);

		cb.cb_snapspec = at + 1;
		if (gather_snapshots(zfs_handle_dup(zhp), &cb) != 0 ||
		    cb.cb_error) {
			rv = 1;
			goto out;
		}

		if (nvlist_empty(cb.cb_nvl)) {
			(void) fprintf(stderr, gettext("could not find any "
			    "snapshots to destroy; check snapshot names.\n"));
			rv = 1;
			goto out;
		}

		if (cb.cb_verbose) {
			char buf[16];
			zfs_nicenum(cb.cb_snapused, buf, sizeof (buf));
			if (cb.cb_parsable) {
				(void) printf("reclaim\t%llu\n",
				    (u_longlong_t)cb.cb_snapused);
			} else if (cb.cb_dryrun) {
				(void) printf(gettext("would reclaim %s\n"),
				    buf);
			} else {
				(void) printf(gettext("will reclaim %s\n"),
				    buf);
			}
		}

		if (!cb.cb_dryrun) {
			if (cb.cb_doclones) {
				cb.cb_batchedsnaps = fnvlist_alloc();
				err = destroy_clones(&cb);
				if (err == 0) {
					err = zfs_destroy_snaps_nvl(g_zfs,
					    cb.cb_batchedsnaps, B_FALSE);
				}
				if (err != 0) {
					rv = 1;
					goto out;
				}
			}
			if (err == 0) {
				err = zfs_destroy_snaps_nvl(g_zfs, cb.cb_nvl,
				    cb.cb_defer_destroy);
			}
		}

		if (err != 0)
			rv = 1;
	} else if (pound != NULL) {
		int err;
		nvlist_t *nvl;

		if (cb.cb_dryrun) {
			(void) fprintf(stderr,
			    "dryrun is not supported with bookmark\n");
			return (-1);
		}

		if (cb.cb_defer_destroy) {
			(void) fprintf(stderr,
			    "defer destroy is not supported with bookmark\n");
			return (-1);
		}

		if (cb.cb_recurse) {
			(void) fprintf(stderr,
			    "recursive is not supported with bookmark\n");
			return (-1);
		}

		if (!zfs_bookmark_exists(argv[0])) {
			(void) fprintf(stderr, gettext("bookmark '%s' "
			    "does not exist.\n"), argv[0]);
			return (1);
		}

		nvl = fnvlist_alloc();
		fnvlist_add_boolean(nvl, argv[0]);

		err = lzc_destroy_bookmarks(nvl, NULL);
		if (err != 0) {
			(void) zfs_standard_error(g_zfs, err,
			    "cannot destroy bookmark");
		}

		nvlist_free(cb.cb_nvl);

		return (err);
	} else {
		/* Open the given dataset */
		if ((zhp = zfs_open(g_zfs, argv[0], type)) == NULL)
			return (1);

		cb.cb_target = zhp;

		/*
		 * Perform an explicit check for pools before going any further.
		 */
		if (!cb.cb_recurse && strchr(zfs_get_name(zhp), '/') == NULL &&
		    zfs_get_type(zhp) == ZFS_TYPE_FILESYSTEM) {
			(void) fprintf(stderr, gettext("cannot destroy '%s': "
			    "operation does not apply to pools\n"),
			    zfs_get_name(zhp));
			(void) fprintf(stderr, gettext("use 'zfs destroy -r "
			    "%s' to destroy all datasets in the pool\n"),
			    zfs_get_name(zhp));
			(void) fprintf(stderr, gettext("use 'zpool destroy %s' "
			    "to destroy the pool itself\n"), zfs_get_name(zhp));
			rv = 1;
			goto out;
		}

		/*
		 * Check for any dependents and/or clones.
		 */
		cb.cb_first = B_TRUE;
		if (!cb.cb_doclones &&
		    zfs_iter_dependents(zhp, B_TRUE, destroy_check_dependent,
		    &cb) != 0) {
			rv = 1;
			goto out;
		}

		if (cb.cb_error) {
			rv = 1;
			goto out;
		}

		cb.cb_batchedsnaps = fnvlist_alloc();
		if (zfs_iter_dependents(zhp, B_FALSE, destroy_callback,
		    &cb) != 0) {
			rv = 1;
			goto out;
		}

		/*
		 * Do the real thing.  The callback will close the
		 * handle regardless of whether it succeeds or not.
		 */
		err = destroy_callback(zhp, &cb);
		zhp = NULL;
		if (err == 0) {
			err = zfs_destroy_snaps_nvl(g_zfs,
			    cb.cb_batchedsnaps, cb.cb_defer_destroy);
		}
		if (err != 0)
			rv = 1;
	}

out:
	fnvlist_free(cb.cb_batchedsnaps);
	fnvlist_free(cb.cb_nvl);
	if (zhp != NULL)
		zfs_close(zhp);
	return (rv);
}

static boolean_t
is_recvd_column(zprop_get_cbdata_t *cbp)
{
	int i;
	zfs_get_column_t col;

	for (i = 0; i < ZFS_GET_NCOLS &&
	    (col = cbp->cb_columns[i]) != GET_COL_NONE; i++)
		if (col == GET_COL_RECVD)
			return (B_TRUE);
	return (B_FALSE);
}

/*
 * zfs get [-rHp] [-o all | field[,field]...] [-s source[,source]...]
 *	< all | property[,property]... > < fs | snap | vol > ...
 *
 *	-r	recurse over any child datasets
 *	-H	scripted mode.  Headers are stripped, and fields are separated
 *		by tabs instead of spaces.
 *	-o	Set of fields to display.  One of "name,property,value,
 *		received,source". Default is "name,property,value,source".
 *		"all" is an alias for all five.
 *	-s	Set of sources to allow.  One of
 *		"local,default,inherited,received,temporary,none".  Default is
 *		all six.
 *	-p	Display values in parsable (literal) format.
 *
 *  Prints properties for the given datasets.  The user can control which
 *  columns to display as well as which property types to allow.
 */

/*
 * Invoked to display the properties for a single dataset.
 */
static int
get_callback(zfs_handle_t *zhp, void *data)
{
	char buf[ZFS_MAXPROPLEN];
	char rbuf[ZFS_MAXPROPLEN];
	zprop_source_t sourcetype;
	char source[ZFS_MAXNAMELEN];
	zprop_get_cbdata_t *cbp = data;
	nvlist_t *user_props = zfs_get_user_props(zhp);
	zprop_list_t *pl = cbp->cb_proplist;
	nvlist_t *propval;
	char *strval;
	char *sourceval;
	boolean_t received = is_recvd_column(cbp);

	for (; pl != NULL; pl = pl->pl_next) {
		char *recvdval = NULL;
		/*
		 * Skip the special fake placeholder.  This will also skip over
		 * the name property when 'all' is specified.
		 */
		if (pl->pl_prop == ZFS_PROP_NAME &&
		    pl == cbp->cb_proplist)
			continue;

		if (pl->pl_prop != ZPROP_INVAL) {
			if (zfs_prop_get(zhp, pl->pl_prop, buf,
			    sizeof (buf), &sourcetype, source,
			    sizeof (source),
			    cbp->cb_literal) != 0) {
				if (pl->pl_all)
					continue;
				if (!zfs_prop_valid_for_type(pl->pl_prop,
				    ZFS_TYPE_DATASET, B_FALSE)) {
					(void) fprintf(stderr,
					    gettext("No such property '%s'\n"),
					    zfs_prop_to_name(pl->pl_prop));
					continue;
				}
				sourcetype = ZPROP_SRC_NONE;
				(void) strlcpy(buf, "-", sizeof (buf));
			}

			if (received && (zfs_prop_get_recvd(zhp,
			    zfs_prop_to_name(pl->pl_prop), rbuf, sizeof (rbuf),
			    cbp->cb_literal) == 0))
				recvdval = rbuf;

			zprop_print_one_property(zfs_get_name(zhp), cbp,
			    zfs_prop_to_name(pl->pl_prop),
			    buf, sourcetype, source, recvdval);
		} else if (zfs_prop_userquota(pl->pl_user_prop)) {
			sourcetype = ZPROP_SRC_LOCAL;

			if (zfs_prop_get_userquota(zhp, pl->pl_user_prop,
			    buf, sizeof (buf), cbp->cb_literal) != 0) {
				sourcetype = ZPROP_SRC_NONE;
				(void) strlcpy(buf, "-", sizeof (buf));
			}

			zprop_print_one_property(zfs_get_name(zhp), cbp,
			    pl->pl_user_prop, buf, sourcetype, source, NULL);
		} else if (zfs_prop_written(pl->pl_user_prop)) {
			sourcetype = ZPROP_SRC_LOCAL;

			if (zfs_prop_get_written(zhp, pl->pl_user_prop,
			    buf, sizeof (buf), cbp->cb_literal) != 0) {
				sourcetype = ZPROP_SRC_NONE;
				(void) strlcpy(buf, "-", sizeof (buf));
			}

			zprop_print_one_property(zfs_get_name(zhp), cbp,
			    pl->pl_user_prop, buf, sourcetype, source, NULL);
		} else {
			if (nvlist_lookup_nvlist(user_props,
			    pl->pl_user_prop, &propval) != 0) {
				if (pl->pl_all)
					continue;
				sourcetype = ZPROP_SRC_NONE;
				strval = "-";
			} else {
				verify(nvlist_lookup_string(propval,
				    ZPROP_VALUE, &strval) == 0);
				verify(nvlist_lookup_string(propval,
				    ZPROP_SOURCE, &sourceval) == 0);

				if (strcmp(sourceval,
				    zfs_get_name(zhp)) == 0) {
					sourcetype = ZPROP_SRC_LOCAL;
				} else if (strcmp(sourceval,
				    ZPROP_SOURCE_VAL_RECVD) == 0) {
					sourcetype = ZPROP_SRC_RECEIVED;
				} else {
					sourcetype = ZPROP_SRC_INHERITED;
					(void) strlcpy(source,
					    sourceval, sizeof (source));
				}
			}

			if (received && (zfs_prop_get_recvd(zhp,
			    pl->pl_user_prop, rbuf, sizeof (rbuf),
			    cbp->cb_literal) == 0))
				recvdval = rbuf;

			zprop_print_one_property(zfs_get_name(zhp), cbp,
			    pl->pl_user_prop, strval, sourcetype,
			    source, recvdval);
		}
	}

	return (0);
}

static int
zfs_do_get(int argc, char **argv)
{
	zprop_get_cbdata_t cb = { 0 };
	int i, c, flags = ZFS_ITER_ARGS_CAN_BE_PATHS;
	int types = ZFS_TYPE_DATASET;
	char *value, *fields;
	int ret = 0;
	int limit = 0;
	zprop_list_t fake_name = { 0 };

	/*
	 * Set up default columns and sources.
	 */
	cb.cb_sources = ZPROP_SRC_ALL;
	cb.cb_columns[0] = GET_COL_NAME;
	cb.cb_columns[1] = GET_COL_PROPERTY;
	cb.cb_columns[2] = GET_COL_VALUE;
	cb.cb_columns[3] = GET_COL_SOURCE;
	cb.cb_type = ZFS_TYPE_DATASET;

	/* check options */
	while ((c = getopt(argc, argv, ":d:o:s:rt:Hp")) != -1) {
		switch (c) {
		case 'p':
			cb.cb_literal = B_TRUE;
			break;
		case 'd':
			limit = parse_depth(optarg, &flags);
			break;
		case 'r':
			flags |= ZFS_ITER_RECURSE;
			break;
		case 'H':
			cb.cb_scripted = B_TRUE;
			break;
		case ':':
			(void) fprintf(stderr, gettext("missing argument for "
			    "'%c' option\n"), optopt);
			usage(B_FALSE);
			break;
		case 'o':
			/*
			 * Process the set of columns to display.  We zero out
			 * the structure to give us a blank slate.
			 */
			bzero(&cb.cb_columns, sizeof (cb.cb_columns));
			i = 0;
			while (*optarg != '\0') {
				static char *col_subopts[] =
				    { "name", "property", "value", "received",
				    "source", "all", NULL };

				if (i == ZFS_GET_NCOLS) {
					(void) fprintf(stderr, gettext("too "
					    "many fields given to -o "
					    "option\n"));
					usage(B_FALSE);
				}

				switch (getsubopt(&optarg, col_subopts,
				    &value)) {
				case 0:
					cb.cb_columns[i++] = GET_COL_NAME;
					break;
				case 1:
					cb.cb_columns[i++] = GET_COL_PROPERTY;
					break;
				case 2:
					cb.cb_columns[i++] = GET_COL_VALUE;
					break;
				case 3:
					cb.cb_columns[i++] = GET_COL_RECVD;
					flags |= ZFS_ITER_RECVD_PROPS;
					break;
				case 4:
					cb.cb_columns[i++] = GET_COL_SOURCE;
					break;
				case 5:
					if (i > 0) {
						(void) fprintf(stderr,
						    gettext("\"all\" conflicts "
						    "with specific fields "
						    "given to -o option\n"));
						usage(B_FALSE);
					}
					cb.cb_columns[0] = GET_COL_NAME;
					cb.cb_columns[1] = GET_COL_PROPERTY;
					cb.cb_columns[2] = GET_COL_VALUE;
					cb.cb_columns[3] = GET_COL_RECVD;
					cb.cb_columns[4] = GET_COL_SOURCE;
					flags |= ZFS_ITER_RECVD_PROPS;
					i = ZFS_GET_NCOLS;
					break;
				default:
					(void) fprintf(stderr,
					    gettext("invalid column name "
					    "'%s'\n"), value);
					usage(B_FALSE);
				}
			}
			break;

		case 's':
			cb.cb_sources = 0;
			while (*optarg != '\0') {
				static char *source_subopts[] = {
					"local", "default", "inherited",
					"received", "temporary", "none",
					NULL };

				switch (getsubopt(&optarg, source_subopts,
				    &value)) {
				case 0:
					cb.cb_sources |= ZPROP_SRC_LOCAL;
					break;
				case 1:
					cb.cb_sources |= ZPROP_SRC_DEFAULT;
					break;
				case 2:
					cb.cb_sources |= ZPROP_SRC_INHERITED;
					break;
				case 3:
					cb.cb_sources |= ZPROP_SRC_RECEIVED;
					break;
				case 4:
					cb.cb_sources |= ZPROP_SRC_TEMPORARY;
					break;
				case 5:
					cb.cb_sources |= ZPROP_SRC_NONE;
					break;
				default:
					(void) fprintf(stderr,
					    gettext("invalid source "
					    "'%s'\n"), value);
					usage(B_FALSE);
				}
			}
			break;

		case 't':
			types = 0;
			flags &= ~ZFS_ITER_PROP_LISTSNAPS;
			while (*optarg != '\0') {
				static char *type_subopts[] = { "filesystem",
				    "volume", "snapshot", "bookmark",
				    "all", NULL };

				switch (getsubopt(&optarg, type_subopts,
				    &value)) {
				case 0:
					types |= ZFS_TYPE_FILESYSTEM;
					break;
				case 1:
					types |= ZFS_TYPE_VOLUME;
					break;
				case 2:
					types |= ZFS_TYPE_SNAPSHOT;
					break;
				case 3:
					types |= ZFS_TYPE_BOOKMARK;
					break;
				case 4:
					types = ZFS_TYPE_DATASET |
					    ZFS_TYPE_BOOKMARK;
					break;

				default:
					(void) fprintf(stderr,
					    gettext("invalid type '%s'\n"),
					    value);
					usage(B_FALSE);
				}
			}
			break;

		case '?':
			(void) fprintf(stderr, gettext("invalid option '%c'\n"),
			    optopt);
			usage(B_FALSE);
		}
	}

	argc -= optind;
	argv += optind;

	if (argc < 1) {
		(void) fprintf(stderr, gettext("missing property "
		    "argument\n"));
		usage(B_FALSE);
	}

	fields = argv[0];

	if (zprop_get_list(g_zfs, fields, &cb.cb_proplist, ZFS_TYPE_DATASET)
	    != 0)
		usage(B_FALSE);

	argc--;
	argv++;

	/*
	 * As part of zfs_expand_proplist(), we keep track of the maximum column
	 * width for each property.  For the 'NAME' (and 'SOURCE') columns, we
	 * need to know the maximum name length.  However, the user likely did
	 * not specify 'name' as one of the properties to fetch, so we need to
	 * make sure we always include at least this property for
	 * print_get_headers() to work properly.
	 */
	if (cb.cb_proplist != NULL) {
		fake_name.pl_prop = ZFS_PROP_NAME;
		fake_name.pl_width = strlen(gettext("NAME"));
		fake_name.pl_next = cb.cb_proplist;
		cb.cb_proplist = &fake_name;
	}

	cb.cb_first = B_TRUE;

	/* run for each object */
	ret = zfs_for_each(argc, argv, flags, types, NULL,
	    &cb.cb_proplist, limit, get_callback, &cb);

	if (cb.cb_proplist == &fake_name)
		zprop_free_list(fake_name.pl_next);
	else
		zprop_free_list(cb.cb_proplist);

	return (ret);
}

/*
 * inherit [-rS] <property> <fs|vol> ...
 *
 *	-r	Recurse over all children
 *	-S	Revert to received value, if any
 *
 * For each dataset specified on the command line, inherit the given property
 * from its parent.  Inheriting a property at the pool level will cause it to
 * use the default value.  The '-r' flag will recurse over all children, and is
 * useful for setting a property on a hierarchy-wide basis, regardless of any
 * local modifications for each dataset.
 */

typedef struct inherit_cbdata {
	const char *cb_propname;
	boolean_t cb_received;
} inherit_cbdata_t;

static int
inherit_recurse_cb(zfs_handle_t *zhp, void *data)
{
	inherit_cbdata_t *cb = data;
	zfs_prop_t prop = zfs_name_to_prop(cb->cb_propname);

	/*
	 * If we're doing it recursively, then ignore properties that
	 * are not valid for this type of dataset.
	 */
	if (prop != ZPROP_INVAL &&
	    !zfs_prop_valid_for_type(prop, zfs_get_type(zhp), B_FALSE))
		return (0);

	return (zfs_prop_inherit(zhp, cb->cb_propname, cb->cb_received) != 0);
}

static int
inherit_cb(zfs_handle_t *zhp, void *data)
{
	inherit_cbdata_t *cb = data;

	return (zfs_prop_inherit(zhp, cb->cb_propname, cb->cb_received) != 0);
}

static int
zfs_do_inherit(int argc, char **argv)
{
	int c;
	zfs_prop_t prop;
	inherit_cbdata_t cb = { 0 };
	char *propname;
	int ret = 0;
	int flags = 0;
	boolean_t received = B_FALSE;

	/* check options */
	while ((c = getopt(argc, argv, "rS")) != -1) {
		switch (c) {
		case 'r':
			flags |= ZFS_ITER_RECURSE;
			break;
		case 'S':
			received = B_TRUE;
			break;
		case '?':
		default:
			(void) fprintf(stderr, gettext("invalid option '%c'\n"),
			    optopt);
			usage(B_FALSE);
		}
	}

	argc -= optind;
	argv += optind;

	/* check number of arguments */
	if (argc < 1) {
		(void) fprintf(stderr, gettext("missing property argument\n"));
		usage(B_FALSE);
	}
	if (argc < 2) {
		(void) fprintf(stderr, gettext("missing dataset argument\n"));
		usage(B_FALSE);
	}

	propname = argv[0];
	argc--;
	argv++;

	if ((prop = zfs_name_to_prop(propname)) != ZPROP_INVAL) {
		if (zfs_prop_readonly(prop)) {
			(void) fprintf(stderr, gettext(
			    "%s property is read-only\n"),
			    propname);
			return (1);
		}
		if (!zfs_prop_inheritable(prop) && !received) {
			(void) fprintf(stderr, gettext("'%s' property cannot "
			    "be inherited\n"), propname);
			if (prop == ZFS_PROP_QUOTA ||
			    prop == ZFS_PROP_RESERVATION ||
			    prop == ZFS_PROP_REFQUOTA ||
			    prop == ZFS_PROP_REFRESERVATION) {
				(void) fprintf(stderr, gettext("use 'zfs set "
				    "%s=none' to clear\n"), propname);
				(void) fprintf(stderr, gettext("use 'zfs "
				    "inherit -S %s' to revert to received "
				    "value\n"), propname);
			}
			return (1);
		}
		if (received && (prop == ZFS_PROP_VOLSIZE ||
		    prop == ZFS_PROP_VERSION)) {
			(void) fprintf(stderr, gettext("'%s' property cannot "
			    "be reverted to a received value\n"), propname);
			return (1);
		}
	} else if (!zfs_prop_user(propname)) {
		(void) fprintf(stderr, gettext("invalid property '%s'\n"),
		    propname);
		usage(B_FALSE);
	}

	cb.cb_propname = propname;
	cb.cb_received = received;

	if (flags & ZFS_ITER_RECURSE) {
		ret = zfs_for_each(argc, argv, flags, ZFS_TYPE_DATASET,
		    NULL, NULL, 0, inherit_recurse_cb, &cb);
	} else {
		ret = zfs_for_each(argc, argv, flags, ZFS_TYPE_DATASET,
		    NULL, NULL, 0, inherit_cb, &cb);
	}

	return (ret);
}

typedef struct upgrade_cbdata {
	uint64_t cb_numupgraded;
	uint64_t cb_numsamegraded;
	uint64_t cb_numfailed;
	uint64_t cb_version;
	boolean_t cb_newer;
	boolean_t cb_foundone;
	char cb_lastfs[ZFS_MAXNAMELEN];
} upgrade_cbdata_t;

static int
same_pool(zfs_handle_t *zhp, const char *name)
{
	int len1 = strcspn(name, "/@");
	const char *zhname = zfs_get_name(zhp);
	int len2 = strcspn(zhname, "/@");

	if (len1 != len2)
		return (B_FALSE);
	return (strncmp(name, zhname, len1) == 0);
}

static int
upgrade_list_callback(zfs_handle_t *zhp, void *data)
{
	upgrade_cbdata_t *cb = data;
	int version = zfs_prop_get_int(zhp, ZFS_PROP_VERSION);

	/* list if it's old/new */
	if ((!cb->cb_newer && version < ZPL_VERSION) ||
	    (cb->cb_newer && version > ZPL_VERSION)) {
		char *str;
		if (cb->cb_newer) {
			str = gettext("The following filesystems are "
			    "formatted using a newer software version and\n"
			    "cannot be accessed on the current system.\n\n");
		} else {
			str = gettext("The following filesystems are "
			    "out of date, and can be upgraded.  After being\n"
			    "upgraded, these filesystems (and any 'zfs send' "
			    "streams generated from\n"
			    "subsequent snapshots) will no longer be "
			    "accessible by older software versions.\n\n");
		}

		if (!cb->cb_foundone) {
			(void) puts(str);
			(void) printf(gettext("VER  FILESYSTEM\n"));
			(void) printf(gettext("---  ------------\n"));
			cb->cb_foundone = B_TRUE;
		}

		(void) printf("%2u   %s\n", version, zfs_get_name(zhp));
	}

	return (0);
}

static int
upgrade_set_callback(zfs_handle_t *zhp, void *data)
{
	upgrade_cbdata_t *cb = data;
	int version = zfs_prop_get_int(zhp, ZFS_PROP_VERSION);
	int needed_spa_version;
	int spa_version;

	if (zfs_spa_version(zhp, &spa_version) < 0)
		return (-1);

	needed_spa_version = zfs_spa_version_map(cb->cb_version);

	if (needed_spa_version < 0)
		return (-1);

	if (spa_version < needed_spa_version) {
		/* can't upgrade */
		(void) printf(gettext("%s: can not be "
		    "upgraded; the pool version needs to first "
		    "be upgraded\nto version %d\n\n"),
		    zfs_get_name(zhp), needed_spa_version);
		cb->cb_numfailed++;
		return (0);
	}

	/* upgrade */
	if (version < cb->cb_version) {
		char verstr[16];
		(void) snprintf(verstr, sizeof (verstr),
		    "%llu", (u_longlong_t)cb->cb_version);
		if (cb->cb_lastfs[0] && !same_pool(zhp, cb->cb_lastfs)) {
			/*
			 * If they did "zfs upgrade -a", then we could
			 * be doing ioctls to different pools.  We need
			 * to log this history once to each pool, and bypass
			 * the normal history logging that happens in main().
			 */
			(void) zpool_log_history(g_zfs, history_str);
			log_history = B_FALSE;
		}
		if (zfs_prop_set(zhp, "version", verstr) == 0)
			cb->cb_numupgraded++;
		else
			cb->cb_numfailed++;
		(void) strcpy(cb->cb_lastfs, zfs_get_name(zhp));
	} else if (version > cb->cb_version) {
		/* can't downgrade */
		(void) printf(gettext("%s: can not be downgraded; "
		    "it is already at version %u\n"),
		    zfs_get_name(zhp), version);
		cb->cb_numfailed++;
	} else {
		cb->cb_numsamegraded++;
	}
	return (0);
}

/*
 * zfs upgrade
 * zfs upgrade -v
 * zfs upgrade [-r] [-V <version>] <-a | filesystem>
 */
static int
zfs_do_upgrade(int argc, char **argv)
{
	boolean_t all = B_FALSE;
	boolean_t showversions = B_FALSE;
	int ret = 0;
	upgrade_cbdata_t cb = { 0 };
	signed char c;
	int flags = ZFS_ITER_ARGS_CAN_BE_PATHS;

	/* check options */
	while ((c = getopt(argc, argv, "rvV:a")) != -1) {
		switch (c) {
		case 'r':
			flags |= ZFS_ITER_RECURSE;
			break;
		case 'v':
			showversions = B_TRUE;
			break;
		case 'V':
			if (zfs_prop_string_to_index(ZFS_PROP_VERSION,
			    optarg, &cb.cb_version) != 0) {
				(void) fprintf(stderr,
				    gettext("invalid version %s\n"), optarg);
				usage(B_FALSE);
			}
			break;
		case 'a':
			all = B_TRUE;
			break;
		case '?':
		default:
			(void) fprintf(stderr, gettext("invalid option '%c'\n"),
			    optopt);
			usage(B_FALSE);
		}
	}

	argc -= optind;
	argv += optind;

	if ((!all && !argc) && ((flags & ZFS_ITER_RECURSE) | cb.cb_version))
		usage(B_FALSE);
	if (showversions && (flags & ZFS_ITER_RECURSE || all ||
	    cb.cb_version || argc))
		usage(B_FALSE);
	if ((all || argc) && (showversions))
		usage(B_FALSE);
	if (all && argc)
		usage(B_FALSE);

	if (showversions) {
		/* Show info on available versions. */
		(void) printf(gettext("The following filesystem versions are "
		    "supported:\n\n"));
		(void) printf(gettext("VER  DESCRIPTION\n"));
		(void) printf("---  -----------------------------------------"
		    "---------------\n");
		(void) printf(gettext(" 1   Initial ZFS filesystem version\n"));
		(void) printf(gettext(" 2   Enhanced directory entries\n"));
		(void) printf(gettext(" 3   Case insensitive and filesystem "
		    "user identifier (FUID)\n"));
		(void) printf(gettext(" 4   userquota, groupquota "
		    "properties\n"));
		(void) printf(gettext(" 5   System attributes\n"));
		(void) printf(gettext("\nFor more information on a particular "
		    "version, including supported releases,\n"));
		(void) printf("see the ZFS Administration Guide.\n\n");
		ret = 0;
	} else if (argc || all) {
		/* Upgrade filesystems */
		if (cb.cb_version == 0)
			cb.cb_version = ZPL_VERSION;
		ret = zfs_for_each(argc, argv, flags, ZFS_TYPE_FILESYSTEM,
		    NULL, NULL, 0, upgrade_set_callback, &cb);
		(void) printf(gettext("%llu filesystems upgraded\n"),
		    (u_longlong_t)cb.cb_numupgraded);
		if (cb.cb_numsamegraded) {
			(void) printf(gettext("%llu filesystems already at "
			    "this version\n"),
			    (u_longlong_t)cb.cb_numsamegraded);
		}
		if (cb.cb_numfailed != 0)
			ret = 1;
	} else {
		/* List old-version filesytems */
		boolean_t found;
		(void) printf(gettext("This system is currently running "
		    "ZFS filesystem version %llu.\n\n"), ZPL_VERSION);

		flags |= ZFS_ITER_RECURSE;
		ret = zfs_for_each(0, NULL, flags, ZFS_TYPE_FILESYSTEM,
		    NULL, NULL, 0, upgrade_list_callback, &cb);

		found = cb.cb_foundone;
		cb.cb_foundone = B_FALSE;
		cb.cb_newer = B_TRUE;

		ret = zfs_for_each(0, NULL, flags, ZFS_TYPE_FILESYSTEM,
		    NULL, NULL, 0, upgrade_list_callback, &cb);

		if (!cb.cb_foundone && !found) {
			(void) printf(gettext("All filesystems are "
			    "formatted with the current version.\n"));
		}
	}

	return (ret);
}

/*
 * zfs userspace [-Hinp] [-o field[,...]] [-s field [-s field]...]
 *               [-S field [-S field]...] [-t type[,...]] filesystem | snapshot
 * zfs groupspace [-Hinp] [-o field[,...]] [-s field [-s field]...]
 *                [-S field [-S field]...] [-t type[,...]] filesystem | snapshot
 *
 *	-H      Scripted mode; elide headers and separate columns by tabs.
 *	-i	Translate SID to POSIX ID.
 *	-n	Print numeric ID instead of user/group name.
 *	-o      Control which fields to display.
 *	-p	Use exact (parsable) numeric output.
 *	-s      Specify sort columns, descending order.
 *	-S      Specify sort columns, ascending order.
 *	-t      Control which object types to display.
 *
 *	Displays space consumed by, and quotas on, each user in the specified
 *	filesystem or snapshot.
 */

/* us_field_types, us_field_hdr and us_field_names should be kept in sync */
enum us_field_types {
	USFIELD_TYPE,
	USFIELD_NAME,
	USFIELD_USED,
	USFIELD_QUOTA
};
static char *us_field_hdr[] = { "TYPE", "NAME", "USED", "QUOTA" };
static char *us_field_names[] = { "type", "name", "used", "quota" };
#define	USFIELD_LAST	(sizeof (us_field_names) / sizeof (char *))

#define	USTYPE_PSX_GRP	(1 << 0)
#define	USTYPE_PSX_USR	(1 << 1)
#define	USTYPE_SMB_GRP	(1 << 2)
#define	USTYPE_SMB_USR	(1 << 3)
#define	USTYPE_ALL	\
	(USTYPE_PSX_GRP | USTYPE_PSX_USR | USTYPE_SMB_GRP | USTYPE_SMB_USR)

static int us_type_bits[] = {
	USTYPE_PSX_GRP,
	USTYPE_PSX_USR,
	USTYPE_SMB_GRP,
	USTYPE_SMB_USR,
	USTYPE_ALL
};
static char *us_type_names[] = { "posixgroup", "posixuser", "smbgroup",
	"smbuser", "all" };

typedef struct us_node {
	nvlist_t	*usn_nvl;
	uu_avl_node_t	usn_avlnode;
	uu_list_node_t	usn_listnode;
} us_node_t;

typedef struct us_cbdata {
	nvlist_t	**cb_nvlp;
	uu_avl_pool_t	*cb_avl_pool;
	uu_avl_t	*cb_avl;
	boolean_t	cb_numname;
	boolean_t	cb_nicenum;
	boolean_t	cb_sid2posix;
	zfs_userquota_prop_t cb_prop;
	zfs_sort_column_t *cb_sortcol;
	size_t		cb_width[USFIELD_LAST];
} us_cbdata_t;

static boolean_t us_populated = B_FALSE;

typedef struct {
	zfs_sort_column_t *si_sortcol;
	boolean_t	si_numname;
} us_sort_info_t;

static int
us_field_index(char *field)
{
	int i;

	for (i = 0; i < USFIELD_LAST; i++) {
		if (strcmp(field, us_field_names[i]) == 0)
			return (i);
	}

	return (-1);
}

static int
us_compare(const void *larg, const void *rarg, void *unused)
{
	const us_node_t *l = larg;
	const us_node_t *r = rarg;
	us_sort_info_t *si = (us_sort_info_t *)unused;
	zfs_sort_column_t *sortcol = si->si_sortcol;
	boolean_t numname = si->si_numname;
	nvlist_t *lnvl = l->usn_nvl;
	nvlist_t *rnvl = r->usn_nvl;
	int rc = 0;
	boolean_t lvb, rvb;

	for (; sortcol != NULL; sortcol = sortcol->sc_next) {
		char *lvstr = "";
		char *rvstr = "";
		uint32_t lv32 = 0;
		uint32_t rv32 = 0;
		uint64_t lv64 = 0;
		uint64_t rv64 = 0;
		zfs_prop_t prop = sortcol->sc_prop;
		const char *propname = NULL;
		boolean_t reverse = sortcol->sc_reverse;

		switch (prop) {
		case ZFS_PROP_TYPE:
			propname = "type";
			(void) nvlist_lookup_uint32(lnvl, propname, &lv32);
			(void) nvlist_lookup_uint32(rnvl, propname, &rv32);
			if (rv32 != lv32)
				rc = (rv32 < lv32) ? 1 : -1;
			break;
		case ZFS_PROP_NAME:
			propname = "name";
			if (numname) {
				(void) nvlist_lookup_uint64(lnvl, propname,
				    &lv64);
				(void) nvlist_lookup_uint64(rnvl, propname,
				    &rv64);
				if (rv64 != lv64)
					rc = (rv64 < lv64) ? 1 : -1;
			} else {
				(void) nvlist_lookup_string(lnvl, propname,
				    &lvstr);
				(void) nvlist_lookup_string(rnvl, propname,
				    &rvstr);
				rc = strcmp(lvstr, rvstr);
			}
			break;
		case ZFS_PROP_USED:
		case ZFS_PROP_QUOTA:
			if (!us_populated)
				break;
			if (prop == ZFS_PROP_USED)
				propname = "used";
			else
				propname = "quota";
			(void) nvlist_lookup_uint64(lnvl, propname, &lv64);
			(void) nvlist_lookup_uint64(rnvl, propname, &rv64);
			if (rv64 != lv64)
				rc = (rv64 < lv64) ? 1 : -1;
			break;
		default:
			break;
		}

		if (rc != 0) {
			if (rc < 0)
				return (reverse ? 1 : -1);
			else
				return (reverse ? -1 : 1);
		}
	}

	/*
	 * If entries still seem to be the same, check if they are of the same
	 * type (smbentity is added only if we are doing SID to POSIX ID
	 * translation where we can have duplicate type/name combinations).
	 */
	if (nvlist_lookup_boolean_value(lnvl, "smbentity", &lvb) == 0 &&
	    nvlist_lookup_boolean_value(rnvl, "smbentity", &rvb) == 0 &&
	    lvb != rvb)
		return (lvb < rvb ? -1 : 1);

	return (0);
}

static inline const char *
us_type2str(unsigned field_type)
{
	switch (field_type) {
	case USTYPE_PSX_USR:
		return ("POSIX User");
	case USTYPE_PSX_GRP:
		return ("POSIX Group");
	case USTYPE_SMB_USR:
		return ("SMB User");
	case USTYPE_SMB_GRP:
		return ("SMB Group");
	default:
		return ("Undefined");
	}
}

static int
userspace_cb(void *arg, const char *domain, uid_t rid, uint64_t space)
{
	us_cbdata_t *cb = (us_cbdata_t *)arg;
	zfs_userquota_prop_t prop = cb->cb_prop;
	char *name = NULL;
	char *propname;
	char sizebuf[32];
	us_node_t *node;
	uu_avl_pool_t *avl_pool = cb->cb_avl_pool;
	uu_avl_t *avl = cb->cb_avl;
	uu_avl_index_t idx;
	nvlist_t *props;
	us_node_t *n;
	zfs_sort_column_t *sortcol = cb->cb_sortcol;
	unsigned type = 0;
	const char *typestr;
	size_t namelen;
	size_t typelen;
	size_t sizelen;
	int typeidx, nameidx, sizeidx;
	us_sort_info_t sortinfo = { sortcol, cb->cb_numname };
	boolean_t smbentity = B_FALSE;

	if (nvlist_alloc(&props, NV_UNIQUE_NAME, 0) != 0)
		nomem();
	node = safe_malloc(sizeof (us_node_t));
	uu_avl_node_init(node, &node->usn_avlnode, avl_pool);
	node->usn_nvl = props;

	if (domain != NULL && domain[0] != '\0') {
#ifdef HAVE_IDMAP
		/* SMB */
		char sid[ZFS_MAXNAMELEN + 32];
		uid_t id;
		uint64_t classes;
		int err;
		directory_error_t e;

		smbentity = B_TRUE;

		(void) snprintf(sid, sizeof (sid), "%s-%u", domain, rid);

		if (prop == ZFS_PROP_GROUPUSED || prop == ZFS_PROP_GROUPQUOTA) {
			type = USTYPE_SMB_GRP;
			err = sid_to_id(sid, B_FALSE, &id);
		} else {
			type = USTYPE_SMB_USR;
			err = sid_to_id(sid, B_TRUE, &id);
		}

		if (err == 0) {
			rid = id;
			if (!cb->cb_sid2posix) {
				e = directory_name_from_sid(NULL, sid, &name,
				    &classes);
				if (e != NULL)
					directory_error_free(e);
				if (name == NULL)
					name = sid;
			}
		}
#else
		nvlist_free(props);
		free(node);

		return (-1);
#endif /* HAVE_IDMAP */
	}

	if (cb->cb_sid2posix || domain == NULL || domain[0] == '\0') {
		/* POSIX or -i */
		if (prop == ZFS_PROP_GROUPUSED || prop == ZFS_PROP_GROUPQUOTA) {
			type = USTYPE_PSX_GRP;
			if (!cb->cb_numname) {
				struct group *g;

				if ((g = getgrgid(rid)) != NULL)
					name = g->gr_name;
			}
		} else {
			type = USTYPE_PSX_USR;
			if (!cb->cb_numname) {
				struct passwd *p;

				if ((p = getpwuid(rid)) != NULL)
					name = p->pw_name;
			}
		}
	}

	/*
	 * Make sure that the type/name combination is unique when doing
	 * SID to POSIX ID translation (hence changing the type from SMB to
	 * POSIX).
	 */
	if (cb->cb_sid2posix &&
	    nvlist_add_boolean_value(props, "smbentity", smbentity) != 0)
		nomem();

	/* Calculate/update width of TYPE field */
	typestr = us_type2str(type);
	typelen = strlen(gettext(typestr));
	typeidx = us_field_index("type");
	if (typelen > cb->cb_width[typeidx])
		cb->cb_width[typeidx] = typelen;
	if (nvlist_add_uint32(props, "type", type) != 0)
		nomem();

	/* Calculate/update width of NAME field */
	if ((cb->cb_numname && cb->cb_sid2posix) || name == NULL) {
		if (nvlist_add_uint64(props, "name", rid) != 0)
			nomem();
		namelen = snprintf(NULL, 0, "%u", rid);
	} else {
		if (nvlist_add_string(props, "name", name) != 0)
			nomem();
		namelen = strlen(name);
	}
	nameidx = us_field_index("name");
	if (namelen > cb->cb_width[nameidx])
		cb->cb_width[nameidx] = namelen;

	/*
	 * Check if this type/name combination is in the list and update it;
	 * otherwise add new node to the list.
	 */
	if ((n = uu_avl_find(avl, node, &sortinfo, &idx)) == NULL) {
		uu_avl_insert(avl, node, idx);
	} else {
		nvlist_free(props);
		free(node);
		node = n;
		props = node->usn_nvl;
	}

	/* Calculate/update width of USED/QUOTA fields */
	if (cb->cb_nicenum)
		zfs_nicenum(space, sizebuf, sizeof (sizebuf));
	else
		(void) snprintf(sizebuf, sizeof (sizebuf), "%llu",
		    (u_longlong_t)space);
	sizelen = strlen(sizebuf);
	if (prop == ZFS_PROP_USERUSED || prop == ZFS_PROP_GROUPUSED) {
		propname = "used";
		if (!nvlist_exists(props, "quota"))
			(void) nvlist_add_uint64(props, "quota", 0);
	} else {
		propname = "quota";
		if (!nvlist_exists(props, "used"))
			(void) nvlist_add_uint64(props, "used", 0);
	}
	sizeidx = us_field_index(propname);
	if (sizelen > cb->cb_width[sizeidx])
		cb->cb_width[sizeidx] = sizelen;

	if (nvlist_add_uint64(props, propname, space) != 0)
		nomem();

	return (0);
}

static void
print_us_node(boolean_t scripted, boolean_t parsable, int *fields, int types,
    size_t *width, us_node_t *node)
{
	nvlist_t *nvl = node->usn_nvl;
	char valstr[ZFS_MAXNAMELEN];
	boolean_t first = B_TRUE;
	int cfield = 0;
	int field;
	uint32_t ustype;

	/* Check type */
	(void) nvlist_lookup_uint32(nvl, "type", &ustype);
	if (!(ustype & types))
		return;

	while ((field = fields[cfield]) != USFIELD_LAST) {
		nvpair_t *nvp = NULL;
		data_type_t type;
		uint32_t val32;
		uint64_t val64;
		char *strval = NULL;

		while ((nvp = nvlist_next_nvpair(nvl, nvp)) != NULL) {
			if (strcmp(nvpair_name(nvp),
			    us_field_names[field]) == 0)
				break;
		}

		type = nvpair_type(nvp);
		switch (type) {
		case DATA_TYPE_UINT32:
			(void) nvpair_value_uint32(nvp, &val32);
			break;
		case DATA_TYPE_UINT64:
			(void) nvpair_value_uint64(nvp, &val64);
			break;
		case DATA_TYPE_STRING:
			(void) nvpair_value_string(nvp, &strval);
			break;
		default:
			(void) fprintf(stderr, "invalid data type\n");
		}

		switch (field) {
		case USFIELD_TYPE:
			strval = (char *)us_type2str(val32);
			break;
		case USFIELD_NAME:
			if (type == DATA_TYPE_UINT64) {
				(void) sprintf(valstr, "%llu",
				    (u_longlong_t) val64);
				strval = valstr;
			}
			break;
		case USFIELD_USED:
		case USFIELD_QUOTA:
			if (type == DATA_TYPE_UINT64) {
				if (parsable) {
					(void) sprintf(valstr, "%llu",
					    (u_longlong_t) val64);
				} else {
					zfs_nicenum(val64, valstr,
					    sizeof (valstr));
				}
				if (field == USFIELD_QUOTA &&
				    strcmp(valstr, "0") == 0)
					strval = "none";
				else
					strval = valstr;
			}
			break;
		}

		if (!first) {
			if (scripted)
				(void) printf("\t");
			else
				(void) printf("  ");
		}
		if (scripted)
			(void) printf("%s", strval);
		else if (field == USFIELD_TYPE || field == USFIELD_NAME)
			(void) printf("%-*s", (int) width[field], strval);
		else
			(void) printf("%*s", (int) width[field], strval);

		first = B_FALSE;
		cfield++;
	}

	(void) printf("\n");
}

static void
print_us(boolean_t scripted, boolean_t parsable, int *fields, int types,
    size_t *width, boolean_t rmnode, uu_avl_t *avl)
{
	us_node_t *node;
	const char *col;
	int cfield = 0;
	int field;

	if (!scripted) {
		boolean_t first = B_TRUE;

		while ((field = fields[cfield]) != USFIELD_LAST) {
			col = gettext(us_field_hdr[field]);
			if (field == USFIELD_TYPE || field == USFIELD_NAME) {
				(void) printf(first ? "%-*s" : "  %-*s",
				    (int) width[field], col);
			} else {
				(void) printf(first ? "%*s" : "  %*s",
				    (int) width[field], col);
			}
			first = B_FALSE;
			cfield++;
		}
		(void) printf("\n");
	}

	for (node = uu_avl_first(avl); node; node = uu_avl_next(avl, node)) {
		print_us_node(scripted, parsable, fields, types, width, node);
		if (rmnode)
			nvlist_free(node->usn_nvl);
	}
}

static int
zfs_do_userspace(int argc, char **argv)
{
	zfs_handle_t *zhp;
	zfs_userquota_prop_t p;
	uu_avl_pool_t *avl_pool;
	uu_avl_t *avl_tree;
	uu_avl_walk_t *walk;
	char *delim;
	char deffields[] = "type,name,used,quota";
	char *ofield = NULL;
	char *tfield = NULL;
	int cfield = 0;
	int fields[256];
	int i;
	boolean_t scripted = B_FALSE;
	boolean_t prtnum = B_FALSE;
	boolean_t parsable = B_FALSE;
	boolean_t sid2posix = B_FALSE;
	int ret = 0;
	int c;
	zfs_sort_column_t *sortcol = NULL;
	int types = USTYPE_PSX_USR | USTYPE_SMB_USR;
	us_cbdata_t cb;
	us_node_t *node;
	us_node_t *rmnode;
	uu_list_pool_t *listpool;
	uu_list_t *list;
	uu_avl_index_t idx = 0;
	uu_list_index_t idx2 = 0;

	if (argc < 2)
		usage(B_FALSE);

	if (strcmp(argv[0], "groupspace") == 0)
		/* Toggle default group types */
		types = USTYPE_PSX_GRP | USTYPE_SMB_GRP;

	while ((c = getopt(argc, argv, "nHpo:s:S:t:i")) != -1) {
		switch (c) {
		case 'n':
			prtnum = B_TRUE;
			break;
		case 'H':
			scripted = B_TRUE;
			break;
		case 'p':
			parsable = B_TRUE;
			break;
		case 'o':
			ofield = optarg;
			break;
		case 's':
		case 'S':
			if (zfs_add_sort_column(&sortcol, optarg,
			    c == 's' ? B_FALSE : B_TRUE) != 0) {
				(void) fprintf(stderr,
				    gettext("invalid field '%s'\n"), optarg);
				usage(B_FALSE);
			}
			break;
		case 't':
			tfield = optarg;
			break;
		case 'i':
			sid2posix = B_TRUE;
			break;
		case ':':
			(void) fprintf(stderr, gettext("missing argument for "
			    "'%c' option\n"), optopt);
			usage(B_FALSE);
			break;
		case '?':
			(void) fprintf(stderr, gettext("invalid option '%c'\n"),
			    optopt);
			usage(B_FALSE);
		}
	}

	argc -= optind;
	argv += optind;

	if (argc < 1) {
		(void) fprintf(stderr, gettext("missing dataset name\n"));
		usage(B_FALSE);
	}
	if (argc > 1) {
		(void) fprintf(stderr, gettext("too many arguments\n"));
		usage(B_FALSE);
	}

	/* Use default output fields if not specified using -o */
	if (ofield == NULL)
		ofield = deffields;
	do {
		if ((delim = strchr(ofield, ',')) != NULL)
			*delim = '\0';
		if ((fields[cfield++] = us_field_index(ofield)) == -1) {
			(void) fprintf(stderr, gettext("invalid type '%s' "
			    "for -o option\n"), ofield);
			return (-1);
		}
		if (delim != NULL)
			ofield = delim + 1;
	} while (delim != NULL);
	fields[cfield] = USFIELD_LAST;

	/* Override output types (-t option) */
	if (tfield != NULL) {
		types = 0;

		do {
			boolean_t found = B_FALSE;

			if ((delim = strchr(tfield, ',')) != NULL)
				*delim = '\0';
			for (i = 0; i < sizeof (us_type_bits) / sizeof (int);
			    i++) {
				if (strcmp(tfield, us_type_names[i]) == 0) {
					found = B_TRUE;
					types |= us_type_bits[i];
					break;
				}
			}
			if (!found) {
				(void) fprintf(stderr, gettext("invalid type "
				    "'%s' for -t option\n"), tfield);
				return (-1);
			}
			if (delim != NULL)
				tfield = delim + 1;
		} while (delim != NULL);
	}

	if ((zhp = zfs_open(g_zfs, argv[0], ZFS_TYPE_DATASET)) == NULL)
		return (1);

	if ((avl_pool = uu_avl_pool_create("us_avl_pool", sizeof (us_node_t),
	    offsetof(us_node_t, usn_avlnode), us_compare, UU_DEFAULT)) == NULL)
		nomem();
	if ((avl_tree = uu_avl_create(avl_pool, NULL, UU_DEFAULT)) == NULL)
		nomem();

	/* Always add default sorting columns */
	(void) zfs_add_sort_column(&sortcol, "type", B_FALSE);
	(void) zfs_add_sort_column(&sortcol, "name", B_FALSE);

	cb.cb_sortcol = sortcol;
	cb.cb_numname = prtnum;
	cb.cb_nicenum = !parsable;
	cb.cb_avl_pool = avl_pool;
	cb.cb_avl = avl_tree;
	cb.cb_sid2posix = sid2posix;

	for (i = 0; i < USFIELD_LAST; i++)
		cb.cb_width[i] = strlen(gettext(us_field_hdr[i]));

	for (p = 0; p < ZFS_NUM_USERQUOTA_PROPS; p++) {
		if (((p == ZFS_PROP_USERUSED || p == ZFS_PROP_USERQUOTA) &&
		    !(types & (USTYPE_PSX_USR | USTYPE_SMB_USR))) ||
		    ((p == ZFS_PROP_GROUPUSED || p == ZFS_PROP_GROUPQUOTA) &&
		    !(types & (USTYPE_PSX_GRP | USTYPE_SMB_GRP))))
			continue;
		cb.cb_prop = p;
		if ((ret = zfs_userspace(zhp, p, userspace_cb, &cb)) != 0)
			return (ret);
	}

	/* Sort the list */
	if ((node = uu_avl_first(avl_tree)) == NULL)
		return (0);

	us_populated = B_TRUE;

	listpool = uu_list_pool_create("tmplist", sizeof (us_node_t),
	    offsetof(us_node_t, usn_listnode), NULL, UU_DEFAULT);
	list = uu_list_create(listpool, NULL, UU_DEFAULT);
	uu_list_node_init(node, &node->usn_listnode, listpool);

	while (node != NULL) {
		rmnode = node;
		node = uu_avl_next(avl_tree, node);
		uu_avl_remove(avl_tree, rmnode);
		if (uu_list_find(list, rmnode, NULL, &idx2) == NULL)
			uu_list_insert(list, rmnode, idx2);
	}

	for (node = uu_list_first(list); node != NULL;
	    node = uu_list_next(list, node)) {
		us_sort_info_t sortinfo = { sortcol, cb.cb_numname };

		if (uu_avl_find(avl_tree, node, &sortinfo, &idx) == NULL)
			uu_avl_insert(avl_tree, node, idx);
	}

	uu_list_destroy(list);
	uu_list_pool_destroy(listpool);

	/* Print and free node nvlist memory */
	print_us(scripted, parsable, fields, types, cb.cb_width, B_TRUE,
	    cb.cb_avl);

	zfs_free_sort_columns(sortcol);

	/* Clean up the AVL tree */
	if ((walk = uu_avl_walk_start(cb.cb_avl, UU_WALK_ROBUST)) == NULL)
		nomem();

	while ((node = uu_avl_walk_next(walk)) != NULL) {
		uu_avl_remove(cb.cb_avl, node);
		free(node);
	}

	uu_avl_walk_end(walk);
	uu_avl_destroy(avl_tree);
	uu_avl_pool_destroy(avl_pool);

	return (ret);
}

/*
 * list [-Hp][-r|-d max] [-o property[,...]] [-s property] ... [-S property]
 *      [-t type[,...]] [filesystem|volume|snapshot] ...
 *
 *	-H	Scripted mode; elide headers and separate columns by tabs
 *	-p	Display values in parsable (literal) format.
 *	-r	Recurse over all children
 *	-d	Limit recursion by depth.
 *	-o	Control which fields to display.
 *	-s	Specify sort columns, descending order.
 *	-S	Specify sort columns, ascending order.
 *	-t	Control which object types to display.
 *
 * When given no arguments, list all filesystems in the system.
 * Otherwise, list the specified datasets, optionally recursing down them if
 * '-r' is specified.
 */
typedef struct list_cbdata {
	boolean_t	cb_first;
	boolean_t	cb_literal;
	boolean_t	cb_scripted;
	zprop_list_t	*cb_proplist;
} list_cbdata_t;

/*
 * Given a list of columns to display, output appropriate headers for each one.
 */
static void
print_header(list_cbdata_t *cb)
{
	zprop_list_t *pl = cb->cb_proplist;
	char headerbuf[ZFS_MAXPROPLEN];
	const char *header;
	int i;
	boolean_t first = B_TRUE;
	boolean_t right_justify;

	for (; pl != NULL; pl = pl->pl_next) {
		if (!first) {
			(void) printf("  ");
		} else {
			first = B_FALSE;
		}

		right_justify = B_FALSE;
		if (pl->pl_prop != ZPROP_INVAL) {
			header = zfs_prop_column_name(pl->pl_prop);
			right_justify = zfs_prop_align_right(pl->pl_prop);
		} else {
			for (i = 0; pl->pl_user_prop[i] != '\0'; i++)
				headerbuf[i] = toupper(pl->pl_user_prop[i]);
			headerbuf[i] = '\0';
			header = headerbuf;
		}

		if (pl->pl_next == NULL && !right_justify)
			(void) printf("%s", header);
		else if (right_justify)
			(void) printf("%*s", (int)pl->pl_width, header);
		else
			(void) printf("%-*s", (int)pl->pl_width, header);
	}

	(void) printf("\n");
}

/*
 * Given a dataset and a list of fields, print out all the properties according
 * to the described layout.
 */
static void
print_dataset(zfs_handle_t *zhp, list_cbdata_t *cb)
{
	zprop_list_t *pl = cb->cb_proplist;
	boolean_t first = B_TRUE;
	char property[ZFS_MAXPROPLEN];
	nvlist_t *userprops = zfs_get_user_props(zhp);
	nvlist_t *propval;
	char *propstr;
	boolean_t right_justify;

	for (; pl != NULL; pl = pl->pl_next) {
		if (!first) {
			if (cb->cb_scripted)
				(void) printf("\t");
			else
				(void) printf("  ");
		} else {
			first = B_FALSE;
		}

		if (pl->pl_prop == ZFS_PROP_NAME) {
			(void) strlcpy(property, zfs_get_name(zhp),
			    sizeof (property));
			propstr = property;
			right_justify = zfs_prop_align_right(pl->pl_prop);
		} else if (pl->pl_prop != ZPROP_INVAL) {
			if (zfs_prop_get(zhp, pl->pl_prop, property,
			    sizeof (property), NULL, NULL, 0,
			    cb->cb_literal) != 0)
				propstr = "-";
			else
				propstr = property;
			right_justify = zfs_prop_align_right(pl->pl_prop);
		} else if (zfs_prop_userquota(pl->pl_user_prop)) {
			if (zfs_prop_get_userquota(zhp, pl->pl_user_prop,
			    property, sizeof (property), cb->cb_literal) != 0)
				propstr = "-";
			else
				propstr = property;
			right_justify = B_TRUE;
		} else if (zfs_prop_written(pl->pl_user_prop)) {
			if (zfs_prop_get_written(zhp, pl->pl_user_prop,
			    property, sizeof (property), cb->cb_literal) != 0)
				propstr = "-";
			else
				propstr = property;
			right_justify = B_TRUE;
		} else {
			if (nvlist_lookup_nvlist(userprops,
			    pl->pl_user_prop, &propval) != 0)
				propstr = "-";
			else
				verify(nvlist_lookup_string(propval,
				    ZPROP_VALUE, &propstr) == 0);
			right_justify = B_FALSE;
		}

		/*
		 * If this is being called in scripted mode, or if this is the
		 * last column and it is left-justified, don't include a width
		 * format specifier.
		 */
		if (cb->cb_scripted || (pl->pl_next == NULL && !right_justify))
			(void) printf("%s", propstr);
		else if (right_justify)
			(void) printf("%*s", (int)pl->pl_width, propstr);
		else
			(void) printf("%-*s", (int)pl->pl_width, propstr);
	}

	(void) printf("\n");
}

/*
 * Generic callback function to list a dataset or snapshot.
 */
static int
list_callback(zfs_handle_t *zhp, void *data)
{
	list_cbdata_t *cbp = data;

	if (cbp->cb_first) {
		if (!cbp->cb_scripted)
			print_header(cbp);
		cbp->cb_first = B_FALSE;
	}

	print_dataset(zhp, cbp);

	return (0);
}

static int
zfs_do_list(int argc, char **argv)
{
	int c;
	static char default_fields[] =
	    "name,used,available,referenced,mountpoint";
	int types = ZFS_TYPE_DATASET;
	boolean_t types_specified = B_FALSE;
	char *fields = NULL;
	list_cbdata_t cb = { 0 };
	char *value;
	int limit = 0;
	int ret = 0;
	zfs_sort_column_t *sortcol = NULL;
	int flags = ZFS_ITER_PROP_LISTSNAPS | ZFS_ITER_ARGS_CAN_BE_PATHS;

	/* check options */
	while ((c = getopt(argc, argv, "HS:d:o:prs:t:")) != -1) {
		switch (c) {
		case 'o':
			fields = optarg;
			break;
		case 'p':
			cb.cb_literal = B_TRUE;
			flags |= ZFS_ITER_LITERAL_PROPS;
			break;
		case 'd':
			limit = parse_depth(optarg, &flags);
			break;
		case 'r':
			flags |= ZFS_ITER_RECURSE;
			break;
		case 'H':
			cb.cb_scripted = B_TRUE;
			break;
		case 's':
			if (zfs_add_sort_column(&sortcol, optarg,
			    B_FALSE) != 0) {
				(void) fprintf(stderr,
				    gettext("invalid property '%s'\n"), optarg);
				usage(B_FALSE);
			}
			break;
		case 'S':
			if (zfs_add_sort_column(&sortcol, optarg,
			    B_TRUE) != 0) {
				(void) fprintf(stderr,
				    gettext("invalid property '%s'\n"), optarg);
				usage(B_FALSE);
			}
			break;
		case 't':
			types = 0;
			types_specified = B_TRUE;
			flags &= ~ZFS_ITER_PROP_LISTSNAPS;
			while (*optarg != '\0') {
				static char *type_subopts[] = { "filesystem",
				    "volume", "snapshot", "snap", "bookmark",
				    "all", NULL };

				switch (getsubopt(&optarg, type_subopts,
				    &value)) {
				case 0:
					types |= ZFS_TYPE_FILESYSTEM;
					break;
				case 1:
					types |= ZFS_TYPE_VOLUME;
					break;
				case 2:
				case 3:
					types |= ZFS_TYPE_SNAPSHOT;
					break;
				case 4:
					types |= ZFS_TYPE_BOOKMARK;
					break;
				case 5:
					types = ZFS_TYPE_DATASET |
					    ZFS_TYPE_BOOKMARK;
					break;
				default:
					(void) fprintf(stderr,
					    gettext("invalid type '%s'\n"),
					    value);
					usage(B_FALSE);
				}
			}
			break;
		case ':':
			(void) fprintf(stderr, gettext("missing argument for "
			    "'%c' option\n"), optopt);
			usage(B_FALSE);
			break;
		case '?':
			(void) fprintf(stderr, gettext("invalid option '%c'\n"),
			    optopt);
			usage(B_FALSE);
		}
	}

	argc -= optind;
	argv += optind;

	if (fields == NULL)
		fields = default_fields;

	/*
	 * If we are only going to list snapshot names and sort by name,
	 * then we can use faster version.
	 */
	if (strcmp(fields, "name") == 0 && zfs_sort_only_by_name(sortcol))
		flags |= ZFS_ITER_SIMPLE;

	/*
	 * If "-o space" and no types were specified, don't display snapshots.
	 */
	if (strcmp(fields, "space") == 0 && types_specified == B_FALSE)
		types &= ~ZFS_TYPE_SNAPSHOT;

	/*
	 * If the user specifies '-o all', the zprop_get_list() doesn't
	 * normally include the name of the dataset.  For 'zfs list', we always
	 * want this property to be first.
	 */
	if (zprop_get_list(g_zfs, fields, &cb.cb_proplist, ZFS_TYPE_DATASET)
	    != 0)
		usage(B_FALSE);

	cb.cb_first = B_TRUE;

	ret = zfs_for_each(argc, argv, flags, types, sortcol, &cb.cb_proplist,
	    limit, list_callback, &cb);

	zprop_free_list(cb.cb_proplist);
	zfs_free_sort_columns(sortcol);

	if (ret == 0 && cb.cb_first && !cb.cb_scripted)
		(void) fprintf(stderr, gettext("no datasets available\n"));

	return (ret);
}

/*
 * zfs rename [-f] <fs | snap | vol> <fs | snap | vol>
 * zfs rename [-f] -p <fs | vol> <fs | vol>
 * zfs rename -r <snap> <snap>
 *
 * Renames the given dataset to another of the same type.
 *
 * The '-p' flag creates all the non-existing ancestors of the target first.
 */
/* ARGSUSED */
static int
zfs_do_rename(int argc, char **argv)
{
	zfs_handle_t *zhp;
	int c;
	int ret = 0;
	boolean_t recurse = B_FALSE;
	boolean_t parents = B_FALSE;
	boolean_t force_unmount = B_FALSE;

	/* check options */
	while ((c = getopt(argc, argv, "prf")) != -1) {
		switch (c) {
		case 'p':
			parents = B_TRUE;
			break;
		case 'r':
			recurse = B_TRUE;
			break;
		case 'f':
			force_unmount = B_TRUE;
			break;
		case '?':
		default:
			(void) fprintf(stderr, gettext("invalid option '%c'\n"),
			    optopt);
			usage(B_FALSE);
		}
	}

	argc -= optind;
	argv += optind;

	/* check number of arguments */
	if (argc < 1) {
		(void) fprintf(stderr, gettext("missing source dataset "
		    "argument\n"));
		usage(B_FALSE);
	}
	if (argc < 2) {
		(void) fprintf(stderr, gettext("missing target dataset "
		    "argument\n"));
		usage(B_FALSE);
	}
	if (argc > 2) {
		(void) fprintf(stderr, gettext("too many arguments\n"));
		usage(B_FALSE);
	}

	if (recurse && parents) {
		(void) fprintf(stderr, gettext("-p and -r options are mutually "
		    "exclusive\n"));
		usage(B_FALSE);
	}

	if (recurse && strchr(argv[0], '@') == 0) {
		(void) fprintf(stderr, gettext("source dataset for recursive "
		    "rename must be a snapshot\n"));
		usage(B_FALSE);
	}

	if ((zhp = zfs_open(g_zfs, argv[0], parents ? ZFS_TYPE_FILESYSTEM |
	    ZFS_TYPE_VOLUME : ZFS_TYPE_DATASET)) == NULL)
		return (1);

	/* If we were asked and the name looks good, try to create ancestors. */
	if (parents && zfs_name_valid(argv[1], zfs_get_type(zhp)) &&
	    zfs_create_ancestors(g_zfs, argv[1]) != 0) {
		zfs_close(zhp);
		return (1);
	}

	ret = (zfs_rename(zhp, argv[1], recurse, force_unmount) != 0);

	zfs_close(zhp);
	return (ret);
}

/*
 * zfs promote <fs>
 *
 * Promotes the given clone fs to be the parent
 */
/* ARGSUSED */
static int
zfs_do_promote(int argc, char **argv)
{
	zfs_handle_t *zhp;
	int ret = 0;

	/* check options */
	if (argc > 1 && argv[1][0] == '-') {
		(void) fprintf(stderr, gettext("invalid option '%c'\n"),
		    argv[1][1]);
		usage(B_FALSE);
	}

	/* check number of arguments */
	if (argc < 2) {
		(void) fprintf(stderr, gettext("missing clone filesystem"
		    " argument\n"));
		usage(B_FALSE);
	}
	if (argc > 2) {
		(void) fprintf(stderr, gettext("too many arguments\n"));
		usage(B_FALSE);
	}

	zhp = zfs_open(g_zfs, argv[1], ZFS_TYPE_FILESYSTEM | ZFS_TYPE_VOLUME);
	if (zhp == NULL)
		return (1);

	ret = (zfs_promote(zhp) != 0);


	zfs_close(zhp);
	return (ret);
}

/*
 * zfs rollback [-rRf] <snapshot>
 *
 *	-r	Delete any intervening snapshots before doing rollback
 *	-R	Delete any snapshots and their clones
 *	-f	ignored for backwards compatability
 *
 * Given a filesystem, rollback to a specific snapshot, discarding any changes
 * since then and making it the active dataset.  If more recent snapshots exist,
 * the command will complain unless the '-r' flag is given.
 */
typedef struct rollback_cbdata {
	uint64_t	cb_create;
	boolean_t	cb_first;
	int		cb_doclones;
	char		*cb_target;
	int		cb_error;
	boolean_t	cb_recurse;
} rollback_cbdata_t;

static int
rollback_check_dependent(zfs_handle_t *zhp, void *data)
{
	rollback_cbdata_t *cbp = data;

	if (cbp->cb_first && cbp->cb_recurse) {
		(void) fprintf(stderr, gettext("cannot rollback to "
		    "'%s': clones of previous snapshots exist\n"),
		    cbp->cb_target);
		(void) fprintf(stderr, gettext("use '-R' to "
		    "force deletion of the following clones and "
		    "dependents:\n"));
		cbp->cb_first = 0;
		cbp->cb_error = 1;
	}

	(void) fprintf(stderr, "%s\n", zfs_get_name(zhp));

	zfs_close(zhp);
	return (0);
}


/*
 * Report any snapshots more recent than the one specified.  Used when '-r' is
 * not specified.  We reuse this same callback for the snapshot dependents - if
 * 'cb_dependent' is set, then this is a dependent and we should report it
 * without checking the transaction group.
 */
static int
rollback_check(zfs_handle_t *zhp, void *data)
{
	rollback_cbdata_t *cbp = data;

	if (cbp->cb_doclones) {
		zfs_close(zhp);
		return (0);
	}

	if (zfs_prop_get_int(zhp, ZFS_PROP_CREATETXG) > cbp->cb_create) {
		if (cbp->cb_first && !cbp->cb_recurse) {
			(void) fprintf(stderr, gettext("cannot "
			    "rollback to '%s': more recent snapshots "
			    "or bookmarks exist\n"),
			    cbp->cb_target);
			(void) fprintf(stderr, gettext("use '-r' to "
			    "force deletion of the following "
			    "snapshots and bookmarks:\n"));
			cbp->cb_first = 0;
			cbp->cb_error = 1;
		}

		if (cbp->cb_recurse) {
			if (zfs_iter_dependents(zhp, B_TRUE,
			    rollback_check_dependent, cbp) != 0) {
				zfs_close(zhp);
				return (-1);
			}
		} else {
			(void) fprintf(stderr, "%s\n",
			    zfs_get_name(zhp));
		}
	}
	zfs_close(zhp);
	return (0);
}

static int
zfs_do_rollback(int argc, char **argv)
{
	int ret = 0;
	int c;
	boolean_t force = B_FALSE;
	rollback_cbdata_t cb = { 0 };
	zfs_handle_t *zhp, *snap;
	char parentname[ZFS_MAXNAMELEN];
	char *delim;

	/* check options */
	while ((c = getopt(argc, argv, "rRf")) != -1) {
		switch (c) {
		case 'r':
			cb.cb_recurse = 1;
			break;
		case 'R':
			cb.cb_recurse = 1;
			cb.cb_doclones = 1;
			break;
		case 'f':
			force = B_TRUE;
			break;
		case '?':
			(void) fprintf(stderr, gettext("invalid option '%c'\n"),
			    optopt);
			usage(B_FALSE);
		}
	}

	argc -= optind;
	argv += optind;

	/* check number of arguments */
	if (argc < 1) {
		(void) fprintf(stderr, gettext("missing dataset argument\n"));
		usage(B_FALSE);
	}
	if (argc > 1) {
		(void) fprintf(stderr, gettext("too many arguments\n"));
		usage(B_FALSE);
	}

	/* open the snapshot */
	if ((snap = zfs_open(g_zfs, argv[0], ZFS_TYPE_SNAPSHOT)) == NULL)
		return (1);

	/* open the parent dataset */
	(void) strlcpy(parentname, argv[0], sizeof (parentname));
	verify((delim = strrchr(parentname, '@')) != NULL);
	*delim = '\0';
	if ((zhp = zfs_open(g_zfs, parentname, ZFS_TYPE_DATASET)) == NULL) {
		zfs_close(snap);
		return (1);
	}

	/*
	 * Check for more recent snapshots and/or clones based on the presence
	 * of '-r' and '-R'.
	 */
	cb.cb_target = argv[0];
	cb.cb_create = zfs_prop_get_int(snap, ZFS_PROP_CREATETXG);
	cb.cb_first = B_TRUE;
	cb.cb_error = 0;
	if ((ret = zfs_iter_snapshots(zhp, B_FALSE, rollback_check, &cb)) != 0)
		goto out;
	if ((ret = zfs_iter_bookmarks(zhp, rollback_check, &cb)) != 0)
		goto out;

	if ((ret = cb.cb_error) != 0)
		goto out;

	/*
	 * Rollback parent to the given snapshot.
	 */
	ret = zfs_rollback(zhp, snap, force);

out:
	zfs_close(snap);
	zfs_close(zhp);

	if (ret == 0)
		return (0);
	else
		return (1);
}

/*
 * zfs set property=value { fs | snap | vol } ...
 *
 * Sets the given property for all datasets specified on the command line.
 */
typedef struct set_cbdata {
	char		*cb_propname;
	char		*cb_value;
} set_cbdata_t;

static int
set_callback(zfs_handle_t *zhp, void *data)
{
	set_cbdata_t *cbp = data;

	if (zfs_prop_set(zhp, cbp->cb_propname, cbp->cb_value) != 0) {
		switch (libzfs_errno(g_zfs)) {
		case EZFS_MOUNTFAILED:
			(void) fprintf(stderr, gettext("property may be set "
			    "but unable to remount filesystem\n"));
			break;
		case EZFS_SHARENFSFAILED:
			(void) fprintf(stderr, gettext("property may be set "
			    "but unable to reshare filesystem\n"));
			break;
		}
		return (1);
	}
	return (0);
}

static int
zfs_do_set(int argc, char **argv)
{
	set_cbdata_t cb;
	int ret = 0;

	/* check for options */
	if (argc > 1 && argv[1][0] == '-') {
		(void) fprintf(stderr, gettext("invalid option '%c'\n"),
		    argv[1][1]);
		usage(B_FALSE);
	}

	/* check number of arguments */
	if (argc < 2) {
		(void) fprintf(stderr, gettext("missing property=value "
		    "argument\n"));
		usage(B_FALSE);
	}
	if (argc < 3) {
		(void) fprintf(stderr, gettext("missing dataset name\n"));
		usage(B_FALSE);
	}

	/* validate property=value argument */
	cb.cb_propname = argv[1];
	if (((cb.cb_value = strchr(cb.cb_propname, '=')) == NULL) ||
	    (cb.cb_value[1] == '\0')) {
		(void) fprintf(stderr, gettext("missing value in "
		    "property=value argument\n"));
		usage(B_FALSE);
	}

	*cb.cb_value = '\0';
	cb.cb_value++;

	if (*cb.cb_propname == '\0') {
		(void) fprintf(stderr,
		    gettext("missing property in property=value argument\n"));
		usage(B_FALSE);
	}

	ret = zfs_for_each(argc - 2, argv + 2, 0,
	    ZFS_TYPE_DATASET, NULL, NULL, 0, set_callback, &cb);

	return (ret);
}

typedef struct snap_cbdata {
	nvlist_t *sd_nvl;
	boolean_t sd_recursive;
	const char *sd_snapname;
} snap_cbdata_t;

static int
zfs_snapshot_cb(zfs_handle_t *zhp, void *arg)
{
	snap_cbdata_t *sd = arg;
	char *name;
	int rv = 0;
	int error;

	if (sd->sd_recursive &&
	    zfs_prop_get_int(zhp, ZFS_PROP_INCONSISTENT) != 0) {
		zfs_close(zhp);
		return (0);
	}

	error = asprintf(&name, "%s@%s", zfs_get_name(zhp), sd->sd_snapname);
	if (error == -1)
		nomem();
	fnvlist_add_boolean(sd->sd_nvl, name);
	free(name);

	if (sd->sd_recursive)
		rv = zfs_iter_filesystems(zhp, zfs_snapshot_cb, sd);
	zfs_close(zhp);
	return (rv);
}

/*
 * zfs snapshot [-r] [-o prop=value] ... <fs@snap>
 *
 * Creates a snapshot with the given name.  While functionally equivalent to
 * 'zfs create', it is a separate command to differentiate intent.
 */
static int
zfs_do_snapshot(int argc, char **argv)
{
	int ret = 0;
	signed char c;
	nvlist_t *props;
	snap_cbdata_t sd = { 0 };
	boolean_t multiple_snaps = B_FALSE;

	if (nvlist_alloc(&props, NV_UNIQUE_NAME, 0) != 0)
		nomem();
	if (nvlist_alloc(&sd.sd_nvl, NV_UNIQUE_NAME, 0) != 0)
		nomem();

	/* check options */
	while ((c = getopt(argc, argv, "ro:")) != -1) {
		switch (c) {
		case 'o':
			if (parseprop(props))
				return (1);
			break;
		case 'r':
			sd.sd_recursive = B_TRUE;
			multiple_snaps = B_TRUE;
			break;
		case '?':
			(void) fprintf(stderr, gettext("invalid option '%c'\n"),
			    optopt);
			goto usage;
		}
	}

	argc -= optind;
	argv += optind;

	/* check number of arguments */
	if (argc < 1) {
		(void) fprintf(stderr, gettext("missing snapshot argument\n"));
		goto usage;
	}

	if (argc > 1)
		multiple_snaps = B_TRUE;
	for (; argc > 0; argc--, argv++) {
		char *atp;
		zfs_handle_t *zhp;

		atp = strchr(argv[0], '@');
		if (atp == NULL)
			goto usage;
		*atp = '\0';
		sd.sd_snapname = atp + 1;
		zhp = zfs_open(g_zfs, argv[0],
		    ZFS_TYPE_FILESYSTEM | ZFS_TYPE_VOLUME);
		if (zhp == NULL)
			goto usage;
		if (zfs_snapshot_cb(zhp, &sd) != 0)
			goto usage;
	}

	ret = zfs_snapshot_nvl(g_zfs, sd.sd_nvl, props);
	nvlist_free(sd.sd_nvl);
	nvlist_free(props);
	if (ret != 0 && multiple_snaps)
		(void) fprintf(stderr, gettext("no snapshots were created\n"));
	return (ret != 0);

usage:
	nvlist_free(sd.sd_nvl);
	nvlist_free(props);
	usage(B_FALSE);
	return (-1);
}

/*
 * Send a backup stream to stdout.
 */
static int
zfs_do_send(int argc, char **argv)
{
	char *fromname = NULL;
	char *toname = NULL;
	char *cp;
	zfs_handle_t *zhp;
	sendflags_t flags = { 0 };
	int c, err;
	nvlist_t *dbgnv = NULL;
	boolean_t extraverbose = B_FALSE;

	/* check options */
<<<<<<< HEAD
	while ((c = getopt(argc, argv, ":i:I:RDpvnPe")) != -1) {
=======
	while ((c = getopt(argc, argv, ":i:I:RDpvnPLe")) != -1) {
>>>>>>> 23d56208
		switch (c) {
		case 'i':
			if (fromname)
				usage(B_FALSE);
			fromname = optarg;
			break;
		case 'I':
			if (fromname)
				usage(B_FALSE);
			fromname = optarg;
			flags.doall = B_TRUE;
			break;
		case 'R':
			flags.replicate = B_TRUE;
			break;
		case 'p':
			flags.props = B_TRUE;
			break;
		case 'P':
			flags.parsable = B_TRUE;
			flags.verbose = B_TRUE;
			break;
		case 'v':
			if (flags.verbose)
				extraverbose = B_TRUE;
			flags.verbose = B_TRUE;
			flags.progress = B_TRUE;
			break;
		case 'D':
			flags.dedup = B_TRUE;
			break;
		case 'n':
			flags.dryrun = B_TRUE;
			break;
<<<<<<< HEAD
=======
		case 'L':
			flags.largeblock = B_TRUE;
			break;
>>>>>>> 23d56208
		case 'e':
			flags.embed_data = B_TRUE;
			break;
		case ':':
			(void) fprintf(stderr, gettext("missing argument for "
			    "'%c' option\n"), optopt);
			usage(B_FALSE);
			break;
		case '?':
			(void) fprintf(stderr, gettext("invalid option '%c'\n"),
			    optopt);
			usage(B_FALSE);
		}
	}

	argc -= optind;
	argv += optind;

	/* check number of arguments */
	if (argc < 1) {
		(void) fprintf(stderr, gettext("missing snapshot argument\n"));
		usage(B_FALSE);
	}
	if (argc > 1) {
		(void) fprintf(stderr, gettext("too many arguments\n"));
		usage(B_FALSE);
	}

	if (!flags.dryrun && isatty(STDOUT_FILENO)) {
		(void) fprintf(stderr,
		    gettext("Error: Stream can not be written to a terminal.\n"
		    "You must redirect standard output.\n"));
		return (1);
	}

	/*
	 * Special case sending a filesystem, or from a bookmark.
	 */
	if (strchr(argv[0], '@') == NULL ||
	    (fromname && strchr(fromname, '#') != NULL)) {
		char frombuf[ZFS_MAXNAMELEN];
		enum lzc_send_flags lzc_flags = 0;

		if (flags.replicate || flags.doall || flags.props ||
		    flags.dedup || flags.dryrun || flags.verbose ||
		    flags.progress) {
			(void) fprintf(stderr,
			    gettext("Error: "
			    "Unsupported flag with filesystem or bookmark.\n"));
			return (1);
		}

		zhp = zfs_open(g_zfs, argv[0], ZFS_TYPE_DATASET);
		if (zhp == NULL)
			return (1);

<<<<<<< HEAD
=======
		if (flags.largeblock)
			lzc_flags |= LZC_SEND_FLAG_LARGE_BLOCK;
>>>>>>> 23d56208
		if (flags.embed_data)
			lzc_flags |= LZC_SEND_FLAG_EMBED_DATA;

		if (fromname != NULL &&
		    (fromname[0] == '#' || fromname[0] == '@')) {
			/*
			 * Incremental source name begins with # or @.
			 * Default to same fs as target.
			 */
			(void) strncpy(frombuf, argv[0], sizeof (frombuf));
			cp = strchr(frombuf, '@');
			if (cp != NULL)
				*cp = '\0';
			(void) strlcat(frombuf, fromname, sizeof (frombuf));
			fromname = frombuf;
		}
		err = zfs_send_one(zhp, fromname, STDOUT_FILENO, lzc_flags);
		zfs_close(zhp);
		return (err != 0);
	}

	cp = strchr(argv[0], '@');
	*cp = '\0';
	toname = cp + 1;
	zhp = zfs_open(g_zfs, argv[0], ZFS_TYPE_FILESYSTEM | ZFS_TYPE_VOLUME);
	if (zhp == NULL)
		return (1);

	/*
	 * If they specified the full path to the snapshot, chop off
	 * everything except the short name of the snapshot, but special
	 * case if they specify the origin.
	 */
	if (fromname && (cp = strchr(fromname, '@')) != NULL) {
		char origin[ZFS_MAXNAMELEN];
		zprop_source_t src;

		(void) zfs_prop_get(zhp, ZFS_PROP_ORIGIN,
		    origin, sizeof (origin), &src, NULL, 0, B_FALSE);

		if (strcmp(origin, fromname) == 0) {
			fromname = NULL;
			flags.fromorigin = B_TRUE;
		} else {
			*cp = '\0';
			if (cp != fromname && strcmp(argv[0], fromname)) {
				(void) fprintf(stderr,
				    gettext("incremental source must be "
				    "in same filesystem\n"));
				usage(B_FALSE);
			}
			fromname = cp + 1;
			if (strchr(fromname, '@') || strchr(fromname, '/')) {
				(void) fprintf(stderr,
				    gettext("invalid incremental source\n"));
				usage(B_FALSE);
			}
		}
	}

	if (flags.replicate && fromname == NULL)
		flags.doall = B_TRUE;

	err = zfs_send(zhp, fromname, toname, &flags, STDOUT_FILENO, NULL, 0,
	    extraverbose ? &dbgnv : NULL);

	if (extraverbose && dbgnv != NULL) {
		/*
		 * dump_nvlist prints to stdout, but that's been
		 * redirected to a file.  Make it print to stderr
		 * instead.
		 */
		(void) dup2(STDERR_FILENO, STDOUT_FILENO);
		dump_nvlist(dbgnv, 0);
		nvlist_free(dbgnv);
	}
	zfs_close(zhp);

	return (err != 0);
}

/*
 * zfs receive [-vnFu] [-d | -e] <fs@snap>
 *
 * Restore a backup stream from stdin.
 */
static int
zfs_do_receive(int argc, char **argv)
{
	int c, err;
	recvflags_t flags = { 0 };

	/* check options */
	while ((c = getopt(argc, argv, ":denuvF")) != -1) {
		switch (c) {
		case 'd':
			flags.isprefix = B_TRUE;
			break;
		case 'e':
			flags.isprefix = B_TRUE;
			flags.istail = B_TRUE;
			break;
		case 'n':
			flags.dryrun = B_TRUE;
			break;
		case 'u':
			flags.nomount = B_TRUE;
			break;
		case 'v':
			flags.verbose = B_TRUE;
			break;
		case 'F':
			flags.force = B_TRUE;
			break;
		case ':':
			(void) fprintf(stderr, gettext("missing argument for "
			    "'%c' option\n"), optopt);
			usage(B_FALSE);
			break;
		case '?':
			(void) fprintf(stderr, gettext("invalid option '%c'\n"),
			    optopt);
			usage(B_FALSE);
		}
	}

	argc -= optind;
	argv += optind;

	/* check number of arguments */
	if (argc < 1) {
		(void) fprintf(stderr, gettext("missing snapshot argument\n"));
		usage(B_FALSE);
	}
	if (argc > 1) {
		(void) fprintf(stderr, gettext("too many arguments\n"));
		usage(B_FALSE);
	}

	if (isatty(STDIN_FILENO)) {
		(void) fprintf(stderr,
		    gettext("Error: Backup stream can not be read "
		    "from a terminal.\n"
		    "You must redirect standard input.\n"));
		return (1);
	}

	err = zfs_receive(g_zfs, argv[0], &flags, STDIN_FILENO, NULL);

	return (err != 0);
}

/*
 * allow/unallow stuff
 */
/* copied from zfs/sys/dsl_deleg.h */
#define	ZFS_DELEG_PERM_CREATE		"create"
#define	ZFS_DELEG_PERM_DESTROY		"destroy"
#define	ZFS_DELEG_PERM_SNAPSHOT		"snapshot"
#define	ZFS_DELEG_PERM_ROLLBACK		"rollback"
#define	ZFS_DELEG_PERM_CLONE		"clone"
#define	ZFS_DELEG_PERM_PROMOTE		"promote"
#define	ZFS_DELEG_PERM_RENAME		"rename"
#define	ZFS_DELEG_PERM_MOUNT		"mount"
#define	ZFS_DELEG_PERM_SHARE		"share"
#define	ZFS_DELEG_PERM_SEND		"send"
#define	ZFS_DELEG_PERM_RECEIVE		"receive"
#define	ZFS_DELEG_PERM_ALLOW		"allow"
#define	ZFS_DELEG_PERM_USERPROP		"userprop"
#define	ZFS_DELEG_PERM_VSCAN		"vscan" /* ??? */
#define	ZFS_DELEG_PERM_USERQUOTA	"userquota"
#define	ZFS_DELEG_PERM_GROUPQUOTA	"groupquota"
#define	ZFS_DELEG_PERM_USERUSED		"userused"
#define	ZFS_DELEG_PERM_GROUPUSED	"groupused"
#define	ZFS_DELEG_PERM_HOLD		"hold"
#define	ZFS_DELEG_PERM_RELEASE		"release"
#define	ZFS_DELEG_PERM_DIFF		"diff"
#define	ZFS_DELEG_PERM_BOOKMARK		"bookmark"

#define	ZFS_NUM_DELEG_NOTES ZFS_DELEG_NOTE_NONE

static zfs_deleg_perm_tab_t zfs_deleg_perm_tbl[] = {
	{ ZFS_DELEG_PERM_ALLOW, ZFS_DELEG_NOTE_ALLOW },
	{ ZFS_DELEG_PERM_CLONE, ZFS_DELEG_NOTE_CLONE },
	{ ZFS_DELEG_PERM_CREATE, ZFS_DELEG_NOTE_CREATE },
	{ ZFS_DELEG_PERM_DESTROY, ZFS_DELEG_NOTE_DESTROY },
	{ ZFS_DELEG_PERM_DIFF, ZFS_DELEG_NOTE_DIFF},
	{ ZFS_DELEG_PERM_HOLD, ZFS_DELEG_NOTE_HOLD },
	{ ZFS_DELEG_PERM_MOUNT, ZFS_DELEG_NOTE_MOUNT },
	{ ZFS_DELEG_PERM_PROMOTE, ZFS_DELEG_NOTE_PROMOTE },
	{ ZFS_DELEG_PERM_RECEIVE, ZFS_DELEG_NOTE_RECEIVE },
	{ ZFS_DELEG_PERM_RELEASE, ZFS_DELEG_NOTE_RELEASE },
	{ ZFS_DELEG_PERM_RENAME, ZFS_DELEG_NOTE_RENAME },
	{ ZFS_DELEG_PERM_ROLLBACK, ZFS_DELEG_NOTE_ROLLBACK },
	{ ZFS_DELEG_PERM_SEND, ZFS_DELEG_NOTE_SEND },
	{ ZFS_DELEG_PERM_SHARE, ZFS_DELEG_NOTE_SHARE },
	{ ZFS_DELEG_PERM_SNAPSHOT, ZFS_DELEG_NOTE_SNAPSHOT },
	{ ZFS_DELEG_PERM_BOOKMARK, ZFS_DELEG_NOTE_BOOKMARK },

	{ ZFS_DELEG_PERM_GROUPQUOTA, ZFS_DELEG_NOTE_GROUPQUOTA },
	{ ZFS_DELEG_PERM_GROUPUSED, ZFS_DELEG_NOTE_GROUPUSED },
	{ ZFS_DELEG_PERM_USERPROP, ZFS_DELEG_NOTE_USERPROP },
	{ ZFS_DELEG_PERM_USERQUOTA, ZFS_DELEG_NOTE_USERQUOTA },
	{ ZFS_DELEG_PERM_USERUSED, ZFS_DELEG_NOTE_USERUSED },
	{ NULL, ZFS_DELEG_NOTE_NONE }
};

/* permission structure */
typedef struct deleg_perm {
	zfs_deleg_who_type_t	dp_who_type;
	const char		*dp_name;
	boolean_t		dp_local;
	boolean_t		dp_descend;
} deleg_perm_t;

/* */
typedef struct deleg_perm_node {
	deleg_perm_t		dpn_perm;

	uu_avl_node_t		dpn_avl_node;
} deleg_perm_node_t;

typedef struct fs_perm fs_perm_t;

/* permissions set */
typedef struct who_perm {
	zfs_deleg_who_type_t	who_type;
	const char		*who_name;		/* id */
	char			who_ug_name[256];	/* user/group name */
	fs_perm_t		*who_fsperm;		/* uplink */

	uu_avl_t		*who_deleg_perm_avl;	/* permissions */
} who_perm_t;

/* */
typedef struct who_perm_node {
	who_perm_t	who_perm;
	uu_avl_node_t	who_avl_node;
} who_perm_node_t;

typedef struct fs_perm_set fs_perm_set_t;
/* fs permissions */
struct fs_perm {
	const char		*fsp_name;

	uu_avl_t		*fsp_sc_avl;	/* sets,create */
	uu_avl_t		*fsp_uge_avl;	/* user,group,everyone */

	fs_perm_set_t		*fsp_set;	/* uplink */
};

/* */
typedef struct fs_perm_node {
	fs_perm_t	fspn_fsperm;
	uu_avl_t	*fspn_avl;

	uu_list_node_t	fspn_list_node;
} fs_perm_node_t;

/* top level structure */
struct fs_perm_set {
	uu_list_pool_t	*fsps_list_pool;
	uu_list_t	*fsps_list; /* list of fs_perms */

	uu_avl_pool_t	*fsps_named_set_avl_pool;
	uu_avl_pool_t	*fsps_who_perm_avl_pool;
	uu_avl_pool_t	*fsps_deleg_perm_avl_pool;
};

static inline const char *
deleg_perm_type(zfs_deleg_note_t note)
{
	/* subcommands */
	switch (note) {
		/* SUBCOMMANDS */
		/* OTHER */
	case ZFS_DELEG_NOTE_GROUPQUOTA:
	case ZFS_DELEG_NOTE_GROUPUSED:
	case ZFS_DELEG_NOTE_USERPROP:
	case ZFS_DELEG_NOTE_USERQUOTA:
	case ZFS_DELEG_NOTE_USERUSED:
		/* other */
		return (gettext("other"));
	default:
		return (gettext("subcommand"));
	}
}

static int inline
who_type2weight(zfs_deleg_who_type_t who_type)
{
	int res;
	switch (who_type) {
		case ZFS_DELEG_NAMED_SET_SETS:
		case ZFS_DELEG_NAMED_SET:
			res = 0;
			break;
		case ZFS_DELEG_CREATE_SETS:
		case ZFS_DELEG_CREATE:
			res = 1;
			break;
		case ZFS_DELEG_USER_SETS:
		case ZFS_DELEG_USER:
			res = 2;
			break;
		case ZFS_DELEG_GROUP_SETS:
		case ZFS_DELEG_GROUP:
			res = 3;
			break;
		case ZFS_DELEG_EVERYONE_SETS:
		case ZFS_DELEG_EVERYONE:
			res = 4;
			break;
		default:
			res = -1;
	}

	return (res);
}

/* ARGSUSED */
static int
who_perm_compare(const void *larg, const void *rarg, void *unused)
{
	const who_perm_node_t *l = larg;
	const who_perm_node_t *r = rarg;
	zfs_deleg_who_type_t ltype = l->who_perm.who_type;
	zfs_deleg_who_type_t rtype = r->who_perm.who_type;
	int lweight = who_type2weight(ltype);
	int rweight = who_type2weight(rtype);
	int res = lweight - rweight;
	if (res == 0)
		res = strncmp(l->who_perm.who_name, r->who_perm.who_name,
		    ZFS_MAX_DELEG_NAME-1);

	if (res == 0)
		return (0);
	if (res > 0)
		return (1);
	else
		return (-1);
}

/* ARGSUSED */
static int
deleg_perm_compare(const void *larg, const void *rarg, void *unused)
{
	const deleg_perm_node_t *l = larg;
	const deleg_perm_node_t *r = rarg;
	int res =  strncmp(l->dpn_perm.dp_name, r->dpn_perm.dp_name,
	    ZFS_MAX_DELEG_NAME-1);

	if (res == 0)
		return (0);

	if (res > 0)
		return (1);
	else
		return (-1);
}

static inline void
fs_perm_set_init(fs_perm_set_t *fspset)
{
	bzero(fspset, sizeof (fs_perm_set_t));

	if ((fspset->fsps_list_pool = uu_list_pool_create("fsps_list_pool",
	    sizeof (fs_perm_node_t), offsetof(fs_perm_node_t, fspn_list_node),
	    NULL, UU_DEFAULT)) == NULL)
		nomem();
	if ((fspset->fsps_list = uu_list_create(fspset->fsps_list_pool, NULL,
	    UU_DEFAULT)) == NULL)
		nomem();

	if ((fspset->fsps_named_set_avl_pool = uu_avl_pool_create(
	    "named_set_avl_pool", sizeof (who_perm_node_t), offsetof(
	    who_perm_node_t, who_avl_node), who_perm_compare,
	    UU_DEFAULT)) == NULL)
		nomem();

	if ((fspset->fsps_who_perm_avl_pool = uu_avl_pool_create(
	    "who_perm_avl_pool", sizeof (who_perm_node_t), offsetof(
	    who_perm_node_t, who_avl_node), who_perm_compare,
	    UU_DEFAULT)) == NULL)
		nomem();

	if ((fspset->fsps_deleg_perm_avl_pool = uu_avl_pool_create(
	    "deleg_perm_avl_pool", sizeof (deleg_perm_node_t), offsetof(
	    deleg_perm_node_t, dpn_avl_node), deleg_perm_compare, UU_DEFAULT))
	    == NULL)
		nomem();
}

static inline void fs_perm_fini(fs_perm_t *);
static inline void who_perm_fini(who_perm_t *);

static inline void
fs_perm_set_fini(fs_perm_set_t *fspset)
{
	fs_perm_node_t *node = uu_list_first(fspset->fsps_list);

	while (node != NULL) {
		fs_perm_node_t *next_node =
		    uu_list_next(fspset->fsps_list, node);
		fs_perm_t *fsperm = &node->fspn_fsperm;
		fs_perm_fini(fsperm);
		uu_list_remove(fspset->fsps_list, node);
		free(node);
		node = next_node;
	}

	uu_avl_pool_destroy(fspset->fsps_named_set_avl_pool);
	uu_avl_pool_destroy(fspset->fsps_who_perm_avl_pool);
	uu_avl_pool_destroy(fspset->fsps_deleg_perm_avl_pool);
}

static inline void
deleg_perm_init(deleg_perm_t *deleg_perm, zfs_deleg_who_type_t type,
    const char *name)
{
	deleg_perm->dp_who_type = type;
	deleg_perm->dp_name = name;
}

static inline void
who_perm_init(who_perm_t *who_perm, fs_perm_t *fsperm,
    zfs_deleg_who_type_t type, const char *name)
{
	uu_avl_pool_t	*pool;
	pool = fsperm->fsp_set->fsps_deleg_perm_avl_pool;

	bzero(who_perm, sizeof (who_perm_t));

	if ((who_perm->who_deleg_perm_avl = uu_avl_create(pool, NULL,
	    UU_DEFAULT)) == NULL)
		nomem();

	who_perm->who_type = type;
	who_perm->who_name = name;
	who_perm->who_fsperm = fsperm;
}

static inline void
who_perm_fini(who_perm_t *who_perm)
{
	deleg_perm_node_t *node = uu_avl_first(who_perm->who_deleg_perm_avl);

	while (node != NULL) {
		deleg_perm_node_t *next_node =
		    uu_avl_next(who_perm->who_deleg_perm_avl, node);

		uu_avl_remove(who_perm->who_deleg_perm_avl, node);
		free(node);
		node = next_node;
	}

	uu_avl_destroy(who_perm->who_deleg_perm_avl);
}

static inline void
fs_perm_init(fs_perm_t *fsperm, fs_perm_set_t *fspset, const char *fsname)
{
	uu_avl_pool_t	*nset_pool = fspset->fsps_named_set_avl_pool;
	uu_avl_pool_t	*who_pool = fspset->fsps_who_perm_avl_pool;

	bzero(fsperm, sizeof (fs_perm_t));

	if ((fsperm->fsp_sc_avl = uu_avl_create(nset_pool, NULL, UU_DEFAULT))
	    == NULL)
		nomem();

	if ((fsperm->fsp_uge_avl = uu_avl_create(who_pool, NULL, UU_DEFAULT))
	    == NULL)
		nomem();

	fsperm->fsp_set = fspset;
	fsperm->fsp_name = fsname;
}

static inline void
fs_perm_fini(fs_perm_t *fsperm)
{
	who_perm_node_t *node = uu_avl_first(fsperm->fsp_sc_avl);
	while (node != NULL) {
		who_perm_node_t *next_node = uu_avl_next(fsperm->fsp_sc_avl,
		    node);
		who_perm_t *who_perm = &node->who_perm;
		who_perm_fini(who_perm);
		uu_avl_remove(fsperm->fsp_sc_avl, node);
		free(node);
		node = next_node;
	}

	node = uu_avl_first(fsperm->fsp_uge_avl);
	while (node != NULL) {
		who_perm_node_t *next_node = uu_avl_next(fsperm->fsp_uge_avl,
		    node);
		who_perm_t *who_perm = &node->who_perm;
		who_perm_fini(who_perm);
		uu_avl_remove(fsperm->fsp_uge_avl, node);
		free(node);
		node = next_node;
	}

	uu_avl_destroy(fsperm->fsp_sc_avl);
	uu_avl_destroy(fsperm->fsp_uge_avl);
}

static void inline
set_deleg_perm_node(uu_avl_t *avl, deleg_perm_node_t *node,
    zfs_deleg_who_type_t who_type, const char *name, char locality)
{
	uu_avl_index_t idx = 0;

	deleg_perm_node_t *found_node = NULL;
	deleg_perm_t	*deleg_perm = &node->dpn_perm;

	deleg_perm_init(deleg_perm, who_type, name);

	if ((found_node = uu_avl_find(avl, node, NULL, &idx))
	    == NULL)
		uu_avl_insert(avl, node, idx);
	else {
		node = found_node;
		deleg_perm = &node->dpn_perm;
	}


	switch (locality) {
	case ZFS_DELEG_LOCAL:
		deleg_perm->dp_local = B_TRUE;
		break;
	case ZFS_DELEG_DESCENDENT:
		deleg_perm->dp_descend = B_TRUE;
		break;
	case ZFS_DELEG_NA:
		break;
	default:
		assert(B_FALSE); /* invalid locality */
	}
}

static inline int
parse_who_perm(who_perm_t *who_perm, nvlist_t *nvl, char locality)
{
	nvpair_t *nvp = NULL;
	fs_perm_set_t *fspset = who_perm->who_fsperm->fsp_set;
	uu_avl_t *avl = who_perm->who_deleg_perm_avl;
	zfs_deleg_who_type_t who_type = who_perm->who_type;

	while ((nvp = nvlist_next_nvpair(nvl, nvp)) != NULL) {
		const char *name = nvpair_name(nvp);
		data_type_t type = nvpair_type(nvp);
		uu_avl_pool_t *avl_pool = fspset->fsps_deleg_perm_avl_pool;
		deleg_perm_node_t *node =
		    safe_malloc(sizeof (deleg_perm_node_t));

		VERIFY(type == DATA_TYPE_BOOLEAN);

		uu_avl_node_init(node, &node->dpn_avl_node, avl_pool);
		set_deleg_perm_node(avl, node, who_type, name, locality);
	}

	return (0);
}

static inline int
parse_fs_perm(fs_perm_t *fsperm, nvlist_t *nvl)
{
	nvpair_t *nvp = NULL;
	fs_perm_set_t *fspset = fsperm->fsp_set;

	while ((nvp = nvlist_next_nvpair(nvl, nvp)) != NULL) {
		nvlist_t *nvl2 = NULL;
		const char *name = nvpair_name(nvp);
		uu_avl_t *avl = NULL;
		uu_avl_pool_t *avl_pool = NULL;
		zfs_deleg_who_type_t perm_type = name[0];
		char perm_locality = name[1];
		const char *perm_name = name + 3;
		boolean_t is_set = B_TRUE;
		who_perm_t *who_perm = NULL;

		assert('$' == name[2]);

		if (nvpair_value_nvlist(nvp, &nvl2) != 0)
			return (-1);

		switch (perm_type) {
		case ZFS_DELEG_CREATE:
		case ZFS_DELEG_CREATE_SETS:
		case ZFS_DELEG_NAMED_SET:
		case ZFS_DELEG_NAMED_SET_SETS:
			avl_pool = fspset->fsps_named_set_avl_pool;
			avl = fsperm->fsp_sc_avl;
			break;
		case ZFS_DELEG_USER:
		case ZFS_DELEG_USER_SETS:
		case ZFS_DELEG_GROUP:
		case ZFS_DELEG_GROUP_SETS:
		case ZFS_DELEG_EVERYONE:
		case ZFS_DELEG_EVERYONE_SETS:
			avl_pool = fspset->fsps_who_perm_avl_pool;
			avl = fsperm->fsp_uge_avl;
			break;
		default:
			break;
		}

		if (is_set) {
			who_perm_node_t *found_node = NULL;
			who_perm_node_t *node = safe_malloc(
			    sizeof (who_perm_node_t));
			who_perm = &node->who_perm;
			uu_avl_index_t idx = 0;

			uu_avl_node_init(node, &node->who_avl_node, avl_pool);
			who_perm_init(who_perm, fsperm, perm_type, perm_name);

			if ((found_node = uu_avl_find(avl, node, NULL, &idx))
			    == NULL) {
				if (avl == fsperm->fsp_uge_avl) {
					uid_t rid = 0;
					struct passwd *p = NULL;
					struct group *g = NULL;
					const char *nice_name = NULL;

					switch (perm_type) {
					case ZFS_DELEG_USER_SETS:
					case ZFS_DELEG_USER:
						rid = atoi(perm_name);
						p = getpwuid(rid);
						if (p)
							nice_name = p->pw_name;
						break;
					case ZFS_DELEG_GROUP_SETS:
					case ZFS_DELEG_GROUP:
						rid = atoi(perm_name);
						g = getgrgid(rid);
						if (g)
							nice_name = g->gr_name;
						break;
					default:
						break;
					}

					if (nice_name != NULL)
						(void) strlcpy(
						    node->who_perm.who_ug_name,
						    nice_name, 256);
				}

				uu_avl_insert(avl, node, idx);
			} else {
				node = found_node;
				who_perm = &node->who_perm;
			}
		}

		(void) parse_who_perm(who_perm, nvl2, perm_locality);
	}

	return (0);
}

static inline int
parse_fs_perm_set(fs_perm_set_t *fspset, nvlist_t *nvl)
{
	nvpair_t *nvp = NULL;
	uu_avl_index_t idx = 0;

	while ((nvp = nvlist_next_nvpair(nvl, nvp)) != NULL) {
		nvlist_t *nvl2 = NULL;
		const char *fsname = nvpair_name(nvp);
		data_type_t type = nvpair_type(nvp);
		fs_perm_t *fsperm = NULL;
		fs_perm_node_t *node = safe_malloc(sizeof (fs_perm_node_t));
		if (node == NULL)
			nomem();

		fsperm = &node->fspn_fsperm;

		VERIFY(DATA_TYPE_NVLIST == type);

		uu_list_node_init(node, &node->fspn_list_node,
		    fspset->fsps_list_pool);

		idx = uu_list_numnodes(fspset->fsps_list);
		fs_perm_init(fsperm, fspset, fsname);

		if (nvpair_value_nvlist(nvp, &nvl2) != 0)
			return (-1);

		(void) parse_fs_perm(fsperm, nvl2);

		uu_list_insert(fspset->fsps_list, node, idx);
	}

	return (0);
}

static inline const char *
deleg_perm_comment(zfs_deleg_note_t note)
{
	const char *str = "";

	/* subcommands */
	switch (note) {
		/* SUBCOMMANDS */
	case ZFS_DELEG_NOTE_ALLOW:
		str = gettext("Must also have the permission that is being"
		    "\n\t\t\t\tallowed");
		break;
	case ZFS_DELEG_NOTE_CLONE:
		str = gettext("Must also have the 'create' ability and 'mount'"
		    "\n\t\t\t\tability in the origin file system");
		break;
	case ZFS_DELEG_NOTE_CREATE:
		str = gettext("Must also have the 'mount' ability");
		break;
	case ZFS_DELEG_NOTE_DESTROY:
		str = gettext("Must also have the 'mount' ability");
		break;
	case ZFS_DELEG_NOTE_DIFF:
		str = gettext("Allows lookup of paths within a dataset;"
		    "\n\t\t\t\tgiven an object number. Ordinary users need this"
		    "\n\t\t\t\tin order to use zfs diff");
		break;
	case ZFS_DELEG_NOTE_HOLD:
		str = gettext("Allows adding a user hold to a snapshot");
		break;
	case ZFS_DELEG_NOTE_MOUNT:
		str = gettext("Allows mount/umount of ZFS datasets");
		break;
	case ZFS_DELEG_NOTE_PROMOTE:
		str = gettext("Must also have the 'mount'\n\t\t\t\tand"
		    " 'promote' ability in the origin file system");
		break;
	case ZFS_DELEG_NOTE_RECEIVE:
		str = gettext("Must also have the 'mount' and 'create'"
		    " ability");
		break;
	case ZFS_DELEG_NOTE_RELEASE:
		str = gettext("Allows releasing a user hold which\n\t\t\t\t"
		    "might destroy the snapshot");
		break;
	case ZFS_DELEG_NOTE_RENAME:
		str = gettext("Must also have the 'mount' and 'create'"
		    "\n\t\t\t\tability in the new parent");
		break;
	case ZFS_DELEG_NOTE_ROLLBACK:
		str = gettext("");
		break;
	case ZFS_DELEG_NOTE_SEND:
		str = gettext("");
		break;
	case ZFS_DELEG_NOTE_SHARE:
		str = gettext("Allows sharing file systems over NFS or SMB"
		    "\n\t\t\t\tprotocols");
		break;
	case ZFS_DELEG_NOTE_SNAPSHOT:
		str = gettext("");
		break;
/*
 *	case ZFS_DELEG_NOTE_VSCAN:
 *		str = gettext("");
 *		break;
 */
		/* OTHER */
	case ZFS_DELEG_NOTE_GROUPQUOTA:
		str = gettext("Allows accessing any groupquota@... property");
		break;
	case ZFS_DELEG_NOTE_GROUPUSED:
		str = gettext("Allows reading any groupused@... property");
		break;
	case ZFS_DELEG_NOTE_USERPROP:
		str = gettext("Allows changing any user property");
		break;
	case ZFS_DELEG_NOTE_USERQUOTA:
		str = gettext("Allows accessing any userquota@... property");
		break;
	case ZFS_DELEG_NOTE_USERUSED:
		str = gettext("Allows reading any userused@... property");
		break;
		/* other */
	default:
		str = "";
	}

	return (str);
}

struct allow_opts {
	boolean_t local;
	boolean_t descend;
	boolean_t user;
	boolean_t group;
	boolean_t everyone;
	boolean_t create;
	boolean_t set;
	boolean_t recursive; /* unallow only */
	boolean_t prt_usage;

	boolean_t prt_perms;
	char *who;
	char *perms;
	const char *dataset;
};

static inline int
prop_cmp(const void *a, const void *b)
{
	const char *str1 = *(const char **)a;
	const char *str2 = *(const char **)b;
	return (strcmp(str1, str2));
}

static void
allow_usage(boolean_t un, boolean_t requested, const char *msg)
{
	const char *opt_desc[] = {
		"-h", gettext("show this help message and exit"),
		"-l", gettext("set permission locally"),
		"-d", gettext("set permission for descents"),
		"-u", gettext("set permission for user"),
		"-g", gettext("set permission for group"),
		"-e", gettext("set permission for everyone"),
		"-c", gettext("set create time permission"),
		"-s", gettext("define permission set"),
		/* unallow only */
		"-r", gettext("remove permissions recursively"),
	};
	size_t unallow_size = sizeof (opt_desc) / sizeof (char *);
	size_t allow_size = unallow_size - 2;
	const char *props[ZFS_NUM_PROPS];
	int i;
	size_t count = 0;
	FILE *fp = requested ? stdout : stderr;
	zprop_desc_t *pdtbl = zfs_prop_get_table();
	const char *fmt = gettext("%-16s %-14s\t%s\n");

	(void) fprintf(fp, gettext("Usage: %s\n"), get_usage(un ? HELP_UNALLOW :
	    HELP_ALLOW));
	(void) fprintf(fp, gettext("Options:\n"));
	for (i = 0; i < (un ? unallow_size : allow_size); i++) {
		const char *opt = opt_desc[i++];
		const char *optdsc = opt_desc[i];
		(void) fprintf(fp, gettext("  %-10s  %s\n"), opt, optdsc);
	}

	(void) fprintf(fp, gettext("\nThe following permissions are "
	    "supported:\n\n"));
	(void) fprintf(fp, fmt, gettext("NAME"), gettext("TYPE"),
	    gettext("NOTES"));
	for (i = 0; i < ZFS_NUM_DELEG_NOTES; i++) {
		const char *perm_name = zfs_deleg_perm_tbl[i].z_perm;
		zfs_deleg_note_t perm_note = zfs_deleg_perm_tbl[i].z_note;
		const char *perm_type = deleg_perm_type(perm_note);
		const char *perm_comment = deleg_perm_comment(perm_note);
		(void) fprintf(fp, fmt, perm_name, perm_type, perm_comment);
	}

	for (i = 0; i < ZFS_NUM_PROPS; i++) {
		zprop_desc_t *pd = &pdtbl[i];
		if (pd->pd_visible != B_TRUE)
			continue;

		if (pd->pd_attr == PROP_READONLY)
			continue;

		props[count++] = pd->pd_name;
	}
	props[count] = NULL;

	qsort(props, count, sizeof (char *), prop_cmp);

	for (i = 0; i < count; i++)
		(void) fprintf(fp, fmt, props[i], gettext("property"), "");

	if (msg != NULL)
		(void) fprintf(fp, gettext("\nzfs: error: %s"), msg);

	exit(requested ? 0 : 2);
}

static inline const char *
munge_args(int argc, char **argv, boolean_t un, size_t expected_argc,
    char **permsp)
{
	if (un && argc == expected_argc - 1)
		*permsp = NULL;
	else if (argc == expected_argc)
		*permsp = argv[argc - 2];
	else
		allow_usage(un, B_FALSE,
		    gettext("wrong number of parameters\n"));

	return (argv[argc - 1]);
}

static void
parse_allow_args(int argc, char **argv, boolean_t un, struct allow_opts *opts)
{
	int uge_sum = opts->user + opts->group + opts->everyone;
	int csuge_sum = opts->create + opts->set + uge_sum;
	int ldcsuge_sum = csuge_sum + opts->local + opts->descend;
	int all_sum = un ? ldcsuge_sum + opts->recursive : ldcsuge_sum;

	if (uge_sum > 1)
		allow_usage(un, B_FALSE,
		    gettext("-u, -g, and -e are mutually exclusive\n"));

	if (opts->prt_usage) {
		if (argc == 0 && all_sum == 0)
			allow_usage(un, B_TRUE, NULL);
		else
			usage(B_FALSE);
	}

	if (opts->set) {
		if (csuge_sum > 1)
			allow_usage(un, B_FALSE,
			    gettext("invalid options combined with -s\n"));

		opts->dataset = munge_args(argc, argv, un, 3, &opts->perms);
		if (argv[0][0] != '@')
			allow_usage(un, B_FALSE,
			    gettext("invalid set name: missing '@' prefix\n"));
		opts->who = argv[0];
	} else if (opts->create) {
		if (ldcsuge_sum > 1)
			allow_usage(un, B_FALSE,
			    gettext("invalid options combined with -c\n"));
		opts->dataset = munge_args(argc, argv, un, 2, &opts->perms);
	} else if (opts->everyone) {
		if (csuge_sum > 1)
			allow_usage(un, B_FALSE,
			    gettext("invalid options combined with -e\n"));
		opts->dataset = munge_args(argc, argv, un, 2, &opts->perms);
	} else if (uge_sum == 0 && argc > 0 && strcmp(argv[0], "everyone")
	    == 0) {
		opts->everyone = B_TRUE;
		argc--;
		argv++;
		opts->dataset = munge_args(argc, argv, un, 2, &opts->perms);
	} else if (argc == 1 && !un) {
		opts->prt_perms = B_TRUE;
		opts->dataset = argv[argc-1];
	} else {
		opts->dataset = munge_args(argc, argv, un, 3, &opts->perms);
		opts->who = argv[0];
	}

	if (!opts->local && !opts->descend) {
		opts->local = B_TRUE;
		opts->descend = B_TRUE;
	}
}

static void
store_allow_perm(zfs_deleg_who_type_t type, boolean_t local, boolean_t descend,
    const char *who, char *perms, nvlist_t *top_nvl)
{
	int i;
	char ld[2] = { '\0', '\0' };
	char who_buf[ZFS_MAXNAMELEN+32];
	char base_type = ZFS_DELEG_WHO_UNKNOWN;
	char set_type = ZFS_DELEG_WHO_UNKNOWN;
	nvlist_t *base_nvl = NULL;
	nvlist_t *set_nvl = NULL;
	nvlist_t *nvl;

	if (nvlist_alloc(&base_nvl, NV_UNIQUE_NAME, 0) != 0)
		nomem();
	if (nvlist_alloc(&set_nvl, NV_UNIQUE_NAME, 0) !=  0)
		nomem();

	switch (type) {
	case ZFS_DELEG_NAMED_SET_SETS:
	case ZFS_DELEG_NAMED_SET:
		set_type = ZFS_DELEG_NAMED_SET_SETS;
		base_type = ZFS_DELEG_NAMED_SET;
		ld[0] = ZFS_DELEG_NA;
		break;
	case ZFS_DELEG_CREATE_SETS:
	case ZFS_DELEG_CREATE:
		set_type = ZFS_DELEG_CREATE_SETS;
		base_type = ZFS_DELEG_CREATE;
		ld[0] = ZFS_DELEG_NA;
		break;
	case ZFS_DELEG_USER_SETS:
	case ZFS_DELEG_USER:
		set_type = ZFS_DELEG_USER_SETS;
		base_type = ZFS_DELEG_USER;
		if (local)
			ld[0] = ZFS_DELEG_LOCAL;
		if (descend)
			ld[1] = ZFS_DELEG_DESCENDENT;
		break;
	case ZFS_DELEG_GROUP_SETS:
	case ZFS_DELEG_GROUP:
		set_type = ZFS_DELEG_GROUP_SETS;
		base_type = ZFS_DELEG_GROUP;
		if (local)
			ld[0] = ZFS_DELEG_LOCAL;
		if (descend)
			ld[1] = ZFS_DELEG_DESCENDENT;
		break;
	case ZFS_DELEG_EVERYONE_SETS:
	case ZFS_DELEG_EVERYONE:
		set_type = ZFS_DELEG_EVERYONE_SETS;
		base_type = ZFS_DELEG_EVERYONE;
		if (local)
			ld[0] = ZFS_DELEG_LOCAL;
		if (descend)
			ld[1] = ZFS_DELEG_DESCENDENT;
	default:
		break;
	}

	if (perms != NULL) {
		char *curr = perms;
		char *end = curr + strlen(perms);

		while (curr < end) {
			char *delim = strchr(curr, ',');
			if (delim == NULL)
				delim = end;
			else
				*delim = '\0';

			if (curr[0] == '@')
				nvl = set_nvl;
			else
				nvl = base_nvl;

			(void) nvlist_add_boolean(nvl, curr);
			if (delim != end)
				*delim = ',';
			curr = delim + 1;
		}

		for (i = 0; i < 2; i++) {
			char locality = ld[i];
			if (locality == 0)
				continue;

			if (!nvlist_empty(base_nvl)) {
				if (who != NULL)
					(void) snprintf(who_buf,
					    sizeof (who_buf), "%c%c$%s",
					    base_type, locality, who);
				else
					(void) snprintf(who_buf,
					    sizeof (who_buf), "%c%c$",
					    base_type, locality);

				(void) nvlist_add_nvlist(top_nvl, who_buf,
				    base_nvl);
			}


			if (!nvlist_empty(set_nvl)) {
				if (who != NULL)
					(void) snprintf(who_buf,
					    sizeof (who_buf), "%c%c$%s",
					    set_type, locality, who);
				else
					(void) snprintf(who_buf,
					    sizeof (who_buf), "%c%c$",
					    set_type, locality);

				(void) nvlist_add_nvlist(top_nvl, who_buf,
				    set_nvl);
			}
		}
	} else {
		for (i = 0; i < 2; i++) {
			char locality = ld[i];
			if (locality == 0)
				continue;

			if (who != NULL)
				(void) snprintf(who_buf, sizeof (who_buf),
				    "%c%c$%s", base_type, locality, who);
			else
				(void) snprintf(who_buf, sizeof (who_buf),
				    "%c%c$", base_type, locality);
			(void) nvlist_add_boolean(top_nvl, who_buf);

			if (who != NULL)
				(void) snprintf(who_buf, sizeof (who_buf),
				    "%c%c$%s", set_type, locality, who);
			else
				(void) snprintf(who_buf, sizeof (who_buf),
				    "%c%c$", set_type, locality);
			(void) nvlist_add_boolean(top_nvl, who_buf);
		}
	}
}

static int
construct_fsacl_list(boolean_t un, struct allow_opts *opts, nvlist_t **nvlp)
{
	if (nvlist_alloc(nvlp, NV_UNIQUE_NAME, 0) != 0)
		nomem();

	if (opts->set) {
		store_allow_perm(ZFS_DELEG_NAMED_SET, opts->local,
		    opts->descend, opts->who, opts->perms, *nvlp);
	} else if (opts->create) {
		store_allow_perm(ZFS_DELEG_CREATE, opts->local,
		    opts->descend, NULL, opts->perms, *nvlp);
	} else if (opts->everyone) {
		store_allow_perm(ZFS_DELEG_EVERYONE, opts->local,
		    opts->descend, NULL, opts->perms, *nvlp);
	} else {
		char *curr = opts->who;
		char *end = curr + strlen(curr);

		while (curr < end) {
			const char *who;
			zfs_deleg_who_type_t who_type = ZFS_DELEG_WHO_UNKNOWN;
			char *endch;
			char *delim = strchr(curr, ',');
			char errbuf[256];
			char id[64];
			struct passwd *p = NULL;
			struct group *g = NULL;

			uid_t rid;
			if (delim == NULL)
				delim = end;
			else
				*delim = '\0';

			rid = (uid_t)strtol(curr, &endch, 0);
			if (opts->user) {
				who_type = ZFS_DELEG_USER;
				if (*endch != '\0')
					p = getpwnam(curr);
				else
					p = getpwuid(rid);

				if (p != NULL)
					rid = p->pw_uid;
				else {
					(void) snprintf(errbuf, 256, gettext(
					    "invalid user %s"), curr);
					allow_usage(un, B_TRUE, errbuf);
				}
			} else if (opts->group) {
				who_type = ZFS_DELEG_GROUP;
				if (*endch != '\0')
					g = getgrnam(curr);
				else
					g = getgrgid(rid);

				if (g != NULL)
					rid = g->gr_gid;
				else {
					(void) snprintf(errbuf, 256, gettext(
					    "invalid group %s"),  curr);
					allow_usage(un, B_TRUE, errbuf);
				}
			} else {
				if (*endch != '\0') {
					p = getpwnam(curr);
				} else {
					p = getpwuid(rid);
				}

				if (p == NULL) {
					if (*endch != '\0') {
						g = getgrnam(curr);
					} else {
						g = getgrgid(rid);
					}
				}

				if (p != NULL) {
					who_type = ZFS_DELEG_USER;
					rid = p->pw_uid;
				} else if (g != NULL) {
					who_type = ZFS_DELEG_GROUP;
					rid = g->gr_gid;
				} else {
					(void) snprintf(errbuf, 256, gettext(
					    "invalid user/group %s"), curr);
					allow_usage(un, B_TRUE, errbuf);
				}
			}

			(void) sprintf(id, "%u", rid);
			who = id;

			store_allow_perm(who_type, opts->local,
			    opts->descend, who, opts->perms, *nvlp);
			curr = delim + 1;
		}
	}

	return (0);
}

static void
print_set_creat_perms(uu_avl_t *who_avl)
{
	const char *sc_title[] = {
		gettext("Permission sets:\n"),
		gettext("Create time permissions:\n"),
		NULL
	};
	const char **title_ptr = sc_title;
	who_perm_node_t *who_node = NULL;
	int prev_weight = -1;

	for (who_node = uu_avl_first(who_avl); who_node != NULL;
	    who_node = uu_avl_next(who_avl, who_node)) {
		uu_avl_t *avl = who_node->who_perm.who_deleg_perm_avl;
		zfs_deleg_who_type_t who_type = who_node->who_perm.who_type;
		const char *who_name = who_node->who_perm.who_name;
		int weight = who_type2weight(who_type);
		boolean_t first = B_TRUE;
		deleg_perm_node_t *deleg_node;

		if (prev_weight != weight) {
			(void) printf("%s", *title_ptr++);
			prev_weight = weight;
		}

		if (who_name == NULL || strnlen(who_name, 1) == 0)
			(void) printf("\t");
		else
			(void) printf("\t%s ", who_name);

		for (deleg_node = uu_avl_first(avl); deleg_node != NULL;
		    deleg_node = uu_avl_next(avl, deleg_node)) {
			if (first) {
				(void) printf("%s",
				    deleg_node->dpn_perm.dp_name);
				first = B_FALSE;
			} else
				(void) printf(",%s",
				    deleg_node->dpn_perm.dp_name);
		}

		(void) printf("\n");
	}
}

static void inline
print_uge_deleg_perms(uu_avl_t *who_avl, boolean_t local, boolean_t descend,
    const char *title)
{
	who_perm_node_t *who_node = NULL;
	boolean_t prt_title = B_TRUE;
	uu_avl_walk_t *walk;

	if ((walk = uu_avl_walk_start(who_avl, UU_WALK_ROBUST)) == NULL)
		nomem();

	while ((who_node = uu_avl_walk_next(walk)) != NULL) {
		const char *who_name = who_node->who_perm.who_name;
		const char *nice_who_name = who_node->who_perm.who_ug_name;
		uu_avl_t *avl = who_node->who_perm.who_deleg_perm_avl;
		zfs_deleg_who_type_t who_type = who_node->who_perm.who_type;
		char delim = ' ';
		deleg_perm_node_t *deleg_node;
		boolean_t prt_who = B_TRUE;

		for (deleg_node = uu_avl_first(avl);
		    deleg_node != NULL;
		    deleg_node = uu_avl_next(avl, deleg_node)) {
			if (local != deleg_node->dpn_perm.dp_local ||
			    descend != deleg_node->dpn_perm.dp_descend)
				continue;

			if (prt_who) {
				const char *who = NULL;
				if (prt_title) {
					prt_title = B_FALSE;
					(void) printf("%s", title);
				}

				switch (who_type) {
				case ZFS_DELEG_USER_SETS:
				case ZFS_DELEG_USER:
					who = gettext("user");
					if (nice_who_name)
						who_name  = nice_who_name;
					break;
				case ZFS_DELEG_GROUP_SETS:
				case ZFS_DELEG_GROUP:
					who = gettext("group");
					if (nice_who_name)
						who_name  = nice_who_name;
					break;
				case ZFS_DELEG_EVERYONE_SETS:
				case ZFS_DELEG_EVERYONE:
					who = gettext("everyone");
					who_name = NULL;
				default:
					break;
				}

				prt_who = B_FALSE;
				if (who_name == NULL)
					(void) printf("\t%s", who);
				else
					(void) printf("\t%s %s", who, who_name);
			}

			(void) printf("%c%s", delim,
			    deleg_node->dpn_perm.dp_name);
			delim = ',';
		}

		if (!prt_who)
			(void) printf("\n");
	}

	uu_avl_walk_end(walk);
}

static void
print_fs_perms(fs_perm_set_t *fspset)
{
	fs_perm_node_t *node = NULL;
	char buf[ZFS_MAXNAMELEN+32];
	const char *dsname = buf;

	for (node = uu_list_first(fspset->fsps_list); node != NULL;
	    node = uu_list_next(fspset->fsps_list, node)) {
		uu_avl_t *sc_avl = node->fspn_fsperm.fsp_sc_avl;
		uu_avl_t *uge_avl = node->fspn_fsperm.fsp_uge_avl;
		int left = 0;

		(void) snprintf(buf, ZFS_MAXNAMELEN+32,
		    gettext("---- Permissions on %s "),
		    node->fspn_fsperm.fsp_name);
		(void) printf("%s", dsname);
		left = 70 - strlen(buf);
		while (left-- > 0)
			(void) printf("-");
		(void) printf("\n");

		print_set_creat_perms(sc_avl);
		print_uge_deleg_perms(uge_avl, B_TRUE, B_FALSE,
		    gettext("Local permissions:\n"));
		print_uge_deleg_perms(uge_avl, B_FALSE, B_TRUE,
		    gettext("Descendent permissions:\n"));
		print_uge_deleg_perms(uge_avl, B_TRUE, B_TRUE,
		    gettext("Local+Descendent permissions:\n"));
	}
}

static fs_perm_set_t fs_perm_set = { NULL, NULL, NULL, NULL };

struct deleg_perms {
	boolean_t un;
	nvlist_t *nvl;
};

static int
set_deleg_perms(zfs_handle_t *zhp, void *data)
{
	struct deleg_perms *perms = (struct deleg_perms *)data;
	zfs_type_t zfs_type = zfs_get_type(zhp);

	if (zfs_type != ZFS_TYPE_FILESYSTEM && zfs_type != ZFS_TYPE_VOLUME)
		return (0);

	return (zfs_set_fsacl(zhp, perms->un, perms->nvl));
}

static int
zfs_do_allow_unallow_impl(int argc, char **argv, boolean_t un)
{
	zfs_handle_t *zhp;
	nvlist_t *perm_nvl = NULL;
	nvlist_t *update_perm_nvl = NULL;
	int error = 1;
	int c;
	struct allow_opts opts = { 0 };

	const char *optstr = un ? "ldugecsrh" : "ldugecsh";

	/* check opts */
	while ((c = getopt(argc, argv, optstr)) != -1) {
		switch (c) {
		case 'l':
			opts.local = B_TRUE;
			break;
		case 'd':
			opts.descend = B_TRUE;
			break;
		case 'u':
			opts.user = B_TRUE;
			break;
		case 'g':
			opts.group = B_TRUE;
			break;
		case 'e':
			opts.everyone = B_TRUE;
			break;
		case 's':
			opts.set = B_TRUE;
			break;
		case 'c':
			opts.create = B_TRUE;
			break;
		case 'r':
			opts.recursive = B_TRUE;
			break;
		case ':':
			(void) fprintf(stderr, gettext("missing argument for "
			    "'%c' option\n"), optopt);
			usage(B_FALSE);
			break;
		case 'h':
			opts.prt_usage = B_TRUE;
			break;
		case '?':
			(void) fprintf(stderr, gettext("invalid option '%c'\n"),
			    optopt);
			usage(B_FALSE);
		}
	}

	argc -= optind;
	argv += optind;

	/* check arguments */
	parse_allow_args(argc, argv, un, &opts);

	/* try to open the dataset */
	if ((zhp = zfs_open(g_zfs, opts.dataset, ZFS_TYPE_FILESYSTEM |
	    ZFS_TYPE_VOLUME)) == NULL) {
		(void) fprintf(stderr, "Failed to open dataset: %s\n",
		    opts.dataset);
		return (-1);
	}

	if (zfs_get_fsacl(zhp, &perm_nvl) != 0)
		goto cleanup2;

	fs_perm_set_init(&fs_perm_set);
	if (parse_fs_perm_set(&fs_perm_set, perm_nvl) != 0) {
		(void) fprintf(stderr, "Failed to parse fsacl permissions\n");
		goto cleanup1;
	}

	if (opts.prt_perms)
		print_fs_perms(&fs_perm_set);
	else {
		(void) construct_fsacl_list(un, &opts, &update_perm_nvl);
		if (zfs_set_fsacl(zhp, un, update_perm_nvl) != 0)
			goto cleanup0;

		if (un && opts.recursive) {
			struct deleg_perms data = { un, update_perm_nvl };
			if (zfs_iter_filesystems(zhp, set_deleg_perms,
			    &data) != 0)
				goto cleanup0;
		}
	}

	error = 0;

cleanup0:
	nvlist_free(perm_nvl);
	if (update_perm_nvl != NULL)
		nvlist_free(update_perm_nvl);
cleanup1:
	fs_perm_set_fini(&fs_perm_set);
cleanup2:
	zfs_close(zhp);

	return (error);
}

static int
zfs_do_allow(int argc, char **argv)
{
	return (zfs_do_allow_unallow_impl(argc, argv, B_FALSE));
}

static int
zfs_do_unallow(int argc, char **argv)
{
	return (zfs_do_allow_unallow_impl(argc, argv, B_TRUE));
}

static int
zfs_do_hold_rele_impl(int argc, char **argv, boolean_t holding)
{
	int errors = 0;
	int i;
	const char *tag;
	boolean_t recursive = B_FALSE;
	const char *opts = holding ? "rt" : "r";
	int c;

	/* check options */
	while ((c = getopt(argc, argv, opts)) != -1) {
		switch (c) {
		case 'r':
			recursive = B_TRUE;
			break;
		case '?':
			(void) fprintf(stderr, gettext("invalid option '%c'\n"),
			    optopt);
			usage(B_FALSE);
		}
	}

	argc -= optind;
	argv += optind;

	/* check number of arguments */
	if (argc < 2)
		usage(B_FALSE);

	tag = argv[0];
	--argc;
	++argv;

	if (holding && tag[0] == '.') {
		/* tags starting with '.' are reserved for libzfs */
		(void) fprintf(stderr, gettext("tag may not start with '.'\n"));
		usage(B_FALSE);
	}

	for (i = 0; i < argc; ++i) {
		zfs_handle_t *zhp;
		char parent[ZFS_MAXNAMELEN];
		const char *delim;
		char *path = argv[i];

		delim = strchr(path, '@');
		if (delim == NULL) {
			(void) fprintf(stderr,
			    gettext("'%s' is not a snapshot\n"), path);
			++errors;
			continue;
		}
		(void) strncpy(parent, path, delim - path);
		parent[delim - path] = '\0';

		zhp = zfs_open(g_zfs, parent,
		    ZFS_TYPE_FILESYSTEM | ZFS_TYPE_VOLUME);
		if (zhp == NULL) {
			++errors;
			continue;
		}
		if (holding) {
			if (zfs_hold(zhp, delim+1, tag, recursive, -1) != 0)
				++errors;
		} else {
			if (zfs_release(zhp, delim+1, tag, recursive) != 0)
				++errors;
		}
		zfs_close(zhp);
	}

	return (errors != 0);
}

/*
 * zfs hold [-r] [-t] <tag> <snap> ...
 *
 *	-r	Recursively hold
 *
 * Apply a user-hold with the given tag to the list of snapshots.
 */
static int
zfs_do_hold(int argc, char **argv)
{
	return (zfs_do_hold_rele_impl(argc, argv, B_TRUE));
}

/*
 * zfs release [-r] <tag> <snap> ...
 *
 *	-r	Recursively release
 *
 * Release a user-hold with the given tag from the list of snapshots.
 */
static int
zfs_do_release(int argc, char **argv)
{
	return (zfs_do_hold_rele_impl(argc, argv, B_FALSE));
}

typedef struct holds_cbdata {
	boolean_t	cb_recursive;
	const char	*cb_snapname;
	nvlist_t	**cb_nvlp;
	size_t		cb_max_namelen;
	size_t		cb_max_taglen;
} holds_cbdata_t;

#define	STRFTIME_FMT_STR "%a %b %e %k:%M %Y"
#define	DATETIME_BUF_LEN (32)
/*
 *
 */
static void
print_holds(boolean_t scripted, int nwidth, int tagwidth, nvlist_t *nvl)
{
	int i;
	nvpair_t *nvp = NULL;
	char *hdr_cols[] = { "NAME", "TAG", "TIMESTAMP" };
	const char *col;

	if (!scripted) {
		for (i = 0; i < 3; i++) {
			col = gettext(hdr_cols[i]);
			if (i < 2)
				(void) printf("%-*s  ", i ? tagwidth : nwidth,
				    col);
			else
				(void) printf("%s\n", col);
		}
	}

	while ((nvp = nvlist_next_nvpair(nvl, nvp)) != NULL) {
		char *zname = nvpair_name(nvp);
		nvlist_t *nvl2;
		nvpair_t *nvp2 = NULL;
		(void) nvpair_value_nvlist(nvp, &nvl2);
		while ((nvp2 = nvlist_next_nvpair(nvl2, nvp2)) != NULL) {
			char tsbuf[DATETIME_BUF_LEN];
			char *tagname = nvpair_name(nvp2);
			uint64_t val = 0;
			time_t time;
			struct tm t;
			char sep = scripted ? '\t' : ' ';
			int sepnum = scripted ? 1 : 2;

			(void) nvpair_value_uint64(nvp2, &val);
			time = (time_t)val;
			(void) localtime_r(&time, &t);
			(void) strftime(tsbuf, DATETIME_BUF_LEN,
			    gettext(STRFTIME_FMT_STR), &t);

			(void) printf("%-*s%*c%-*s%*c%s\n", nwidth, zname,
			    sepnum, sep, tagwidth, tagname, sepnum, sep, tsbuf);
		}
	}
}

/*
 * Generic callback function to list a dataset or snapshot.
 */
static int
holds_callback(zfs_handle_t *zhp, void *data)
{
	holds_cbdata_t *cbp = data;
	nvlist_t *top_nvl = *cbp->cb_nvlp;
	nvlist_t *nvl = NULL;
	nvpair_t *nvp = NULL;
	const char *zname = zfs_get_name(zhp);
	size_t znamelen = strnlen(zname, ZFS_MAXNAMELEN);

	if (cbp->cb_recursive) {
		const char *snapname;
		char *delim  = strchr(zname, '@');
		if (delim == NULL)
			return (0);

		snapname = delim + 1;
		if (strcmp(cbp->cb_snapname, snapname))
			return (0);
	}

	if (zfs_get_holds(zhp, &nvl) != 0)
		return (-1);

	if (znamelen > cbp->cb_max_namelen)
		cbp->cb_max_namelen  = znamelen;

	while ((nvp = nvlist_next_nvpair(nvl, nvp)) != NULL) {
		const char *tag = nvpair_name(nvp);
		size_t taglen = strnlen(tag, MAXNAMELEN);
		if (taglen > cbp->cb_max_taglen)
			cbp->cb_max_taglen  = taglen;
	}

	return (nvlist_add_nvlist(top_nvl, zname, nvl));
}

/*
 * zfs holds [-r] <snap> ...
 *
 *	-r	Recursively hold
 */
static int
zfs_do_holds(int argc, char **argv)
{
	int errors = 0;
	int c;
	int i;
	boolean_t scripted = B_FALSE;
	boolean_t recursive = B_FALSE;
	const char *opts = "rH";
	nvlist_t *nvl;

	int types = ZFS_TYPE_SNAPSHOT;
	holds_cbdata_t cb = { 0 };

	int limit = 0;
	int ret = 0;
	int flags = 0;

	/* check options */
	while ((c = getopt(argc, argv, opts)) != -1) {
		switch (c) {
		case 'r':
			recursive = B_TRUE;
			break;
		case 'H':
			scripted = B_TRUE;
			break;
		case '?':
			(void) fprintf(stderr, gettext("invalid option '%c'\n"),
			    optopt);
			usage(B_FALSE);
		}
	}

	if (recursive) {
		types |= ZFS_TYPE_FILESYSTEM | ZFS_TYPE_VOLUME;
		flags |= ZFS_ITER_RECURSE;
	}

	argc -= optind;
	argv += optind;

	/* check number of arguments */
	if (argc < 1)
		usage(B_FALSE);

	if (nvlist_alloc(&nvl, NV_UNIQUE_NAME, 0) != 0)
		nomem();

	for (i = 0; i < argc; ++i) {
		char *snapshot = argv[i];
		const char *delim;
		const char *snapname;

		delim = strchr(snapshot, '@');
		if (delim == NULL) {
			(void) fprintf(stderr,
			    gettext("'%s' is not a snapshot\n"), snapshot);
			++errors;
			continue;
		}
		snapname = delim + 1;
		if (recursive)
			snapshot[delim - snapshot] = '\0';

		cb.cb_recursive = recursive;
		cb.cb_snapname = snapname;
		cb.cb_nvlp = &nvl;

		/*
		 *  1. collect holds data, set format options
		 */
		ret = zfs_for_each(argc, argv, flags, types, NULL, NULL, limit,
		    holds_callback, &cb);
		if (ret != 0)
			++errors;
	}

	/*
	 *  2. print holds data
	 */
	print_holds(scripted, cb.cb_max_namelen, cb.cb_max_taglen, nvl);

	if (nvlist_empty(nvl))
		(void) fprintf(stderr, gettext("no datasets available\n"));

	nvlist_free(nvl);

	return (0 != errors);
}

#define	CHECK_SPINNER 30
#define	SPINNER_TIME 3		/* seconds */
#define	MOUNT_TIME 5		/* seconds */

static int
get_one_dataset(zfs_handle_t *zhp, void *data)
{
	static char *spin[] = { "-", "\\", "|", "/" };
	static int spinval = 0;
	static int spincheck = 0;
	static time_t last_spin_time = (time_t)0;
	get_all_cb_t *cbp = data;
	zfs_type_t type = zfs_get_type(zhp);

	if (cbp->cb_verbose) {
		if (--spincheck < 0) {
			time_t now = time(NULL);
			if (last_spin_time + SPINNER_TIME < now) {
				update_progress(spin[spinval++ % 4]);
				last_spin_time = now;
			}
			spincheck = CHECK_SPINNER;
		}
	}

	/*
	 * Iterate over any nested datasets.
	 */
	if (zfs_iter_filesystems(zhp, get_one_dataset, data) != 0) {
		zfs_close(zhp);
		return (1);
	}

	/*
	 * Skip any datasets whose type does not match.
	 */
	if ((type & ZFS_TYPE_FILESYSTEM) == 0) {
		zfs_close(zhp);
		return (0);
	}
	libzfs_add_handle(cbp, zhp);
	assert(cbp->cb_used <= cbp->cb_alloc);

	return (0);
}

static void
get_all_datasets(zfs_handle_t ***dslist, size_t *count, boolean_t verbose)
{
	get_all_cb_t cb = { 0 };
	cb.cb_verbose = verbose;
	cb.cb_getone = get_one_dataset;

	if (verbose)
		set_progress_header(gettext("Reading ZFS config"));
	(void) zfs_iter_root(g_zfs, get_one_dataset, &cb);

	*dslist = cb.cb_handles;
	*count = cb.cb_used;

	if (verbose)
		finish_progress(gettext("done."));
}

/*
 * Generic callback for sharing or mounting filesystems.  Because the code is so
 * similar, we have a common function with an extra parameter to determine which
 * mode we are using.
 */
#define	OP_SHARE	0x1
#define	OP_MOUNT	0x2

/*
 * Share or mount a dataset.
 */
static int
share_mount_one(zfs_handle_t *zhp, int op, int flags, char *protocol,
    boolean_t explicit, const char *options)
{
	char mountpoint[ZFS_MAXPROPLEN];
	char shareopts[ZFS_MAXPROPLEN];
	char smbshareopts[ZFS_MAXPROPLEN];
	const char *cmdname = op == OP_SHARE ? "share" : "mount";
	struct mnttab mnt;
	uint64_t zoned, canmount;
	boolean_t shared_nfs, shared_smb;

	assert(zfs_get_type(zhp) & ZFS_TYPE_FILESYSTEM);

	/*
	 * Check to make sure we can mount/share this dataset.  If we
	 * are in the global zone and the filesystem is exported to a
	 * local zone, or if we are in a local zone and the
	 * filesystem is not exported, then it is an error.
	 */
	zoned = zfs_prop_get_int(zhp, ZFS_PROP_ZONED);

	if (zoned && getzoneid() == GLOBAL_ZONEID) {
		if (!explicit)
			return (0);

		(void) fprintf(stderr, gettext("cannot %s '%s': "
		    "dataset is exported to a local zone\n"), cmdname,
		    zfs_get_name(zhp));
		return (1);

	} else if (!zoned && getzoneid() != GLOBAL_ZONEID) {
		if (!explicit)
			return (0);

		(void) fprintf(stderr, gettext("cannot %s '%s': "
		    "permission denied\n"), cmdname,
		    zfs_get_name(zhp));
		return (1);
	}

	/*
	 * Ignore any filesystems which don't apply to us. This
	 * includes those with a legacy mountpoint, or those with
	 * legacy share options.
	 */
	verify(zfs_prop_get(zhp, ZFS_PROP_MOUNTPOINT, mountpoint,
	    sizeof (mountpoint), NULL, NULL, 0, B_FALSE) == 0);
	verify(zfs_prop_get(zhp, ZFS_PROP_SHARENFS, shareopts,
	    sizeof (shareopts), NULL, NULL, 0, B_FALSE) == 0);
	verify(zfs_prop_get(zhp, ZFS_PROP_SHARESMB, smbshareopts,
	    sizeof (smbshareopts), NULL, NULL, 0, B_FALSE) == 0);

	if (op == OP_SHARE && strcmp(shareopts, "off") == 0 &&
	    strcmp(smbshareopts, "off") == 0) {
		if (!explicit)
			return (0);

		(void) fprintf(stderr, gettext("cannot share '%s': "
		    "legacy share\n"), zfs_get_name(zhp));
		(void) fprintf(stderr, gettext("use share(1M) to "
		    "share this filesystem, or set "
		    "sharenfs property on\n"));
		return (1);
	}

	/*
	 * We cannot share or mount legacy filesystems. If the
	 * shareopts is non-legacy but the mountpoint is legacy, we
	 * treat it as a legacy share.
	 */
	if (strcmp(mountpoint, "legacy") == 0) {
		if (!explicit)
			return (0);

		(void) fprintf(stderr, gettext("cannot %s '%s': "
		    "legacy mountpoint\n"), cmdname, zfs_get_name(zhp));
		(void) fprintf(stderr, gettext("use %s(1M) to "
		    "%s this filesystem\n"), cmdname, cmdname);
		return (1);
	}

	if (strcmp(mountpoint, "none") == 0) {
		if (!explicit)
			return (0);

		(void) fprintf(stderr, gettext("cannot %s '%s': no "
		    "mountpoint set\n"), cmdname, zfs_get_name(zhp));
		return (1);
	}

	/*
	 * canmount	explicit	outcome
	 * on		no		pass through
	 * on		yes		pass through
	 * off		no		return 0
	 * off		yes		display error, return 1
	 * noauto	no		return 0
	 * noauto	yes		pass through
	 */
	canmount = zfs_prop_get_int(zhp, ZFS_PROP_CANMOUNT);
	if (canmount == ZFS_CANMOUNT_OFF) {
		if (!explicit)
			return (0);

		(void) fprintf(stderr, gettext("cannot %s '%s': "
		    "'canmount' property is set to 'off'\n"), cmdname,
		    zfs_get_name(zhp));
		return (1);
	} else if (canmount == ZFS_CANMOUNT_NOAUTO && !explicit) {
		return (0);
	}

	/*
	 * At this point, we have verified that the mountpoint and/or
	 * shareopts are appropriate for auto management. If the
	 * filesystem is already mounted or shared, return (failing
	 * for explicit requests); otherwise mount or share the
	 * filesystem.
	 */
	switch (op) {
	case OP_SHARE:

		shared_nfs = zfs_is_shared_nfs(zhp, NULL);
		shared_smb = zfs_is_shared_smb(zhp, NULL);

		if ((shared_nfs && shared_smb) ||
		    ((shared_nfs && strcmp(shareopts, "on") == 0) &&
		    (strcmp(smbshareopts, "off") == 0)) ||
		    ((shared_smb && strcmp(smbshareopts, "on") == 0) &&
		    (strcmp(shareopts, "off") == 0))) {
			if (!explicit)
				return (0);

			(void) fprintf(stderr, gettext("cannot share "
			    "'%s': filesystem already shared\n"),
			    zfs_get_name(zhp));
			return (1);
		}

		if (!zfs_is_mounted(zhp, NULL) &&
		    zfs_mount(zhp, NULL, 0) != 0)
			return (1);

		if (protocol == NULL) {
			if (zfs_shareall(zhp) != 0)
				return (1);
		} else if (strcmp(protocol, "nfs") == 0) {
			if (zfs_share_nfs(zhp))
				return (1);
		} else if (strcmp(protocol, "smb") == 0) {
			if (zfs_share_smb(zhp))
				return (1);
		} else {
			(void) fprintf(stderr, gettext("cannot share "
			    "'%s': invalid share type '%s' "
			    "specified\n"),
			    zfs_get_name(zhp), protocol);
			return (1);
		}

		break;

	case OP_MOUNT:
		if (options == NULL)
			mnt.mnt_mntopts = "";
		else
			mnt.mnt_mntopts = (char *)options;

		if (!hasmntopt(&mnt, MNTOPT_REMOUNT) &&
		    zfs_is_mounted(zhp, NULL)) {
			if (!explicit)
				return (0);

			(void) fprintf(stderr, gettext("cannot mount "
			    "'%s': filesystem already mounted\n"),
			    zfs_get_name(zhp));
			return (1);
		}

		if (zfs_mount(zhp, options, flags) != 0)
			return (1);
		break;
	}

	return (0);
}

/*
 * Reports progress in the form "(current/total)".  Not thread-safe.
 */
static void
report_mount_progress(int current, int total)
{
	static time_t last_progress_time = 0;
	time_t now = time(NULL);
	char info[32];

	/* report 1..n instead of 0..n-1 */
	++current;

	/* display header if we're here for the first time */
	if (current == 1) {
		set_progress_header(gettext("Mounting ZFS filesystems"));
	} else if (current != total && last_progress_time + MOUNT_TIME >= now) {
		/* too soon to report again */
		return;
	}

	last_progress_time = now;

	(void) sprintf(info, "(%d/%d)", current, total);

	if (current == total)
		finish_progress(info);
	else
		update_progress(info);
}

static void
append_options(char *mntopts, char *newopts)
{
	int len = strlen(mntopts);

	/* original length plus new string to append plus 1 for the comma */
	if (len + 1 + strlen(newopts) >= MNT_LINE_MAX) {
		(void) fprintf(stderr, gettext("the opts argument for "
		    "'%s' option is too long (more than %d chars)\n"),
		    "-o", MNT_LINE_MAX);
		usage(B_FALSE);
	}

	if (*mntopts)
		mntopts[len++] = ',';

	(void) strcpy(&mntopts[len], newopts);
}

static int
share_mount(int op, int argc, char **argv)
{
	int do_all = 0;
	boolean_t verbose = B_FALSE;
	int c, ret = 0;
	char *options = NULL;
	int flags = 0;

	/* check options */
	while ((c = getopt(argc, argv, op == OP_MOUNT ? ":avo:O" : "a"))
	    != -1) {
		switch (c) {
		case 'a':
			do_all = 1;
			break;
		case 'v':
			verbose = B_TRUE;
			break;
		case 'o':
			if (*optarg == '\0') {
				(void) fprintf(stderr, gettext("empty mount "
				    "options (-o) specified\n"));
				usage(B_FALSE);
			}

			if (options == NULL)
				options = safe_malloc(MNT_LINE_MAX + 1);

			/* option validation is done later */
			append_options(options, optarg);
			break;
		case 'O':
			flags |= MS_OVERLAY;
			break;
		case ':':
			(void) fprintf(stderr, gettext("missing argument for "
			    "'%c' option\n"), optopt);
			usage(B_FALSE);
			break;
		case '?':
			(void) fprintf(stderr, gettext("invalid option '%c'\n"),
			    optopt);
			usage(B_FALSE);
		}
	}

	argc -= optind;
	argv += optind;

	/* check number of arguments */
	if (do_all) {
		zfs_handle_t **dslist = NULL;
		size_t i, count = 0;
		char *protocol = NULL;

		if (op == OP_SHARE && argc > 0) {
			if (strcmp(argv[0], "nfs") != 0 &&
			    strcmp(argv[0], "smb") != 0) {
				(void) fprintf(stderr, gettext("share type "
				    "must be 'nfs' or 'smb'\n"));
				usage(B_FALSE);
			}
			protocol = argv[0];
			argc--;
			argv++;
		}

		if (argc != 0) {
			(void) fprintf(stderr, gettext("too many arguments\n"));
			usage(B_FALSE);
		}

		start_progress_timer();
		get_all_datasets(&dslist, &count, verbose);

		if (count == 0)
			return (0);

		qsort(dslist, count, sizeof (void *), libzfs_dataset_cmp);

		for (i = 0; i < count; i++) {
			if (verbose)
				report_mount_progress(i, count);

			if (share_mount_one(dslist[i], op, flags, protocol,
			    B_FALSE, options) != 0)
				ret = 1;
			zfs_close(dslist[i]);
		}

		free(dslist);
	} else if (argc == 0) {
		struct mnttab entry;

		if ((op == OP_SHARE) || (options != NULL)) {
			(void) fprintf(stderr, gettext("missing filesystem "
			    "argument (specify -a for all)\n"));
			usage(B_FALSE);
		}

		/*
		 * When mount is given no arguments, go through /etc/mtab and
		 * display any active ZFS mounts.  We hide any snapshots, since
		 * they are controlled automatically.
		 */

		/* Reopen MNTTAB to prevent reading stale data from open file */
		if (freopen(MNTTAB, "r", mnttab_file) == NULL)
			return (ENOENT);

		while (getmntent(mnttab_file, &entry) == 0) {
			if (strcmp(entry.mnt_fstype, MNTTYPE_ZFS) != 0 ||
			    strchr(entry.mnt_special, '@') != NULL)
				continue;

			(void) printf("%-30s  %s\n", entry.mnt_special,
			    entry.mnt_mountp);
		}

	} else {
		zfs_handle_t *zhp;

		if (argc > 1) {
			(void) fprintf(stderr,
			    gettext("too many arguments\n"));
			usage(B_FALSE);
		}

		if ((zhp = zfs_open(g_zfs, argv[0],
		    ZFS_TYPE_FILESYSTEM)) == NULL) {
			ret = 1;
		} else {
			ret = share_mount_one(zhp, op, flags, NULL, B_TRUE,
			    options);
			zfs_close(zhp);
		}
	}

	return (ret);
}

/*
 * zfs mount -a [nfs]
 * zfs mount filesystem
 *
 * Mount all filesystems, or mount the given filesystem.
 */
static int
zfs_do_mount(int argc, char **argv)
{
	return (share_mount(OP_MOUNT, argc, argv));
}

/*
 * zfs share -a [nfs | smb]
 * zfs share filesystem
 *
 * Share all filesystems, or share the given filesystem.
 */
static int
zfs_do_share(int argc, char **argv)
{
	return (share_mount(OP_SHARE, argc, argv));
}

typedef struct unshare_unmount_node {
	zfs_handle_t	*un_zhp;
	char		*un_mountp;
	uu_avl_node_t	un_avlnode;
} unshare_unmount_node_t;

/* ARGSUSED */
static int
unshare_unmount_compare(const void *larg, const void *rarg, void *unused)
{
	const unshare_unmount_node_t *l = larg;
	const unshare_unmount_node_t *r = rarg;

	return (strcmp(l->un_mountp, r->un_mountp));
}

/*
 * Convenience routine used by zfs_do_umount() and manual_unmount().  Given an
 * absolute path, find the entry /etc/mtab, verify that its a ZFS filesystem,
 * and unmount it appropriately.
 */
static int
unshare_unmount_path(int op, char *path, int flags, boolean_t is_manual)
{
	zfs_handle_t *zhp;
	int ret = 0;
	struct stat64 statbuf;
	struct extmnttab entry;
	const char *cmdname = (op == OP_SHARE) ? "unshare" : "unmount";
	ino_t path_inode;

	/*
	 * Search for the path in /etc/mtab.  Rather than looking for the
	 * specific path, which can be fooled by non-standard paths (i.e. ".."
	 * or "//"), we stat() the path and search for the corresponding
	 * (major,minor) device pair.
	 */
	if (stat64(path, &statbuf) != 0) {
		(void) fprintf(stderr, gettext("cannot %s '%s': %s\n"),
		    cmdname, path, strerror(errno));
		return (1);
	}
	path_inode = statbuf.st_ino;

	/*
	 * Search for the given (major,minor) pair in the mount table.
	 */

	/* Reopen MNTTAB to prevent reading stale data from open file */
	if (freopen(MNTTAB, "r", mnttab_file) == NULL)
		return (ENOENT);

	while ((ret = getextmntent(mnttab_file, &entry, 0)) == 0) {
		if (entry.mnt_major == major(statbuf.st_dev) &&
		    entry.mnt_minor == minor(statbuf.st_dev))
			break;
	}
	if (ret != 0) {
		if (op == OP_SHARE) {
			(void) fprintf(stderr, gettext("cannot %s '%s': not "
			    "currently mounted\n"), cmdname, path);
			return (1);
		}
		(void) fprintf(stderr, gettext("warning: %s not in mtab\n"),
		    path);
		if ((ret = umount2(path, flags)) != 0)
			(void) fprintf(stderr, gettext("%s: %s\n"), path,
			    strerror(errno));
		return (ret != 0);
	}

	if (strcmp(entry.mnt_fstype, MNTTYPE_ZFS) != 0) {
		(void) fprintf(stderr, gettext("cannot %s '%s': not a ZFS "
		    "filesystem\n"), cmdname, path);
		return (1);
	}

	if ((zhp = zfs_open(g_zfs, entry.mnt_special,
	    ZFS_TYPE_FILESYSTEM)) == NULL)
		return (1);

	ret = 1;
	if (stat64(entry.mnt_mountp, &statbuf) != 0) {
		(void) fprintf(stderr, gettext("cannot %s '%s': %s\n"),
		    cmdname, path, strerror(errno));
		goto out;
	} else if (statbuf.st_ino != path_inode) {
		(void) fprintf(stderr, gettext("cannot "
		    "%s '%s': not a mountpoint\n"), cmdname, path);
		goto out;
	}

	if (op == OP_SHARE) {
		char nfs_mnt_prop[ZFS_MAXPROPLEN];
		char smbshare_prop[ZFS_MAXPROPLEN];

		verify(zfs_prop_get(zhp, ZFS_PROP_SHARENFS, nfs_mnt_prop,
		    sizeof (nfs_mnt_prop), NULL, NULL, 0, B_FALSE) == 0);
		verify(zfs_prop_get(zhp, ZFS_PROP_SHARESMB, smbshare_prop,
		    sizeof (smbshare_prop), NULL, NULL, 0, B_FALSE) == 0);

		if (strcmp(nfs_mnt_prop, "off") == 0 &&
		    strcmp(smbshare_prop, "off") == 0) {
			(void) fprintf(stderr, gettext("cannot unshare "
			    "'%s': legacy share\n"), path);
			(void) fprintf(stderr, gettext("use exportfs(8) "
			    "or smbcontrol(1) to unshare this filesystem\n"));
		} else if (!zfs_is_shared(zhp)) {
			(void) fprintf(stderr, gettext("cannot unshare '%s': "
			    "not currently shared\n"), path);
		} else {
			ret = zfs_unshareall_bypath(zhp, path);
		}
	} else {
		char mtpt_prop[ZFS_MAXPROPLEN];

		verify(zfs_prop_get(zhp, ZFS_PROP_MOUNTPOINT, mtpt_prop,
		    sizeof (mtpt_prop), NULL, NULL, 0, B_FALSE) == 0);

		if (is_manual) {
			ret = zfs_unmount(zhp, NULL, flags);
		} else if (strcmp(mtpt_prop, "legacy") == 0) {
			(void) fprintf(stderr, gettext("cannot unmount "
			    "'%s': legacy mountpoint\n"),
			    zfs_get_name(zhp));
			(void) fprintf(stderr, gettext("use umount(8) "
			    "to unmount this filesystem\n"));
		} else {
			ret = zfs_unmountall(zhp, flags);
		}
	}

out:
	zfs_close(zhp);

	return (ret != 0);
}

/*
 * Generic callback for unsharing or unmounting a filesystem.
 */
static int
unshare_unmount(int op, int argc, char **argv)
{
	int do_all = 0;
	int flags = 0;
	int ret = 0;
	int c;
	zfs_handle_t *zhp;
	char nfs_mnt_prop[ZFS_MAXPROPLEN];
	char sharesmb[ZFS_MAXPROPLEN];

	/* check options */
	while ((c = getopt(argc, argv, op == OP_SHARE ? "a" : "af")) != -1) {
		switch (c) {
		case 'a':
			do_all = 1;
			break;
		case 'f':
			flags = MS_FORCE;
			break;
		case '?':
			(void) fprintf(stderr, gettext("invalid option '%c'\n"),
			    optopt);
			usage(B_FALSE);
		}
	}

	argc -= optind;
	argv += optind;

	if (do_all) {
		/*
		 * We could make use of zfs_for_each() to walk all datasets in
		 * the system, but this would be very inefficient, especially
		 * since we would have to linearly search /etc/mtab for each
		 * one.  Instead, do one pass through /etc/mtab looking for
		 * zfs entries and call zfs_unmount() for each one.
		 *
		 * Things get a little tricky if the administrator has created
		 * mountpoints beneath other ZFS filesystems.  In this case, we
		 * have to unmount the deepest filesystems first.  To accomplish
		 * this, we place all the mountpoints in an AVL tree sorted by
		 * the special type (dataset name), and walk the result in
		 * reverse to make sure to get any snapshots first.
		 */
		struct mnttab entry;
		uu_avl_pool_t *pool;
		uu_avl_t *tree = NULL;
		unshare_unmount_node_t *node;
		uu_avl_index_t idx;
		uu_avl_walk_t *walk;

		if (argc != 0) {
			(void) fprintf(stderr, gettext("too many arguments\n"));
			usage(B_FALSE);
		}

		if (((pool = uu_avl_pool_create("unmount_pool",
		    sizeof (unshare_unmount_node_t),
		    offsetof(unshare_unmount_node_t, un_avlnode),
		    unshare_unmount_compare, UU_DEFAULT)) == NULL) ||
		    ((tree = uu_avl_create(pool, NULL, UU_DEFAULT)) == NULL))
			nomem();

		/* Reopen MNTTAB to prevent reading stale data from open file */
		if (freopen(MNTTAB, "r", mnttab_file) == NULL)
			return (ENOENT);

		while (getmntent(mnttab_file, &entry) == 0) {

			/* ignore non-ZFS entries */
			if (strcmp(entry.mnt_fstype, MNTTYPE_ZFS) != 0)
				continue;

			/* ignore snapshots */
			if (strchr(entry.mnt_special, '@') != NULL)
				continue;

			if ((zhp = zfs_open(g_zfs, entry.mnt_special,
			    ZFS_TYPE_FILESYSTEM)) == NULL) {
				ret = 1;
				continue;
			}

			switch (op) {
			case OP_SHARE:
				verify(zfs_prop_get(zhp, ZFS_PROP_SHARENFS,
				    nfs_mnt_prop,
				    sizeof (nfs_mnt_prop),
				    NULL, NULL, 0, B_FALSE) == 0);
				if (strcmp(nfs_mnt_prop, "off") != 0)
					break;
				verify(zfs_prop_get(zhp, ZFS_PROP_SHARESMB,
				    nfs_mnt_prop,
				    sizeof (nfs_mnt_prop),
				    NULL, NULL, 0, B_FALSE) == 0);
				if (strcmp(nfs_mnt_prop, "off") == 0)
					continue;
				break;
			case OP_MOUNT:
				/* Ignore legacy mounts */
				verify(zfs_prop_get(zhp, ZFS_PROP_MOUNTPOINT,
				    nfs_mnt_prop,
				    sizeof (nfs_mnt_prop),
				    NULL, NULL, 0, B_FALSE) == 0);
				if (strcmp(nfs_mnt_prop, "legacy") == 0)
					continue;
				/* Ignore canmount=noauto mounts */
				if (zfs_prop_get_int(zhp, ZFS_PROP_CANMOUNT) ==
				    ZFS_CANMOUNT_NOAUTO)
					continue;
			default:
				break;
			}

			node = safe_malloc(sizeof (unshare_unmount_node_t));
			node->un_zhp = zhp;
			node->un_mountp = safe_strdup(entry.mnt_mountp);

			uu_avl_node_init(node, &node->un_avlnode, pool);

			if (uu_avl_find(tree, node, NULL, &idx) == NULL) {
				uu_avl_insert(tree, node, idx);
			} else {
				zfs_close(node->un_zhp);
				free(node->un_mountp);
				free(node);
			}
		}

		/*
		 * Walk the AVL tree in reverse, unmounting each filesystem and
		 * removing it from the AVL tree in the process.
		 */
		if ((walk = uu_avl_walk_start(tree,
		    UU_WALK_REVERSE | UU_WALK_ROBUST)) == NULL)
			nomem();

		while ((node = uu_avl_walk_next(walk)) != NULL) {
			uu_avl_remove(tree, node);

			switch (op) {
			case OP_SHARE:
				if (zfs_unshareall_bypath(node->un_zhp,
				    node->un_mountp) != 0)
					ret = 1;
				break;

			case OP_MOUNT:
				if (zfs_unmount(node->un_zhp,
				    node->un_mountp, flags) != 0)
					ret = 1;
				break;
			}

			zfs_close(node->un_zhp);
			free(node->un_mountp);
			free(node);
		}

		uu_avl_walk_end(walk);
		uu_avl_destroy(tree);
		uu_avl_pool_destroy(pool);

	} else {
		if (argc != 1) {
			if (argc == 0)
				(void) fprintf(stderr,
				    gettext("missing filesystem argument\n"));
			else
				(void) fprintf(stderr,
				    gettext("too many arguments\n"));
			usage(B_FALSE);
		}

		/*
		 * We have an argument, but it may be a full path or a ZFS
		 * filesystem.  Pass full paths off to unmount_path() (shared by
		 * manual_unmount), otherwise open the filesystem and pass to
		 * zfs_unmount().
		 */
		if (argv[0][0] == '/')
			return (unshare_unmount_path(op, argv[0],
			    flags, B_FALSE));

		if ((zhp = zfs_open(g_zfs, argv[0],
		    ZFS_TYPE_FILESYSTEM)) == NULL)
			return (1);

		verify(zfs_prop_get(zhp, op == OP_SHARE ?
		    ZFS_PROP_SHARENFS : ZFS_PROP_MOUNTPOINT,
		    nfs_mnt_prop, sizeof (nfs_mnt_prop), NULL,
		    NULL, 0, B_FALSE) == 0);

		switch (op) {
		case OP_SHARE:
			verify(zfs_prop_get(zhp, ZFS_PROP_SHARENFS,
			    nfs_mnt_prop,
			    sizeof (nfs_mnt_prop),
			    NULL, NULL, 0, B_FALSE) == 0);
			verify(zfs_prop_get(zhp, ZFS_PROP_SHARESMB,
			    sharesmb, sizeof (sharesmb), NULL, NULL,
			    0, B_FALSE) == 0);

			if (strcmp(nfs_mnt_prop, "off") == 0 &&
			    strcmp(sharesmb, "off") == 0) {
				(void) fprintf(stderr, gettext("cannot "
				    "unshare '%s': legacy share\n"),
				    zfs_get_name(zhp));
				(void) fprintf(stderr, gettext("use "
				    "unshare(1M) to unshare this "
				    "filesystem\n"));
				ret = 1;
			} else if (!zfs_is_shared(zhp)) {
				(void) fprintf(stderr, gettext("cannot "
				    "unshare '%s': not currently "
				    "shared\n"), zfs_get_name(zhp));
				ret = 1;
			} else if (zfs_unshareall(zhp) != 0) {
				ret = 1;
			}
			break;

		case OP_MOUNT:
			if (strcmp(nfs_mnt_prop, "legacy") == 0) {
				(void) fprintf(stderr, gettext("cannot "
				    "unmount '%s': legacy "
				    "mountpoint\n"), zfs_get_name(zhp));
				(void) fprintf(stderr, gettext("use "
				    "umount(1M) to unmount this "
				    "filesystem\n"));
				ret = 1;
			} else if (!zfs_is_mounted(zhp, NULL)) {
				(void) fprintf(stderr, gettext("cannot "
				    "unmount '%s': not currently "
				    "mounted\n"),
				    zfs_get_name(zhp));
				ret = 1;
			} else if (zfs_unmountall(zhp, flags) != 0) {
				ret = 1;
			}
			break;
		}

		zfs_close(zhp);
	}

	return (ret);
}

/*
 * zfs unmount -a
 * zfs unmount filesystem
 *
 * Unmount all filesystems, or a specific ZFS filesystem.
 */
static int
zfs_do_unmount(int argc, char **argv)
{
	return (unshare_unmount(OP_MOUNT, argc, argv));
}

/*
 * zfs unshare -a
 * zfs unshare filesystem
 *
 * Unshare all filesystems, or a specific ZFS filesystem.
 */
static int
zfs_do_unshare(int argc, char **argv)
{
	return (unshare_unmount(OP_SHARE, argc, argv));
}

static int
find_command_idx(char *command, int *idx)
{
	int i;

	for (i = 0; i < NCOMMAND; i++) {
		if (command_table[i].name == NULL)
			continue;

		if (strcmp(command, command_table[i].name) == 0) {
			*idx = i;
			return (0);
		}
	}
	return (1);
}

static int
zfs_do_diff(int argc, char **argv)
{
	zfs_handle_t *zhp;
	int flags = 0;
	char *tosnap = NULL;
	char *fromsnap = NULL;
	char *atp, *copy;
	int err = 0;
	int c;

	while ((c = getopt(argc, argv, "FHt")) != -1) {
		switch (c) {
		case 'F':
			flags |= ZFS_DIFF_CLASSIFY;
			break;
		case 'H':
			flags |= ZFS_DIFF_PARSEABLE;
			break;
		case 't':
			flags |= ZFS_DIFF_TIMESTAMP;
			break;
		default:
			(void) fprintf(stderr,
			    gettext("invalid option '%c'\n"), optopt);
			usage(B_FALSE);
		}
	}

	argc -= optind;
	argv += optind;

	if (argc < 1) {
		(void) fprintf(stderr,
		gettext("must provide at least one snapshot name\n"));
		usage(B_FALSE);
	}

	if (argc > 2) {
		(void) fprintf(stderr, gettext("too many arguments\n"));
		usage(B_FALSE);
	}

	fromsnap = argv[0];
	tosnap = (argc == 2) ? argv[1] : NULL;

	copy = NULL;
	if (*fromsnap != '@')
		copy = strdup(fromsnap);
	else if (tosnap)
		copy = strdup(tosnap);
	if (copy == NULL)
		usage(B_FALSE);

	if ((atp = strchr(copy, '@')))
		*atp = '\0';

	if ((zhp = zfs_open(g_zfs, copy, ZFS_TYPE_FILESYSTEM)) == NULL)
		return (1);

	free(copy);

	/*
	 * Ignore SIGPIPE so that the library can give us
	 * information on any failure
	 */
	(void) sigignore(SIGPIPE);

	err = zfs_show_diffs(zhp, STDOUT_FILENO, fromsnap, tosnap, flags);

	zfs_close(zhp);

	return (err != 0);
}

/*
 * zfs bookmark <fs@snap> <fs#bmark>
 *
 * Creates a bookmark with the given name from the given snapshot.
 */
static int
zfs_do_bookmark(int argc, char **argv)
{
	char snapname[ZFS_MAXNAMELEN];
	zfs_handle_t *zhp;
	nvlist_t *nvl;
	int ret = 0;
	int c;

	/* check options */
	while ((c = getopt(argc, argv, "")) != -1) {
		switch (c) {
		case '?':
			(void) fprintf(stderr,
			    gettext("invalid option '%c'\n"), optopt);
			goto usage;
		}
	}

	argc -= optind;
	argv += optind;

	/* check number of arguments */
	if (argc < 1) {
		(void) fprintf(stderr, gettext("missing snapshot argument\n"));
		goto usage;
	}
	if (argc < 2) {
		(void) fprintf(stderr, gettext("missing bookmark argument\n"));
		goto usage;
	}

	if (strchr(argv[1], '#') == NULL) {
		(void) fprintf(stderr,
		    gettext("invalid bookmark name '%s' -- "
		    "must contain a '#'\n"), argv[1]);
		goto usage;
	}

	if (argv[0][0] == '@') {
		/*
		 * Snapshot name begins with @.
		 * Default to same fs as bookmark.
		 */
		(void) strncpy(snapname, argv[1], sizeof (snapname));
		*strchr(snapname, '#') = '\0';
		(void) strlcat(snapname, argv[0], sizeof (snapname));
	} else {
		(void) strncpy(snapname, argv[0], sizeof (snapname));
	}
	zhp = zfs_open(g_zfs, snapname, ZFS_TYPE_SNAPSHOT);
	if (zhp == NULL)
		goto usage;
	zfs_close(zhp);


	nvl = fnvlist_alloc();
	fnvlist_add_string(nvl, argv[1], snapname);
	ret = lzc_bookmark(nvl, NULL);
	fnvlist_free(nvl);

	if (ret != 0) {
		const char *err_msg;
		char errbuf[1024];

		(void) snprintf(errbuf, sizeof (errbuf),
		    dgettext(TEXT_DOMAIN,
		    "cannot create bookmark '%s'"), argv[1]);

		switch (ret) {
		case EXDEV:
			err_msg = "bookmark is in a different pool";
			break;
		case EEXIST:
			err_msg = "bookmark exists";
			break;
		case EINVAL:
			err_msg = "invalid argument";
			break;
		case ENOTSUP:
			err_msg = "bookmark feature not enabled";
			break;
<<<<<<< HEAD
=======
		case ENOSPC:
			err_msg = "out of space";
			break;
>>>>>>> 23d56208
		default:
			err_msg = "unknown error";
			break;
		}
		(void) fprintf(stderr, "%s: %s\n", errbuf,
		    dgettext(TEXT_DOMAIN, err_msg));
	}

<<<<<<< HEAD
	return (ret);
=======
	return (ret != 0);
>>>>>>> 23d56208

usage:
	usage(B_FALSE);
	return (-1);
}

int
main(int argc, char **argv)
{
	int ret = 0;
	int i = 0;
	char *cmdname;

	(void) setlocale(LC_ALL, "");
	(void) textdomain(TEXT_DOMAIN);

	dprintf_setup(&argc, argv);

	opterr = 0;

	/*
	 * Make sure the user has specified some command.
	 */
	if (argc < 2) {
		(void) fprintf(stderr, gettext("missing command\n"));
		usage(B_FALSE);
	}

	cmdname = argv[1];

	/*
	 * The 'umount' command is an alias for 'unmount'
	 */
	if (strcmp(cmdname, "umount") == 0)
		cmdname = "unmount";

	/*
	 * The 'recv' command is an alias for 'receive'
	 */
	if (strcmp(cmdname, "recv") == 0)
		cmdname = "receive";

	/*
	 * The 'snap' command is an alias for 'snapshot'
	 */
	if (strcmp(cmdname, "snap") == 0)
		cmdname = "snapshot";

	/*
	 * Special case '-?'
	 */
	if ((strcmp(cmdname, "-?") == 0) ||
	    (strcmp(cmdname, "--help") == 0))
		usage(B_TRUE);

	if ((g_zfs = libzfs_init()) == NULL) {
		(void) fprintf(stderr, "%s", libzfs_error_init(errno));
		return (1);
	}

	mnttab_file = g_zfs->libzfs_mnttab;

	zfs_save_arguments(argc, argv, history_str, sizeof (history_str));

	libzfs_print_on_error(g_zfs, B_TRUE);

	/*
	 * Run the appropriate command.
	 */
	libzfs_mnttab_cache(g_zfs, B_TRUE);
	if (find_command_idx(cmdname, &i) == 0) {
		current_command = &command_table[i];
		ret = command_table[i].func(argc - 1, argv + 1);
	} else if (strchr(cmdname, '=') != NULL) {
		verify(find_command_idx("set", &i) == 0);
		current_command = &command_table[i];
		ret = command_table[i].func(argc, argv);
	} else {
		(void) fprintf(stderr, gettext("unrecognized "
		    "command '%s'\n"), cmdname);
		usage(B_FALSE);
		ret = 1;
	}

	if (ret == 0 && log_history)
		(void) zpool_log_history(g_zfs, history_str);

	libzfs_fini(g_zfs);

	/*
	 * The 'ZFS_ABORT' environment variable causes us to dump core on exit
	 * for the purposes of running ::findleaks.
	 */
	if (getenv("ZFS_ABORT") != NULL) {
		(void) printf("dumping core by request\n");
		abort();
	}

	return (ret);
}<|MERGE_RESOLUTION|>--- conflicted
+++ resolved
@@ -21,11 +21,7 @@
 
 /*
  * Copyright (c) 2005, 2010, Oracle and/or its affiliates. All rights reserved.
-<<<<<<< HEAD
- * Copyright (c) 2013 by Delphix. All rights reserved.
-=======
  * Copyright (c) 2011, 2014 by Delphix. All rights reserved.
->>>>>>> 23d56208
  * Copyright (c) 2012, Joyent, Inc. All rights reserved.
  * Copyright (c) 2013 Steven Hartland.  All rights reserved.
  * Copyright 2013 Nexenta Systems, Inc. All rights reserved.
@@ -262,15 +258,9 @@
 	case HELP_ROLLBACK:
 		return (gettext("\trollback [-rRf] <snapshot>\n"));
 	case HELP_SEND:
-<<<<<<< HEAD
-		return (gettext("\tsend [-DnPpRrve] [-[iI] snapshot] "
-		    "<snapshot>\n"
-		    "\tsend [-e] [-i snapshot|bookmark] "
-=======
 		return (gettext("\tsend [-DnPpRvLe] [-[iI] snapshot] "
 		    "<snapshot>\n"
 		    "\tsend [-Le] [-i snapshot|bookmark] "
->>>>>>> 23d56208
 		    "<filesystem|volume|snapshot>\n"));
 	case HELP_SET:
 		return (gettext("\tset <property=value> "
@@ -712,36 +702,9 @@
 
 	/* create the mountpoint if necessary */
 	if (ret == 0) {
-<<<<<<< HEAD
-		zfs_handle_t *clone;
-		int canmount = ZFS_CANMOUNT_OFF;
-
 		if (log_history) {
 			(void) zpool_log_history(g_zfs, history_str);
 			log_history = B_FALSE;
-		}
-
-		clone = zfs_open(g_zfs, argv[1], ZFS_TYPE_DATASET);
-		if (clone != NULL) {
-			/*
-			 * if the user doesn't want the dataset automatically
-			 * mounted, then skip the mount/share step.
-			 */
-			if (zfs_prop_valid_for_type(ZFS_PROP_CANMOUNT,
-			    zfs_get_type(clone), B_FALSE))
-				canmount = zfs_prop_get_int(clone,
-				    ZFS_PROP_CANMOUNT);
-
-			if (zfs_get_type(clone) != ZFS_TYPE_VOLUME &&
-			    canmount == ZFS_CANMOUNT_ON)
-				if ((ret = zfs_mount(clone, NULL, 0)) == 0)
-					ret = zfs_share(clone);
-			zfs_close(clone);
-=======
-		if (log_history) {
-			(void) zpool_log_history(g_zfs, history_str);
-			log_history = B_FALSE;
->>>>>>> 23d56208
 		}
 
 		ret = zfs_mount_and_share(g_zfs, argv[1], ZFS_TYPE_DATASET);
@@ -918,37 +881,6 @@
 	if (log_history) {
 		(void) zpool_log_history(g_zfs, history_str);
 		log_history = B_FALSE;
-<<<<<<< HEAD
-	}
-
-	if ((zhp = zfs_open(g_zfs, argv[0], ZFS_TYPE_DATASET)) == NULL)
-		goto error;
-
-	ret = 0;
-	/*
-	 * if the user doesn't want the dataset automatically mounted,
-	 * then skip the mount/share step
-	 */
-	if (zfs_prop_valid_for_type(ZFS_PROP_CANMOUNT, type, B_FALSE))
-		canmount = zfs_prop_get_int(zhp, ZFS_PROP_CANMOUNT);
-
-	/*
-	 * Mount and/or share the new filesystem as appropriate.  We provide a
-	 * verbose error message to let the user know that their filesystem was
-	 * in fact created, even if we failed to mount or share it.
-	 */
-	if (canmount == ZFS_CANMOUNT_ON) {
-		if (zfs_mount(zhp, NULL, 0) != 0) {
-			(void) fprintf(stderr, gettext("filesystem "
-			    "successfully created, but not mounted\n"));
-			ret = 1;
-		} else if (zfs_share(zhp) != 0) {
-			(void) fprintf(stderr, gettext("filesystem "
-			    "successfully created, but not shared\n"));
-			ret = 1;
-		}
-=======
->>>>>>> 23d56208
 	}
 
 	ret = zfs_mount_and_share(g_zfs, argv[0], ZFS_TYPE_DATASET);
@@ -3746,11 +3678,7 @@
 	boolean_t extraverbose = B_FALSE;
 
 	/* check options */
-<<<<<<< HEAD
-	while ((c = getopt(argc, argv, ":i:I:RDpvnPe")) != -1) {
-=======
 	while ((c = getopt(argc, argv, ":i:I:RDpvnPLe")) != -1) {
->>>>>>> 23d56208
 		switch (c) {
 		case 'i':
 			if (fromname)
@@ -3785,12 +3713,9 @@
 		case 'n':
 			flags.dryrun = B_TRUE;
 			break;
-<<<<<<< HEAD
-=======
 		case 'L':
 			flags.largeblock = B_TRUE;
 			break;
->>>>>>> 23d56208
 		case 'e':
 			flags.embed_data = B_TRUE;
 			break;
@@ -3847,11 +3772,8 @@
 		if (zhp == NULL)
 			return (1);
 
-<<<<<<< HEAD
-=======
 		if (flags.largeblock)
 			lzc_flags |= LZC_SEND_FLAG_LARGE_BLOCK;
->>>>>>> 23d56208
 		if (flags.embed_data)
 			lzc_flags |= LZC_SEND_FLAG_EMBED_DATA;
 
@@ -6714,12 +6636,9 @@
 		case ENOTSUP:
 			err_msg = "bookmark feature not enabled";
 			break;
-<<<<<<< HEAD
-=======
 		case ENOSPC:
 			err_msg = "out of space";
 			break;
->>>>>>> 23d56208
 		default:
 			err_msg = "unknown error";
 			break;
@@ -6728,11 +6647,7 @@
 		    dgettext(TEXT_DOMAIN, err_msg));
 	}
 
-<<<<<<< HEAD
-	return (ret);
-=======
 	return (ret != 0);
->>>>>>> 23d56208
 
 usage:
 	usage(B_FALSE);
