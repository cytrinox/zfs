/*
 * CDDL HEADER START
 *
 * The contents of this file are subject to the terms of the
 * Common Development and Distribution License (the "License").
 * You may not use this file except in compliance with the License.
 *
 * You can obtain a copy of the license at usr/src/OPENSOLARIS.LICENSE
 * or http://www.opensolaris.org/os/licensing.
 * See the License for the specific language governing permissions
 * and limitations under the License.
 *
 * When distributing Covered Code, include this CDDL HEADER in each
 * file and include the License file at usr/src/OPENSOLARIS.LICENSE.
 * If applicable, add the following below this CDDL HEADER, with the
 * fields enclosed by brackets "[]" replaced with your own identifying
 * information: Portions Copyright [yyyy] [name of copyright owner]
 *
 * CDDL HEADER END
 */
/*
 * Copyright (c) 2005, 2010, Oracle and/or its affiliates. All rights reserved.
 */

/*
 * The objective of this program is to provide a DMU/ZAP/SPA stress test
 * that runs entirely in userland, is easy to use, and easy to extend.
 *
 * The overall design of the ztest program is as follows:
 *
 * (1) For each major functional area (e.g. adding vdevs to a pool,
 *     creating and destroying datasets, reading and writing objects, etc)
 *     we have a simple routine to test that functionality.  These
 *     individual routines do not have to do anything "stressful".
 *
 * (2) We turn these simple functionality tests into a stress test by
 *     running them all in parallel, with as many threads as desired,
 *     and spread across as many datasets, objects, and vdevs as desired.
 *
 * (3) While all this is happening, we inject faults into the pool to
 *     verify that self-healing data really works.
 *
 * (4) Every time we open a dataset, we change its checksum and compression
 *     functions.  Thus even individual objects vary from block to block
 *     in which checksum they use and whether they're compressed.
 *
 * (5) To verify that we never lose on-disk consistency after a crash,
 *     we run the entire test in a child of the main process.
 *     At random times, the child self-immolates with a SIGKILL.
 *     This is the software equivalent of pulling the power cord.
 *     The parent then runs the test again, using the existing
 *     storage pool, as many times as desired.
 *
 * (6) To verify that we don't have future leaks or temporal incursions,
 *     many of the functional tests record the transaction group number
 *     as part of their data.  When reading old data, they verify that
 *     the transaction group number is less than the current, open txg.
 *     If you add a new test, please do this if applicable.
 *
 * When run with no arguments, ztest runs for about five minutes and
 * produces no output if successful.  To get a little bit of information,
 * specify -V.  To get more information, specify -VV, and so on.
 *
 * To turn this into an overnight stress test, use -T to specify run time.
 *
 * You can ask more more vdevs [-v], datasets [-d], or threads [-t]
 * to increase the pool capacity, fanout, and overall stress level.
 *
 * The -N(okill) option will suppress kills, so each child runs to completion.
 * This can be useful when you're trying to distinguish temporal incursions
 * from plain old race conditions.
 */

#include <sys/zfs_context.h>
#include <sys/spa.h>
#include <sys/dmu.h>
#include <sys/txg.h>
#include <sys/dbuf.h>
#include <sys/zap.h>
#include <sys/dmu_objset.h>
#include <sys/poll.h>
#include <sys/stat.h>
#include <sys/time.h>
#include <sys/wait.h>
#include <sys/mman.h>
#include <sys/resource.h>
#include <sys/zio.h>
#include <sys/zil.h>
#include <sys/zil_impl.h>
#include <sys/vdev_impl.h>
#include <sys/vdev_file.h>
#include <sys/spa_impl.h>
#include <sys/metaslab_impl.h>
#include <sys/dsl_prop.h>
#include <sys/dsl_dataset.h>
#include <sys/dsl_scan.h>
#include <sys/zio_checksum.h>
#include <sys/refcount.h>
#include <stdio.h>
#include <stdio_ext.h>
#include <stdlib.h>
#include <unistd.h>
#include <signal.h>
#include <umem.h>
#include <dlfcn.h>
#include <ctype.h>
#include <math.h>
#include <sys/fs/zfs.h>
#include <libnvpair.h>

static char cmdname[] = "ztest";
static char *zopt_pool = cmdname;

static uint64_t zopt_vdevs = 5;
static uint64_t zopt_vdevtime;
static int zopt_ashift = SPA_MINBLOCKSHIFT;
static int zopt_mirrors = 2;
static int zopt_raidz = 4;
static int zopt_raidz_parity = 1;
static size_t zopt_vdev_size = SPA_MINDEVSIZE;
static int zopt_datasets = 7;
static int zopt_threads = 23;
static uint64_t zopt_passtime = 60;	/* 60 seconds */
static uint64_t zopt_killrate = 70;	/* 70% kill rate */
static int zopt_verbose = 0;
static int zopt_init = 1;
static char *zopt_dir = "/tmp";
static uint64_t zopt_time = 300;	/* 5 minutes */
static uint64_t zopt_maxloops = 50;	/* max loops during spa_freeze() */

#define	BT_MAGIC	0x123456789abcdefULL
#define	MAXFAULTS() (MAX(zs->zs_mirrors, 1) * (zopt_raidz_parity + 1) - 1)

enum ztest_io_type {
	ZTEST_IO_WRITE_TAG,
	ZTEST_IO_WRITE_PATTERN,
	ZTEST_IO_WRITE_ZEROES,
	ZTEST_IO_TRUNCATE,
	ZTEST_IO_SETATTR,
	ZTEST_IO_TYPES
};

typedef struct ztest_block_tag {
	uint64_t	bt_magic;
	uint64_t	bt_objset;
	uint64_t	bt_object;
	uint64_t	bt_offset;
	uint64_t	bt_gen;
	uint64_t	bt_txg;
	uint64_t	bt_crtxg;
} ztest_block_tag_t;

typedef struct bufwad {
	uint64_t	bw_index;
	uint64_t	bw_txg;
	uint64_t	bw_data;
} bufwad_t;

/*
 * XXX -- fix zfs range locks to be generic so we can use them here.
 */
typedef enum {
	RL_READER,
	RL_WRITER,
	RL_APPEND
} rl_type_t;

typedef struct rll {
	void		*rll_writer;
	int		rll_readers;
	mutex_t		rll_lock;
	cond_t		rll_cv;
} rll_t;

typedef struct rl {
	uint64_t	rl_object;
	uint64_t	rl_offset;
	uint64_t	rl_size;
	rll_t		*rl_lock;
} rl_t;

#define	ZTEST_RANGE_LOCKS	64
#define	ZTEST_OBJECT_LOCKS	64

/*
 * Object descriptor.  Used as a template for object lookup/create/remove.
 */
typedef struct ztest_od {
	uint64_t	od_dir;
	uint64_t	od_object;
	dmu_object_type_t od_type;
	dmu_object_type_t od_crtype;
	uint64_t	od_blocksize;
	uint64_t	od_crblocksize;
	uint64_t	od_gen;
	uint64_t	od_crgen;
	char		od_name[MAXNAMELEN];
} ztest_od_t;

/*
 * Per-dataset state.
 */
typedef struct ztest_ds {
	objset_t	*zd_os;
	zilog_t		*zd_zilog;
	uint64_t	zd_seq;
	ztest_od_t	*zd_od;		/* debugging aid */
	char		zd_name[MAXNAMELEN];
	mutex_t		zd_dirobj_lock;
	rll_t		zd_object_lock[ZTEST_OBJECT_LOCKS];
	rll_t		zd_range_lock[ZTEST_RANGE_LOCKS];
} ztest_ds_t;

/*
 * Per-iteration state.
 */
typedef void ztest_func_t(ztest_ds_t *zd, uint64_t id);

typedef struct ztest_info {
	ztest_func_t	*zi_func;	/* test function */
	uint64_t	zi_iters;	/* iterations per execution */
	uint64_t	*zi_interval;	/* execute every <interval> seconds */
	uint64_t	zi_call_count;	/* per-pass count */
	uint64_t	zi_call_time;	/* per-pass time */
	uint64_t	zi_call_next;	/* next time to call this function */
} ztest_info_t;

/*
 * Note: these aren't static because we want dladdr() to work.
 */
ztest_func_t ztest_dmu_read_write;
ztest_func_t ztest_dmu_write_parallel;
ztest_func_t ztest_dmu_object_alloc_free;
ztest_func_t ztest_dmu_commit_callbacks;
ztest_func_t ztest_zap;
ztest_func_t ztest_zap_parallel;
ztest_func_t ztest_zil_commit;
ztest_func_t ztest_dmu_read_write_zcopy;
ztest_func_t ztest_dmu_objset_create_destroy;
ztest_func_t ztest_dmu_prealloc;
ztest_func_t ztest_fzap;
ztest_func_t ztest_dmu_snapshot_create_destroy;
ztest_func_t ztest_dsl_prop_get_set;
ztest_func_t ztest_spa_prop_get_set;
ztest_func_t ztest_spa_create_destroy;
ztest_func_t ztest_fault_inject;
ztest_func_t ztest_ddt_repair;
ztest_func_t ztest_dmu_snapshot_hold;
ztest_func_t ztest_spa_rename;
ztest_func_t ztest_scrub;
ztest_func_t ztest_dsl_dataset_promote_busy;
ztest_func_t ztest_vdev_attach_detach;
ztest_func_t ztest_vdev_LUN_growth;
ztest_func_t ztest_vdev_add_remove;
ztest_func_t ztest_vdev_aux_add_remove;
ztest_func_t ztest_split_pool;

uint64_t zopt_always = 0ULL * NANOSEC;		/* all the time */
uint64_t zopt_incessant = 1ULL * NANOSEC / 10;	/* every 1/10 second */
uint64_t zopt_often = 1ULL * NANOSEC;		/* every second */
uint64_t zopt_sometimes = 10ULL * NANOSEC;	/* every 10 seconds */
uint64_t zopt_rarely = 60ULL * NANOSEC;		/* every 60 seconds */

ztest_info_t ztest_info[] = {
	{ ztest_dmu_read_write,			1,	&zopt_always	},
	{ ztest_dmu_write_parallel,		10,	&zopt_always	},
	{ ztest_dmu_object_alloc_free,		1,	&zopt_always	},
	{ ztest_dmu_commit_callbacks,		1,	&zopt_always	},
	{ ztest_zap,				30,	&zopt_always	},
	{ ztest_zap_parallel,			100,	&zopt_always	},
	{ ztest_split_pool,			1,	&zopt_always	},
	{ ztest_zil_commit,			1,	&zopt_incessant	},
	{ ztest_dmu_read_write_zcopy,		1,	&zopt_often	},
	{ ztest_dmu_objset_create_destroy,	1,	&zopt_often	},
	{ ztest_dsl_prop_get_set,		1,	&zopt_often	},
	{ ztest_spa_prop_get_set,		1,	&zopt_sometimes	},
#if 0
	{ ztest_dmu_prealloc,			1,	&zopt_sometimes	},
#endif
	{ ztest_fzap,				1,	&zopt_sometimes	},
	{ ztest_dmu_snapshot_create_destroy,	1,	&zopt_sometimes	},
	{ ztest_spa_create_destroy,		1,	&zopt_sometimes	},
	{ ztest_fault_inject,			1,	&zopt_sometimes	},
	{ ztest_ddt_repair,			1,	&zopt_sometimes	},
	{ ztest_dmu_snapshot_hold,		1,	&zopt_sometimes	},
	{ ztest_spa_rename,			1,	&zopt_rarely	},
	{ ztest_scrub,				1,	&zopt_rarely	},
	{ ztest_dsl_dataset_promote_busy,	1,	&zopt_rarely	},
	{ ztest_vdev_attach_detach,		1,	&zopt_rarely },
	{ ztest_vdev_LUN_growth,		1,	&zopt_rarely	},
	{ ztest_vdev_add_remove,		1,	&zopt_vdevtime },
	{ ztest_vdev_aux_add_remove,		1,	&zopt_vdevtime	},
};

#define	ZTEST_FUNCS	(sizeof (ztest_info) / sizeof (ztest_info_t))

/*
 * The following struct is used to hold a list of uncalled commit callbacks.
 * The callbacks are ordered by txg number.
 */
typedef struct ztest_cb_list {
	mutex_t	zcl_callbacks_lock;
	list_t	zcl_callbacks;
} ztest_cb_list_t;

/*
 * Stuff we need to share writably between parent and child.
 */
typedef struct ztest_shared {
	char		*zs_pool;
	spa_t		*zs_spa;
	hrtime_t	zs_proc_start;
	hrtime_t	zs_proc_stop;
	hrtime_t	zs_thread_start;
	hrtime_t	zs_thread_stop;
	hrtime_t	zs_thread_kill;
	uint64_t	zs_enospc_count;
	uint64_t	zs_vdev_next_leaf;
	uint64_t	zs_vdev_aux;
	uint64_t	zs_alloc;
	uint64_t	zs_space;
	mutex_t		zs_vdev_lock;
	rwlock_t	zs_name_lock;
	ztest_info_t	zs_info[ZTEST_FUNCS];
	uint64_t	zs_splits;
	uint64_t	zs_mirrors;
	ztest_ds_t	zs_zd[];
} ztest_shared_t;

#define	ID_PARALLEL	-1ULL

static char ztest_dev_template[] = "%s/%s.%llua";
static char ztest_aux_template[] = "%s/%s.%s.%llu";
ztest_shared_t *ztest_shared;
uint64_t *ztest_seq;

static int ztest_random_fd;
static int ztest_dump_core = 1;

static boolean_t ztest_exiting;

/* Global commit callback list */
static ztest_cb_list_t zcl;

extern uint64_t metaslab_gang_bang;
extern uint64_t metaslab_df_alloc_threshold;
static uint64_t metaslab_sz;

enum ztest_object {
	ZTEST_META_DNODE = 0,
	ZTEST_DIROBJ,
	ZTEST_OBJECTS
};

static void usage(boolean_t) __NORETURN;

/*
 * These libumem hooks provide a reasonable set of defaults for the allocator's
 * debugging facilities.
 */
const char *
_umem_debug_init(void)
{
	return ("default,verbose"); /* $UMEM_DEBUG setting */
}

const char *
_umem_logging_init(void)
{
	return ("fail,contents"); /* $UMEM_LOGGING setting */
}

#define	FATAL_MSG_SZ	1024

char *fatal_msg;

static void
fatal(int do_perror, char *message, ...)
{
	va_list args;
	int save_errno = errno;
	char buf[FATAL_MSG_SZ];

	(void) fflush(stdout);

	va_start(args, message);
	(void) sprintf(buf, "ztest: ");
	/* LINTED */
	(void) vsprintf(buf + strlen(buf), message, args);
	va_end(args);
	if (do_perror) {
		(void) snprintf(buf + strlen(buf), FATAL_MSG_SZ - strlen(buf),
		    ": %s", strerror(save_errno));
	}
	(void) fprintf(stderr, "%s\n", buf);
	fatal_msg = buf;			/* to ease debugging */
	if (ztest_dump_core)
		abort();
	exit(3);
}

static int
str2shift(const char *buf)
{
	const char *ends = "BKMGTPEZ";
	int i;

	if (buf[0] == '\0')
		return (0);
	for (i = 0; i < strlen(ends); i++) {
		if (toupper(buf[0]) == ends[i])
			break;
	}
	if (i == strlen(ends)) {
		(void) fprintf(stderr, "ztest: invalid bytes suffix: %s\n",
		    buf);
		usage(B_FALSE);
	}
	if (buf[1] == '\0' || (toupper(buf[1]) == 'B' && buf[2] == '\0')) {
		return (10*i);
	}
	(void) fprintf(stderr, "ztest: invalid bytes suffix: %s\n", buf);
	usage(B_FALSE);
	/* NOTREACHED */
}

static uint64_t
nicenumtoull(const char *buf)
{
	char *end;
	uint64_t val;

	val = strtoull(buf, &end, 0);
	if (end == buf) {
		(void) fprintf(stderr, "ztest: bad numeric value: %s\n", buf);
		usage(B_FALSE);
	} else if (end[0] == '.') {
		double fval = strtod(buf, &end);
		fval *= pow(2, str2shift(end));
		if (fval > UINT64_MAX) {
			(void) fprintf(stderr, "ztest: value too large: %s\n",
			    buf);
			usage(B_FALSE);
		}
		val = (uint64_t)fval;
	} else {
		int shift = str2shift(end);
		if (shift >= 64 || (val << shift) >> shift != val) {
			(void) fprintf(stderr, "ztest: value too large: %s\n",
			    buf);
			usage(B_FALSE);
		}
		val <<= shift;
	}
	return (val);
}

static void
usage(boolean_t requested)
{
	char nice_vdev_size[10];
	char nice_gang_bang[10];
	FILE *fp = requested ? stdout : stderr;

	nicenum(zopt_vdev_size, nice_vdev_size);
	nicenum(metaslab_gang_bang, nice_gang_bang);

	(void) fprintf(fp, "Usage: %s\n"
	    "\t[-v vdevs (default: %llu)]\n"
	    "\t[-s size_of_each_vdev (default: %s)]\n"
	    "\t[-a alignment_shift (default: %d)] use 0 for random\n"
	    "\t[-m mirror_copies (default: %d)]\n"
	    "\t[-r raidz_disks (default: %d)]\n"
	    "\t[-R raidz_parity (default: %d)]\n"
	    "\t[-d datasets (default: %d)]\n"
	    "\t[-t threads (default: %d)]\n"
	    "\t[-g gang_block_threshold (default: %s)]\n"
	    "\t[-i init_count (default: %d)] initialize pool i times\n"
	    "\t[-k kill_percentage (default: %llu%%)]\n"
	    "\t[-p pool_name (default: %s)]\n"
	    "\t[-f dir (default: %s)] file directory for vdev files\n"
	    "\t[-V] verbose (use multiple times for ever more blather)\n"
	    "\t[-E] use existing pool instead of creating new one\n"
	    "\t[-T time (default: %llu sec)] total run time\n"
	    "\t[-F freezeloops (default: %llu)] max loops in spa_freeze()\n"
	    "\t[-P passtime (default: %llu sec)] time per pass\n"
	    "\t[-h] (print help)\n"
	    "",
	    cmdname,
	    (u_longlong_t)zopt_vdevs,			/* -v */
	    nice_vdev_size,				/* -s */
	    zopt_ashift,				/* -a */
	    zopt_mirrors,				/* -m */
	    zopt_raidz,					/* -r */
	    zopt_raidz_parity,				/* -R */
	    zopt_datasets,				/* -d */
	    zopt_threads,				/* -t */
	    nice_gang_bang,				/* -g */
	    zopt_init,					/* -i */
	    (u_longlong_t)zopt_killrate,		/* -k */
	    zopt_pool,					/* -p */
	    zopt_dir,					/* -f */
	    (u_longlong_t)zopt_time,			/* -T */
	    (u_longlong_t)zopt_maxloops,		/* -F */
	    (u_longlong_t)zopt_passtime);		/* -P */
	exit(requested ? 0 : 1);
}

static void
process_options(int argc, char **argv)
{
	int opt;
	uint64_t value;

	/* By default, test gang blocks for blocks 32K and greater */
	metaslab_gang_bang = 32 << 10;

	while ((opt = getopt(argc, argv,
	    "v:s:a:m:r:R:d:t:g:i:k:p:f:VET:P:hF:")) != EOF) {
		value = 0;
		switch (opt) {
		case 'v':
		case 's':
		case 'a':
		case 'm':
		case 'r':
		case 'R':
		case 'd':
		case 't':
		case 'g':
		case 'i':
		case 'k':
		case 'T':
		case 'P':
		case 'F':
			value = nicenumtoull(optarg);
		}
		switch (opt) {
		case 'v':
			zopt_vdevs = value;
			break;
		case 's':
			zopt_vdev_size = MAX(SPA_MINDEVSIZE, value);
			break;
		case 'a':
			zopt_ashift = value;
			break;
		case 'm':
			zopt_mirrors = value;
			break;
		case 'r':
			zopt_raidz = MAX(1, value);
			break;
		case 'R':
			zopt_raidz_parity = MIN(MAX(value, 1), 3);
			break;
		case 'd':
			zopt_datasets = MAX(1, value);
			break;
		case 't':
			zopt_threads = MAX(1, value);
			break;
		case 'g':
			metaslab_gang_bang = MAX(SPA_MINBLOCKSIZE << 1, value);
			break;
		case 'i':
			zopt_init = value;
			break;
		case 'k':
			zopt_killrate = value;
			break;
		case 'p':
			zopt_pool = strdup(optarg);
			break;
		case 'f':
			zopt_dir = strdup(optarg);
			break;
		case 'V':
			zopt_verbose++;
			break;
		case 'E':
			zopt_init = 0;
			break;
		case 'T':
			zopt_time = value;
			break;
		case 'P':
			zopt_passtime = MAX(1, value);
			break;
		case 'F':
			zopt_maxloops = MAX(1, value);
			break;
		case 'h':
			usage(B_TRUE);
			break;
		case '?':
		default:
			usage(B_FALSE);
			break;
		}
	}

	zopt_raidz_parity = MIN(zopt_raidz_parity, zopt_raidz - 1);

	zopt_vdevtime = (zopt_vdevs > 0 ? zopt_time * NANOSEC / zopt_vdevs :
	    UINT64_MAX >> 2);
}

static void
ztest_kill(ztest_shared_t *zs)
{
	zs->zs_alloc = metaslab_class_get_alloc(spa_normal_class(zs->zs_spa));
	zs->zs_space = metaslab_class_get_space(spa_normal_class(zs->zs_spa));
	(void) kill(getpid(), SIGKILL);
}

static uint64_t
ztest_random(uint64_t range)
{
	uint64_t r;

	if (range == 0)
		return (0);

	if (read(ztest_random_fd, &r, sizeof (r)) != sizeof (r))
		fatal(1, "short read from /dev/urandom");

	return (r % range);
}

/* ARGSUSED */
static void
ztest_record_enospc(const char *s)
{
	ztest_shared->zs_enospc_count++;
}

static uint64_t
ztest_get_ashift(void)
{
	if (zopt_ashift == 0)
		return (SPA_MINBLOCKSHIFT + ztest_random(3));
	return (zopt_ashift);
}

static nvlist_t *
make_vdev_file(char *path, char *aux, size_t size, uint64_t ashift)
{
	char pathbuf[MAXPATHLEN];
	uint64_t vdev;
	nvlist_t *file;

	if (ashift == 0)
		ashift = ztest_get_ashift();

	if (path == NULL) {
		path = pathbuf;

		if (aux != NULL) {
			vdev = ztest_shared->zs_vdev_aux;
			(void) sprintf(path, ztest_aux_template,
			    zopt_dir, zopt_pool, aux, vdev);
		} else {
			vdev = ztest_shared->zs_vdev_next_leaf++;
			(void) sprintf(path, ztest_dev_template,
			    zopt_dir, zopt_pool, vdev);
		}
	}

	if (size != 0) {
		int fd = open(path, O_RDWR | O_CREAT | O_TRUNC, 0666);
		if (fd == -1)
			fatal(1, "can't open %s", path);
		if (ftruncate(fd, size) != 0)
			fatal(1, "can't ftruncate %s", path);
		(void) close(fd);
	}

	VERIFY(nvlist_alloc(&file, NV_UNIQUE_NAME, 0) == 0);
	VERIFY(nvlist_add_string(file, ZPOOL_CONFIG_TYPE, VDEV_TYPE_FILE) == 0);
	VERIFY(nvlist_add_string(file, ZPOOL_CONFIG_PATH, path) == 0);
	VERIFY(nvlist_add_uint64(file, ZPOOL_CONFIG_ASHIFT, ashift) == 0);

	return (file);
}

static nvlist_t *
make_vdev_raidz(char *path, char *aux, size_t size, uint64_t ashift, int r)
{
	nvlist_t *raidz, **child;
	int c;

	if (r < 2)
		return (make_vdev_file(path, aux, size, ashift));
	child = umem_alloc(r * sizeof (nvlist_t *), UMEM_NOFAIL);

	for (c = 0; c < r; c++)
		child[c] = make_vdev_file(path, aux, size, ashift);

	VERIFY(nvlist_alloc(&raidz, NV_UNIQUE_NAME, 0) == 0);
	VERIFY(nvlist_add_string(raidz, ZPOOL_CONFIG_TYPE,
	    VDEV_TYPE_RAIDZ) == 0);
	VERIFY(nvlist_add_uint64(raidz, ZPOOL_CONFIG_NPARITY,
	    zopt_raidz_parity) == 0);
	VERIFY(nvlist_add_nvlist_array(raidz, ZPOOL_CONFIG_CHILDREN,
	    child, r) == 0);

	for (c = 0; c < r; c++)
		nvlist_free(child[c]);

	umem_free(child, r * sizeof (nvlist_t *));

	return (raidz);
}

static nvlist_t *
make_vdev_mirror(char *path, char *aux, size_t size, uint64_t ashift,
	int r, int m)
{
	nvlist_t *mirror, **child;
	int c;

	if (m < 1)
		return (make_vdev_raidz(path, aux, size, ashift, r));

	child = umem_alloc(m * sizeof (nvlist_t *), UMEM_NOFAIL);

	for (c = 0; c < m; c++)
		child[c] = make_vdev_raidz(path, aux, size, ashift, r);

	VERIFY(nvlist_alloc(&mirror, NV_UNIQUE_NAME, 0) == 0);
	VERIFY(nvlist_add_string(mirror, ZPOOL_CONFIG_TYPE,
	    VDEV_TYPE_MIRROR) == 0);
	VERIFY(nvlist_add_nvlist_array(mirror, ZPOOL_CONFIG_CHILDREN,
	    child, m) == 0);

	for (c = 0; c < m; c++)
		nvlist_free(child[c]);

	umem_free(child, m * sizeof (nvlist_t *));

	return (mirror);
}

static nvlist_t *
make_vdev_root(char *path, char *aux, size_t size, uint64_t ashift,
	int log, int r, int m, int t)
{
	nvlist_t *root, **child;
	int c;

	ASSERT(t > 0);

	child = umem_alloc(t * sizeof (nvlist_t *), UMEM_NOFAIL);

	for (c = 0; c < t; c++) {
		child[c] = make_vdev_mirror(path, aux, size, ashift, r, m);
		VERIFY(nvlist_add_uint64(child[c], ZPOOL_CONFIG_IS_LOG,
		    log) == 0);
	}

	VERIFY(nvlist_alloc(&root, NV_UNIQUE_NAME, 0) == 0);
	VERIFY(nvlist_add_string(root, ZPOOL_CONFIG_TYPE, VDEV_TYPE_ROOT) == 0);
	VERIFY(nvlist_add_nvlist_array(root, aux ? aux : ZPOOL_CONFIG_CHILDREN,
	    child, t) == 0);

	for (c = 0; c < t; c++)
		nvlist_free(child[c]);

	umem_free(child, t * sizeof (nvlist_t *));

	return (root);
}

static int
ztest_random_blocksize(void)
{
	return (1 << (SPA_MINBLOCKSHIFT +
	    ztest_random(SPA_MAXBLOCKSHIFT - SPA_MINBLOCKSHIFT + 1)));
}

static int
ztest_random_ibshift(void)
{
	return (DN_MIN_INDBLKSHIFT +
	    ztest_random(DN_MAX_INDBLKSHIFT - DN_MIN_INDBLKSHIFT + 1));
}

static uint64_t
ztest_random_vdev_top(spa_t *spa, boolean_t log_ok)
{
	uint64_t top;
	vdev_t *rvd = spa->spa_root_vdev;
	vdev_t *tvd;

	ASSERT(spa_config_held(spa, SCL_ALL, RW_READER) != 0);

	do {
		top = ztest_random(rvd->vdev_children);
		tvd = rvd->vdev_child[top];
	} while (tvd->vdev_ishole || (tvd->vdev_islog && !log_ok) ||
	    tvd->vdev_mg == NULL || tvd->vdev_mg->mg_class == NULL);

	return (top);
}

static uint64_t
ztest_random_dsl_prop(zfs_prop_t prop)
{
	uint64_t value;

	do {
		value = zfs_prop_random_value(prop, ztest_random(-1ULL));
	} while (prop == ZFS_PROP_CHECKSUM && value == ZIO_CHECKSUM_OFF);

	return (value);
}

static int
ztest_dsl_prop_set_uint64(char *osname, zfs_prop_t prop, uint64_t value,
    boolean_t inherit)
{
	const char *propname = zfs_prop_to_name(prop);
	const char *valname;
	char setpoint[MAXPATHLEN];
	uint64_t curval;
	int error;

	error = dsl_prop_set(osname, propname,
	    (inherit ? ZPROP_SRC_NONE : ZPROP_SRC_LOCAL),
	    sizeof (value), 1, &value);

	if (error == ENOSPC) {
		ztest_record_enospc(FTAG);
		return (error);
	}
	ASSERT3U(error, ==, 0);

	VERIFY3U(dsl_prop_get(osname, propname, sizeof (curval),
	    1, &curval, setpoint), ==, 0);

	if (zopt_verbose >= 6) {
		VERIFY(zfs_prop_index_to_string(prop, curval, &valname) == 0);
		(void) printf("%s %s = %s at '%s'\n",
		    osname, propname, valname, setpoint);
	}

	return (error);
}

static int
ztest_spa_prop_set_uint64(ztest_shared_t *zs, zpool_prop_t prop, uint64_t value)
{
	spa_t *spa = zs->zs_spa;
	nvlist_t *props = NULL;
	int error;

	VERIFY(nvlist_alloc(&props, NV_UNIQUE_NAME, 0) == 0);
	VERIFY(nvlist_add_uint64(props, zpool_prop_to_name(prop), value) == 0);

	error = spa_prop_set(spa, props);

	nvlist_free(props);

	if (error == ENOSPC) {
		ztest_record_enospc(FTAG);
		return (error);
	}
	ASSERT3U(error, ==, 0);

	return (error);
}

static void
ztest_rll_init(rll_t *rll)
{
	rll->rll_writer = NULL;
	rll->rll_readers = 0;
	VERIFY(_mutex_init(&rll->rll_lock, USYNC_THREAD, NULL) == 0);
	VERIFY(cond_init(&rll->rll_cv, USYNC_THREAD, NULL) == 0);
}

static void
ztest_rll_destroy(rll_t *rll)
{
	ASSERT(rll->rll_writer == NULL);
	ASSERT(rll->rll_readers == 0);
	VERIFY(_mutex_destroy(&rll->rll_lock) == 0);
	VERIFY(cond_destroy(&rll->rll_cv) == 0);
}

static void
ztest_rll_lock(rll_t *rll, rl_type_t type)
{
	VERIFY(mutex_lock(&rll->rll_lock) == 0);

	if (type == RL_READER) {
		while (rll->rll_writer != NULL)
			(void) cond_wait(&rll->rll_cv, &rll->rll_lock);
		rll->rll_readers++;
	} else {
		while (rll->rll_writer != NULL || rll->rll_readers)
			(void) cond_wait(&rll->rll_cv, &rll->rll_lock);
		rll->rll_writer = curthread;
	}

	VERIFY(mutex_unlock(&rll->rll_lock) == 0);
}

static void
ztest_rll_unlock(rll_t *rll)
{
	VERIFY(mutex_lock(&rll->rll_lock) == 0);

	if (rll->rll_writer) {
		ASSERT(rll->rll_readers == 0);
		rll->rll_writer = NULL;
	} else {
		ASSERT(rll->rll_readers != 0);
		ASSERT(rll->rll_writer == NULL);
		rll->rll_readers--;
	}

	if (rll->rll_writer == NULL && rll->rll_readers == 0)
		VERIFY(cond_broadcast(&rll->rll_cv) == 0);

	VERIFY(mutex_unlock(&rll->rll_lock) == 0);
}

static void
ztest_object_lock(ztest_ds_t *zd, uint64_t object, rl_type_t type)
{
	rll_t *rll = &zd->zd_object_lock[object & (ZTEST_OBJECT_LOCKS - 1)];

	ztest_rll_lock(rll, type);
}

static void
ztest_object_unlock(ztest_ds_t *zd, uint64_t object)
{
	rll_t *rll = &zd->zd_object_lock[object & (ZTEST_OBJECT_LOCKS - 1)];

	ztest_rll_unlock(rll);
}

static rl_t *
ztest_range_lock(ztest_ds_t *zd, uint64_t object, uint64_t offset,
    uint64_t size, rl_type_t type)
{
	uint64_t hash = object ^ (offset % (ZTEST_RANGE_LOCKS + 1));
	rll_t *rll = &zd->zd_range_lock[hash & (ZTEST_RANGE_LOCKS - 1)];
	rl_t *rl;

	rl = umem_alloc(sizeof (*rl), UMEM_NOFAIL);
	rl->rl_object = object;
	rl->rl_offset = offset;
	rl->rl_size = size;
	rl->rl_lock = rll;

	ztest_rll_lock(rll, type);

	return (rl);
}

static void
ztest_range_unlock(rl_t *rl)
{
	rll_t *rll = rl->rl_lock;

	ztest_rll_unlock(rll);

	umem_free(rl, sizeof (*rl));
}

static void
ztest_zd_init(ztest_ds_t *zd, objset_t *os)
{
	zd->zd_os = os;
	zd->zd_zilog = dmu_objset_zil(os);
	zd->zd_seq = 0;
	dmu_objset_name(os, zd->zd_name);
	int l;

	VERIFY(_mutex_init(&zd->zd_dirobj_lock, USYNC_THREAD, NULL) == 0);

	for (l = 0; l < ZTEST_OBJECT_LOCKS; l++)
		ztest_rll_init(&zd->zd_object_lock[l]);

	for (l = 0; l < ZTEST_RANGE_LOCKS; l++)
		ztest_rll_init(&zd->zd_range_lock[l]);
}

static void
ztest_zd_fini(ztest_ds_t *zd)
{
	int l;

	VERIFY(_mutex_destroy(&zd->zd_dirobj_lock) == 0);

	for (l = 0; l < ZTEST_OBJECT_LOCKS; l++)
		ztest_rll_destroy(&zd->zd_object_lock[l]);

	for (l = 0; l < ZTEST_RANGE_LOCKS; l++)
		ztest_rll_destroy(&zd->zd_range_lock[l]);
}

#define	TXG_MIGHTWAIT	(ztest_random(10) == 0 ? TXG_NOWAIT : TXG_WAIT)

static uint64_t
ztest_tx_assign(dmu_tx_t *tx, uint64_t txg_how, const char *tag)
{
	uint64_t txg;
	int error;

	/*
	 * Attempt to assign tx to some transaction group.
	 */
	error = dmu_tx_assign(tx, txg_how);
	if (error) {
		if (error == ERESTART) {
			ASSERT(txg_how == TXG_NOWAIT);
			dmu_tx_wait(tx);
		} else {
			ASSERT3U(error, ==, ENOSPC);
			ztest_record_enospc(tag);
		}
		dmu_tx_abort(tx);
		return (0);
	}
	txg = dmu_tx_get_txg(tx);
	ASSERT(txg != 0);
	return (txg);
}

static void
ztest_pattern_set(void *buf, uint64_t size, uint64_t value)
{
	uint64_t *ip = buf;
	uint64_t *ip_end = (uint64_t *)((uintptr_t)buf + (uintptr_t)size);

	while (ip < ip_end)
		*ip++ = value;
}

static boolean_t
ztest_pattern_match(void *buf, uint64_t size, uint64_t value)
{
	uint64_t *ip = buf;
	uint64_t *ip_end = (uint64_t *)((uintptr_t)buf + (uintptr_t)size);
	uint64_t diff = 0;

	while (ip < ip_end)
		diff |= (value - *ip++);

	return (diff == 0);
}

static void
ztest_bt_generate(ztest_block_tag_t *bt, objset_t *os, uint64_t object,
    uint64_t offset, uint64_t gen, uint64_t txg, uint64_t crtxg)
{
	bt->bt_magic = BT_MAGIC;
	bt->bt_objset = dmu_objset_id(os);
	bt->bt_object = object;
	bt->bt_offset = offset;
	bt->bt_gen = gen;
	bt->bt_txg = txg;
	bt->bt_crtxg = crtxg;
}

static void
ztest_bt_verify(ztest_block_tag_t *bt, objset_t *os, uint64_t object,
    uint64_t offset, uint64_t gen, uint64_t txg, uint64_t crtxg)
{
	ASSERT(bt->bt_magic == BT_MAGIC);
	ASSERT(bt->bt_objset == dmu_objset_id(os));
	ASSERT(bt->bt_object == object);
	ASSERT(bt->bt_offset == offset);
	ASSERT(bt->bt_gen <= gen);
	ASSERT(bt->bt_txg <= txg);
	ASSERT(bt->bt_crtxg == crtxg);
}

static ztest_block_tag_t *
ztest_bt_bonus(dmu_buf_t *db)
{
	dmu_object_info_t doi;
	ztest_block_tag_t *bt;

	dmu_object_info_from_db(db, &doi);
	ASSERT3U(doi.doi_bonus_size, <=, db->db_size);
	ASSERT3U(doi.doi_bonus_size, >=, sizeof (*bt));
	bt = (void *)((char *)db->db_data + doi.doi_bonus_size - sizeof (*bt));

	return (bt);
}

/*
 * ZIL logging ops
 */

#define	lrz_type	lr_mode
#define	lrz_blocksize	lr_uid
#define	lrz_ibshift	lr_gid
#define	lrz_bonustype	lr_rdev
#define	lrz_bonuslen	lr_crtime[1]

static uint64_t
ztest_log_create(ztest_ds_t *zd, dmu_tx_t *tx, lr_create_t *lr)
{
	char *name = (void *)(lr + 1);		/* name follows lr */
	size_t namesize = strlen(name) + 1;
	itx_t *itx;

	if (zil_replaying(zd->zd_zilog, tx))
		return (0);

	itx = zil_itx_create(TX_CREATE, sizeof (*lr) + namesize);
	bcopy(&lr->lr_common + 1, &itx->itx_lr + 1,
	    sizeof (*lr) + namesize - sizeof (lr_t));

	return (zil_itx_assign(zd->zd_zilog, itx, tx));
}

static uint64_t
ztest_log_remove(ztest_ds_t *zd, dmu_tx_t *tx, lr_remove_t *lr)
{
	char *name = (void *)(lr + 1);		/* name follows lr */
	size_t namesize = strlen(name) + 1;
	itx_t *itx;

	if (zil_replaying(zd->zd_zilog, tx))
		return (0);

	itx = zil_itx_create(TX_REMOVE, sizeof (*lr) + namesize);
	bcopy(&lr->lr_common + 1, &itx->itx_lr + 1,
	    sizeof (*lr) + namesize - sizeof (lr_t));

	return (zil_itx_assign(zd->zd_zilog, itx, tx));
}

static uint64_t
ztest_log_write(ztest_ds_t *zd, dmu_tx_t *tx, lr_write_t *lr)
{
	itx_t *itx;
	itx_wr_state_t write_state = ztest_random(WR_NUM_STATES);

	if (zil_replaying(zd->zd_zilog, tx))
		return (0);

	if (lr->lr_length > ZIL_MAX_LOG_DATA)
		write_state = WR_INDIRECT;

	itx = zil_itx_create(TX_WRITE,
	    sizeof (*lr) + (write_state == WR_COPIED ? lr->lr_length : 0));

	if (write_state == WR_COPIED &&
	    dmu_read(zd->zd_os, lr->lr_foid, lr->lr_offset, lr->lr_length,
	    ((lr_write_t *)&itx->itx_lr) + 1, DMU_READ_NO_PREFETCH) != 0) {
		zil_itx_destroy(itx);
		itx = zil_itx_create(TX_WRITE, sizeof (*lr));
		write_state = WR_NEED_COPY;
	}
	itx->itx_private = zd;
	itx->itx_wr_state = write_state;
	itx->itx_sync = (ztest_random(8) == 0);
	itx->itx_sod += (write_state == WR_NEED_COPY ? lr->lr_length : 0);

	bcopy(&lr->lr_common + 1, &itx->itx_lr + 1,
	    sizeof (*lr) - sizeof (lr_t));

	return (zil_itx_assign(zd->zd_zilog, itx, tx));
}

static uint64_t
ztest_log_truncate(ztest_ds_t *zd, dmu_tx_t *tx, lr_truncate_t *lr)
{
	itx_t *itx;

	if (zil_replaying(zd->zd_zilog, tx))
		return (0);

	itx = zil_itx_create(TX_TRUNCATE, sizeof (*lr));
	bcopy(&lr->lr_common + 1, &itx->itx_lr + 1,
	    sizeof (*lr) - sizeof (lr_t));

	return (zil_itx_assign(zd->zd_zilog, itx, tx));
}

static uint64_t
ztest_log_setattr(ztest_ds_t *zd, dmu_tx_t *tx, lr_setattr_t *lr)
{
	itx_t *itx;

	if (zil_replaying(zd->zd_zilog, tx))
		return (0);

	itx = zil_itx_create(TX_SETATTR, sizeof (*lr));
	bcopy(&lr->lr_common + 1, &itx->itx_lr + 1,
	    sizeof (*lr) - sizeof (lr_t));

	return (zil_itx_assign(zd->zd_zilog, itx, tx));
}

/*
 * ZIL replay ops
 */
static int
ztest_replay_create(ztest_ds_t *zd, lr_create_t *lr, boolean_t byteswap)
{
	char *name = (void *)(lr + 1);		/* name follows lr */
	objset_t *os = zd->zd_os;
	ztest_block_tag_t *bbt;
	dmu_buf_t *db;
	dmu_tx_t *tx;
	uint64_t txg;
	int error = 0;

	if (byteswap)
		byteswap_uint64_array(lr, sizeof (*lr));

	ASSERT(lr->lr_doid == ZTEST_DIROBJ);
	ASSERT(name[0] != '\0');

	tx = dmu_tx_create(os);

	dmu_tx_hold_zap(tx, lr->lr_doid, B_TRUE, name);

	if (lr->lrz_type == DMU_OT_ZAP_OTHER) {
		dmu_tx_hold_zap(tx, DMU_NEW_OBJECT, B_TRUE, NULL);
	} else {
		dmu_tx_hold_bonus(tx, DMU_NEW_OBJECT);
	}

	txg = ztest_tx_assign(tx, TXG_WAIT, FTAG);
	if (txg == 0)
		return (ENOSPC);

	ASSERT(dmu_objset_zil(os)->zl_replay == !!lr->lr_foid);

	if (lr->lrz_type == DMU_OT_ZAP_OTHER) {
		if (lr->lr_foid == 0) {
			lr->lr_foid = zap_create(os,
			    lr->lrz_type, lr->lrz_bonustype,
			    lr->lrz_bonuslen, tx);
		} else {
			error = zap_create_claim(os, lr->lr_foid,
			    lr->lrz_type, lr->lrz_bonustype,
			    lr->lrz_bonuslen, tx);
		}
	} else {
		if (lr->lr_foid == 0) {
			lr->lr_foid = dmu_object_alloc(os,
			    lr->lrz_type, 0, lr->lrz_bonustype,
			    lr->lrz_bonuslen, tx);
		} else {
			error = dmu_object_claim(os, lr->lr_foid,
			    lr->lrz_type, 0, lr->lrz_bonustype,
			    lr->lrz_bonuslen, tx);
		}
	}

	if (error) {
		ASSERT3U(error, ==, EEXIST);
		ASSERT(zd->zd_zilog->zl_replay);
		dmu_tx_commit(tx);
		return (error);
	}

	ASSERT(lr->lr_foid != 0);

	if (lr->lrz_type != DMU_OT_ZAP_OTHER)
		VERIFY3U(0, ==, dmu_object_set_blocksize(os, lr->lr_foid,
		    lr->lrz_blocksize, lr->lrz_ibshift, tx));

	VERIFY3U(0, ==, dmu_bonus_hold(os, lr->lr_foid, FTAG, &db));
	bbt = ztest_bt_bonus(db);
	dmu_buf_will_dirty(db, tx);
	ztest_bt_generate(bbt, os, lr->lr_foid, -1ULL, lr->lr_gen, txg, txg);
	dmu_buf_rele(db, FTAG);

	VERIFY3U(0, ==, zap_add(os, lr->lr_doid, name, sizeof (uint64_t), 1,
	    &lr->lr_foid, tx));

	(void) ztest_log_create(zd, tx, lr);

	dmu_tx_commit(tx);

	return (0);
}

static int
ztest_replay_remove(ztest_ds_t *zd, lr_remove_t *lr, boolean_t byteswap)
{
	char *name = (void *)(lr + 1);		/* name follows lr */
	objset_t *os = zd->zd_os;
	dmu_object_info_t doi;
	dmu_tx_t *tx;
	uint64_t object, txg;

	if (byteswap)
		byteswap_uint64_array(lr, sizeof (*lr));

	ASSERT(lr->lr_doid == ZTEST_DIROBJ);
	ASSERT(name[0] != '\0');

	VERIFY3U(0, ==,
	    zap_lookup(os, lr->lr_doid, name, sizeof (object), 1, &object));
	ASSERT(object != 0);

	ztest_object_lock(zd, object, RL_WRITER);

	VERIFY3U(0, ==, dmu_object_info(os, object, &doi));

	tx = dmu_tx_create(os);

	dmu_tx_hold_zap(tx, lr->lr_doid, B_FALSE, name);
	dmu_tx_hold_free(tx, object, 0, DMU_OBJECT_END);

	txg = ztest_tx_assign(tx, TXG_WAIT, FTAG);
	if (txg == 0) {
		ztest_object_unlock(zd, object);
		return (ENOSPC);
	}

	if (doi.doi_type == DMU_OT_ZAP_OTHER) {
		VERIFY3U(0, ==, zap_destroy(os, object, tx));
	} else {
		VERIFY3U(0, ==, dmu_object_free(os, object, tx));
	}

	VERIFY3U(0, ==, zap_remove(os, lr->lr_doid, name, tx));

	(void) ztest_log_remove(zd, tx, lr);

	dmu_tx_commit(tx);

	ztest_object_unlock(zd, object);

	return (0);
}

static int
ztest_replay_write(ztest_ds_t *zd, lr_write_t *lr, boolean_t byteswap)
{
	objset_t *os = zd->zd_os;
	void *data = lr + 1;			/* data follows lr */
	uint64_t offset, length;
	ztest_block_tag_t *bt = data;
	ztest_block_tag_t *bbt;
	uint64_t gen, txg, lrtxg, crtxg;
	dmu_object_info_t doi;
	dmu_tx_t *tx;
	dmu_buf_t *db;
	arc_buf_t *abuf = NULL;
	rl_t *rl;

	if (byteswap)
		byteswap_uint64_array(lr, sizeof (*lr));

	offset = lr->lr_offset;
	length = lr->lr_length;

	/* If it's a dmu_sync() block, write the whole block */
	if (lr->lr_common.lrc_reclen == sizeof (lr_write_t)) {
		uint64_t blocksize = BP_GET_LSIZE(&lr->lr_blkptr);
		if (length < blocksize) {
			offset -= offset % blocksize;
			length = blocksize;
		}
	}

	if (bt->bt_magic == BSWAP_64(BT_MAGIC))
		byteswap_uint64_array(bt, sizeof (*bt));

	if (bt->bt_magic != BT_MAGIC)
		bt = NULL;

	ztest_object_lock(zd, lr->lr_foid, RL_READER);
	rl = ztest_range_lock(zd, lr->lr_foid, offset, length, RL_WRITER);

	VERIFY3U(0, ==, dmu_bonus_hold(os, lr->lr_foid, FTAG, &db));

	dmu_object_info_from_db(db, &doi);

	bbt = ztest_bt_bonus(db);
	ASSERT3U(bbt->bt_magic, ==, BT_MAGIC);
	gen = bbt->bt_gen;
	crtxg = bbt->bt_crtxg;
	lrtxg = lr->lr_common.lrc_txg;

	tx = dmu_tx_create(os);

	dmu_tx_hold_write(tx, lr->lr_foid, offset, length);

	if (ztest_random(8) == 0 && length == doi.doi_data_block_size &&
	    P2PHASE(offset, length) == 0)
		abuf = dmu_request_arcbuf(db, length);

	txg = ztest_tx_assign(tx, TXG_WAIT, FTAG);
	if (txg == 0) {
		if (abuf != NULL)
			dmu_return_arcbuf(abuf);
		dmu_buf_rele(db, FTAG);
		ztest_range_unlock(rl);
		ztest_object_unlock(zd, lr->lr_foid);
		return (ENOSPC);
	}

	if (bt != NULL) {
		/*
		 * Usually, verify the old data before writing new data --
		 * but not always, because we also want to verify correct
		 * behavior when the data was not recently read into cache.
		 */
		ASSERT(offset % doi.doi_data_block_size == 0);
		if (ztest_random(4) != 0) {
			int prefetch = ztest_random(2) ?
			    DMU_READ_PREFETCH : DMU_READ_NO_PREFETCH;
			ztest_block_tag_t rbt;

			VERIFY(dmu_read(os, lr->lr_foid, offset,
			    sizeof (rbt), &rbt, prefetch) == 0);
			if (rbt.bt_magic == BT_MAGIC) {
				ztest_bt_verify(&rbt, os, lr->lr_foid,
				    offset, gen, txg, crtxg);
			}
		}

		/*
		 * Writes can appear to be newer than the bonus buffer because
		 * the ztest_get_data() callback does a dmu_read() of the
		 * open-context data, which may be different than the data
		 * as it was when the write was generated.
		 */
		if (zd->zd_zilog->zl_replay) {
			ztest_bt_verify(bt, os, lr->lr_foid, offset,
			    MAX(gen, bt->bt_gen), MAX(txg, lrtxg),
			    bt->bt_crtxg);
		}

		/*
		 * Set the bt's gen/txg to the bonus buffer's gen/txg
		 * so that all of the usual ASSERTs will work.
		 */
		ztest_bt_generate(bt, os, lr->lr_foid, offset, gen, txg, crtxg);
	}

	if (abuf == NULL) {
		dmu_write(os, lr->lr_foid, offset, length, data, tx);
	} else {
		bcopy(data, abuf->b_data, length);
		dmu_assign_arcbuf(db, offset, abuf, tx);
	}

	(void) ztest_log_write(zd, tx, lr);

	dmu_buf_rele(db, FTAG);

	dmu_tx_commit(tx);

	ztest_range_unlock(rl);
	ztest_object_unlock(zd, lr->lr_foid);

	return (0);
}

static int
ztest_replay_truncate(ztest_ds_t *zd, lr_truncate_t *lr, boolean_t byteswap)
{
	objset_t *os = zd->zd_os;
	dmu_tx_t *tx;
	uint64_t txg;
	rl_t *rl;

	if (byteswap)
		byteswap_uint64_array(lr, sizeof (*lr));

	ztest_object_lock(zd, lr->lr_foid, RL_READER);
	rl = ztest_range_lock(zd, lr->lr_foid, lr->lr_offset, lr->lr_length,
	    RL_WRITER);

	tx = dmu_tx_create(os);

	dmu_tx_hold_free(tx, lr->lr_foid, lr->lr_offset, lr->lr_length);

	txg = ztest_tx_assign(tx, TXG_WAIT, FTAG);
	if (txg == 0) {
		ztest_range_unlock(rl);
		ztest_object_unlock(zd, lr->lr_foid);
		return (ENOSPC);
	}

	VERIFY(dmu_free_range(os, lr->lr_foid, lr->lr_offset,
	    lr->lr_length, tx) == 0);

	(void) ztest_log_truncate(zd, tx, lr);

	dmu_tx_commit(tx);

	ztest_range_unlock(rl);
	ztest_object_unlock(zd, lr->lr_foid);

	return (0);
}

static int
ztest_replay_setattr(ztest_ds_t *zd, lr_setattr_t *lr, boolean_t byteswap)
{
	objset_t *os = zd->zd_os;
	dmu_tx_t *tx;
	dmu_buf_t *db;
	ztest_block_tag_t *bbt;
	uint64_t txg, lrtxg, crtxg;

	if (byteswap)
		byteswap_uint64_array(lr, sizeof (*lr));

	ztest_object_lock(zd, lr->lr_foid, RL_WRITER);

	VERIFY3U(0, ==, dmu_bonus_hold(os, lr->lr_foid, FTAG, &db));

	tx = dmu_tx_create(os);
	dmu_tx_hold_bonus(tx, lr->lr_foid);

	txg = ztest_tx_assign(tx, TXG_WAIT, FTAG);
	if (txg == 0) {
		dmu_buf_rele(db, FTAG);
		ztest_object_unlock(zd, lr->lr_foid);
		return (ENOSPC);
	}

	bbt = ztest_bt_bonus(db);
	ASSERT3U(bbt->bt_magic, ==, BT_MAGIC);
	crtxg = bbt->bt_crtxg;
	lrtxg = lr->lr_common.lrc_txg;

	if (zd->zd_zilog->zl_replay) {
		ASSERT(lr->lr_size != 0);
		ASSERT(lr->lr_mode != 0);
		ASSERT(lrtxg != 0);
	} else {
		/*
		 * Randomly change the size and increment the generation.
		 */
		lr->lr_size = (ztest_random(db->db_size / sizeof (*bbt)) + 1) *
		    sizeof (*bbt);
		lr->lr_mode = bbt->bt_gen + 1;
		ASSERT(lrtxg == 0);
	}

	/*
	 * Verify that the current bonus buffer is not newer than our txg.
	 */
	ztest_bt_verify(bbt, os, lr->lr_foid, -1ULL, lr->lr_mode,
	    MAX(txg, lrtxg), crtxg);

	dmu_buf_will_dirty(db, tx);

	ASSERT3U(lr->lr_size, >=, sizeof (*bbt));
	ASSERT3U(lr->lr_size, <=, db->db_size);
	VERIFY3U(dmu_set_bonus(db, lr->lr_size, tx), ==, 0);
	bbt = ztest_bt_bonus(db);

	ztest_bt_generate(bbt, os, lr->lr_foid, -1ULL, lr->lr_mode, txg, crtxg);

	dmu_buf_rele(db, FTAG);

	(void) ztest_log_setattr(zd, tx, lr);

	dmu_tx_commit(tx);

	ztest_object_unlock(zd, lr->lr_foid);

	return (0);
}

zil_replay_func_t *ztest_replay_vector[TX_MAX_TYPE] = {
	NULL,				/* 0 no such transaction type */
	(zil_replay_func_t *)ztest_replay_create,	/* TX_CREATE */
	NULL,						/* TX_MKDIR */
	NULL,						/* TX_MKXATTR */
	NULL,						/* TX_SYMLINK */
	(zil_replay_func_t *)ztest_replay_remove,	/* TX_REMOVE */
	NULL,						/* TX_RMDIR */
	NULL,						/* TX_LINK */
	NULL,						/* TX_RENAME */
	(zil_replay_func_t *)ztest_replay_write,	/* TX_WRITE */
	(zil_replay_func_t *)ztest_replay_truncate,	/* TX_TRUNCATE */
	(zil_replay_func_t *)ztest_replay_setattr,	/* TX_SETATTR */
	NULL,						/* TX_ACL */
	NULL,						/* TX_CREATE_ACL */
	NULL,						/* TX_CREATE_ATTR */
	NULL,						/* TX_CREATE_ACL_ATTR */
	NULL,						/* TX_MKDIR_ACL */
	NULL,						/* TX_MKDIR_ATTR */
	NULL,						/* TX_MKDIR_ACL_ATTR */
	NULL,						/* TX_WRITE2 */
};

/*
 * ZIL get_data callbacks
 */

static void
ztest_get_done(zgd_t *zgd, int error)
{
	ztest_ds_t *zd = zgd->zgd_private;
	uint64_t object = zgd->zgd_rl->rl_object;

	if (zgd->zgd_db)
		dmu_buf_rele(zgd->zgd_db, zgd);

	ztest_range_unlock(zgd->zgd_rl);
	ztest_object_unlock(zd, object);

	if (error == 0 && zgd->zgd_bp)
		zil_add_block(zgd->zgd_zilog, zgd->zgd_bp);

	umem_free(zgd, sizeof (*zgd));
}

static int
ztest_get_data(void *arg, lr_write_t *lr, char *buf, zio_t *zio)
{
	ztest_ds_t *zd = arg;
	objset_t *os = zd->zd_os;
	uint64_t object = lr->lr_foid;
	uint64_t offset = lr->lr_offset;
	uint64_t size = lr->lr_length;
	blkptr_t *bp = &lr->lr_blkptr;
	uint64_t txg = lr->lr_common.lrc_txg;
	uint64_t crtxg;
	dmu_object_info_t doi;
	dmu_buf_t *db;
	zgd_t *zgd;
	int error;

	ztest_object_lock(zd, object, RL_READER);
	error = dmu_bonus_hold(os, object, FTAG, &db);
	if (error) {
		ztest_object_unlock(zd, object);
		return (error);
	}

	crtxg = ztest_bt_bonus(db)->bt_crtxg;

	if (crtxg == 0 || crtxg > txg) {
		dmu_buf_rele(db, FTAG);
		ztest_object_unlock(zd, object);
		return (ENOENT);
	}

	dmu_object_info_from_db(db, &doi);
	dmu_buf_rele(db, FTAG);
	db = NULL;

	zgd = umem_zalloc(sizeof (*zgd), UMEM_NOFAIL);
	zgd->zgd_zilog = zd->zd_zilog;
	zgd->zgd_private = zd;

	if (buf != NULL) {	/* immediate write */
		zgd->zgd_rl = ztest_range_lock(zd, object, offset, size,
		    RL_READER);

		error = dmu_read(os, object, offset, size, buf,
		    DMU_READ_NO_PREFETCH);
		ASSERT(error == 0);
	} else {
		size = doi.doi_data_block_size;
		if (ISP2(size)) {
			offset = P2ALIGN(offset, size);
		} else {
			ASSERT(offset < size);
			offset = 0;
		}

		zgd->zgd_rl = ztest_range_lock(zd, object, offset, size,
		    RL_READER);

		error = dmu_buf_hold(os, object, offset, zgd, &db,
		    DMU_READ_NO_PREFETCH);

		if (error == 0) {
			zgd->zgd_db = db;
			zgd->zgd_bp = bp;

			ASSERT(db->db_offset == offset);
			ASSERT(db->db_size == size);

			error = dmu_sync(zio, lr->lr_common.lrc_txg,
			    ztest_get_done, zgd);

			if (error == 0)
				return (0);
		}
	}

	ztest_get_done(zgd, error);

	return (error);
}

static void *
ztest_lr_alloc(size_t lrsize, char *name)
{
	char *lr;
	size_t namesize = name ? strlen(name) + 1 : 0;

	lr = umem_zalloc(lrsize + namesize, UMEM_NOFAIL);

	if (name)
		bcopy(name, lr + lrsize, namesize);

	return (lr);
}

void
ztest_lr_free(void *lr, size_t lrsize, char *name)
{
	size_t namesize = name ? strlen(name) + 1 : 0;

	umem_free(lr, lrsize + namesize);
}

/*
 * Lookup a bunch of objects.  Returns the number of objects not found.
 */
static int
ztest_lookup(ztest_ds_t *zd, ztest_od_t *od, int count)
{
	int missing = 0;
	int error;
	int i;

	ASSERT(_mutex_held(&zd->zd_dirobj_lock));

	for (i = 0; i < count; i++, od++) {
		od->od_object = 0;
		error = zap_lookup(zd->zd_os, od->od_dir, od->od_name,
		    sizeof (uint64_t), 1, &od->od_object);
		if (error) {
			ASSERT(error == ENOENT);
			ASSERT(od->od_object == 0);
			missing++;
		} else {
			dmu_buf_t *db;
			ztest_block_tag_t *bbt;
			dmu_object_info_t doi;

			ASSERT(od->od_object != 0);
			ASSERT(missing == 0);	/* there should be no gaps */

			ztest_object_lock(zd, od->od_object, RL_READER);
			VERIFY3U(0, ==, dmu_bonus_hold(zd->zd_os,
			    od->od_object, FTAG, &db));
			dmu_object_info_from_db(db, &doi);
			bbt = ztest_bt_bonus(db);
			ASSERT3U(bbt->bt_magic, ==, BT_MAGIC);
			od->od_type = doi.doi_type;
			od->od_blocksize = doi.doi_data_block_size;
			od->od_gen = bbt->bt_gen;
			dmu_buf_rele(db, FTAG);
			ztest_object_unlock(zd, od->od_object);
		}
	}

	return (missing);
}

static int
ztest_create(ztest_ds_t *zd, ztest_od_t *od, int count)
{
	int missing = 0;
	int i;

	ASSERT(_mutex_held(&zd->zd_dirobj_lock));

	for (i = 0; i < count; i++, od++) {
		if (missing) {
			od->od_object = 0;
			missing++;
			continue;
		}

		lr_create_t *lr = ztest_lr_alloc(sizeof (*lr), od->od_name);

		lr->lr_doid = od->od_dir;
		lr->lr_foid = 0;	/* 0 to allocate, > 0 to claim */
		lr->lrz_type = od->od_crtype;
		lr->lrz_blocksize = od->od_crblocksize;
		lr->lrz_ibshift = ztest_random_ibshift();
		lr->lrz_bonustype = DMU_OT_UINT64_OTHER;
		lr->lrz_bonuslen = dmu_bonus_max();
		lr->lr_gen = od->od_crgen;
		lr->lr_crtime[0] = time(NULL);

		if (ztest_replay_create(zd, lr, B_FALSE) != 0) {
			ASSERT(missing == 0);
			od->od_object = 0;
			missing++;
		} else {
			od->od_object = lr->lr_foid;
			od->od_type = od->od_crtype;
			od->od_blocksize = od->od_crblocksize;
			od->od_gen = od->od_crgen;
			ASSERT(od->od_object != 0);
		}

		ztest_lr_free(lr, sizeof (*lr), od->od_name);
	}

	return (missing);
}

static int
ztest_remove(ztest_ds_t *zd, ztest_od_t *od, int count)
{
	int missing = 0;
	int error;
	int i;

	ASSERT(_mutex_held(&zd->zd_dirobj_lock));

	od += count - 1;

	for (i = count - 1; i >= 0; i--, od--) {
		if (missing) {
			missing++;
			continue;
		}

		if (od->od_object == 0)
			continue;

		lr_remove_t *lr = ztest_lr_alloc(sizeof (*lr), od->od_name);

		lr->lr_doid = od->od_dir;

		if ((error = ztest_replay_remove(zd, lr, B_FALSE)) != 0) {
			ASSERT3U(error, ==, ENOSPC);
			missing++;
		} else {
			od->od_object = 0;
		}
		ztest_lr_free(lr, sizeof (*lr), od->od_name);
	}

	return (missing);
}

static int
ztest_write(ztest_ds_t *zd, uint64_t object, uint64_t offset, uint64_t size,
    void *data)
{
	lr_write_t *lr;
	int error;

	lr = ztest_lr_alloc(sizeof (*lr) + size, NULL);

	lr->lr_foid = object;
	lr->lr_offset = offset;
	lr->lr_length = size;
	lr->lr_blkoff = 0;
	BP_ZERO(&lr->lr_blkptr);

	bcopy(data, lr + 1, size);

	error = ztest_replay_write(zd, lr, B_FALSE);

	ztest_lr_free(lr, sizeof (*lr) + size, NULL);

	return (error);
}

static int
ztest_truncate(ztest_ds_t *zd, uint64_t object, uint64_t offset, uint64_t size)
{
	lr_truncate_t *lr;
	int error;

	lr = ztest_lr_alloc(sizeof (*lr), NULL);

	lr->lr_foid = object;
	lr->lr_offset = offset;
	lr->lr_length = size;

	error = ztest_replay_truncate(zd, lr, B_FALSE);

	ztest_lr_free(lr, sizeof (*lr), NULL);

	return (error);
}

static int
ztest_setattr(ztest_ds_t *zd, uint64_t object)
{
	lr_setattr_t *lr;
	int error;

	lr = ztest_lr_alloc(sizeof (*lr), NULL);

	lr->lr_foid = object;
	lr->lr_size = 0;
	lr->lr_mode = 0;

	error = ztest_replay_setattr(zd, lr, B_FALSE);

	ztest_lr_free(lr, sizeof (*lr), NULL);

	return (error);
}

static void
ztest_prealloc(ztest_ds_t *zd, uint64_t object, uint64_t offset, uint64_t size)
{
	objset_t *os = zd->zd_os;
	dmu_tx_t *tx;
	uint64_t txg;
	rl_t *rl;

	txg_wait_synced(dmu_objset_pool(os), 0);

	ztest_object_lock(zd, object, RL_READER);
	rl = ztest_range_lock(zd, object, offset, size, RL_WRITER);

	tx = dmu_tx_create(os);

	dmu_tx_hold_write(tx, object, offset, size);

	txg = ztest_tx_assign(tx, TXG_WAIT, FTAG);

	if (txg != 0) {
		dmu_prealloc(os, object, offset, size, tx);
		dmu_tx_commit(tx);
		txg_wait_synced(dmu_objset_pool(os), txg);
	} else {
		(void) dmu_free_long_range(os, object, offset, size);
	}

	ztest_range_unlock(rl);
	ztest_object_unlock(zd, object);
}

static void
ztest_io(ztest_ds_t *zd, uint64_t object, uint64_t offset)
{
	ztest_block_tag_t wbt;
	dmu_object_info_t doi;
	enum ztest_io_type io_type;
	uint64_t blocksize;
	void *data;

	VERIFY(dmu_object_info(zd->zd_os, object, &doi) == 0);
	blocksize = doi.doi_data_block_size;
	data = umem_alloc(blocksize, UMEM_NOFAIL);

	/*
	 * Pick an i/o type at random, biased toward writing block tags.
	 */
	io_type = ztest_random(ZTEST_IO_TYPES);
	if (ztest_random(2) == 0)
		io_type = ZTEST_IO_WRITE_TAG;

	switch (io_type) {

	case ZTEST_IO_WRITE_TAG:
		ztest_bt_generate(&wbt, zd->zd_os, object, offset, 0, 0, 0);
		(void) ztest_write(zd, object, offset, sizeof (wbt), &wbt);
		break;

	case ZTEST_IO_WRITE_PATTERN:
		(void) memset(data, 'a' + (object + offset) % 5, blocksize);
		if (ztest_random(2) == 0) {
			/*
			 * Induce fletcher2 collisions to ensure that
			 * zio_ddt_collision() detects and resolves them
			 * when using fletcher2-verify for deduplication.
			 */
			((uint64_t *)data)[0] ^= 1ULL << 63;
			((uint64_t *)data)[4] ^= 1ULL << 63;
		}
		(void) ztest_write(zd, object, offset, blocksize, data);
		break;

	case ZTEST_IO_WRITE_ZEROES:
		bzero(data, blocksize);
		(void) ztest_write(zd, object, offset, blocksize, data);
		break;

	case ZTEST_IO_TRUNCATE:
		(void) ztest_truncate(zd, object, offset, blocksize);
		break;

	case ZTEST_IO_SETATTR:
		(void) ztest_setattr(zd, object);
		break;
	}

	umem_free(data, blocksize);
}

/*
 * Initialize an object description template.
 */
static void
ztest_od_init(ztest_od_t *od, uint64_t id, char *tag, uint64_t index,
    dmu_object_type_t type, uint64_t blocksize, uint64_t gen)
{
	od->od_dir = ZTEST_DIROBJ;
	od->od_object = 0;

	od->od_crtype = type;
	od->od_crblocksize = blocksize ? blocksize : ztest_random_blocksize();
	od->od_crgen = gen;

	od->od_type = DMU_OT_NONE;
	od->od_blocksize = 0;
	od->od_gen = 0;

	(void) snprintf(od->od_name, sizeof (od->od_name), "%s(%lld)[%llu]",
	    tag, (int64_t)id, index);
}

/*
 * Lookup or create the objects for a test using the od template.
 * If the objects do not all exist, or if 'remove' is specified,
 * remove any existing objects and create new ones.  Otherwise,
 * use the existing objects.
 */
static int
ztest_object_init(ztest_ds_t *zd, ztest_od_t *od, size_t size, boolean_t remove)
{
	int count = size / sizeof (*od);
	int rv = 0;

	VERIFY(mutex_lock(&zd->zd_dirobj_lock) == 0);
	if ((ztest_lookup(zd, od, count) != 0 || remove) &&
	    (ztest_remove(zd, od, count) != 0 ||
	    ztest_create(zd, od, count) != 0))
		rv = -1;
	zd->zd_od = od;
	VERIFY(mutex_unlock(&zd->zd_dirobj_lock) == 0);

	return (rv);
}

/* ARGSUSED */
void
ztest_zil_commit(ztest_ds_t *zd, uint64_t id)
{
	zilog_t *zilog = zd->zd_zilog;

	zil_commit(zilog, UINT64_MAX, ztest_random(ZTEST_OBJECTS));

	/*
	 * Remember the committed values in zd, which is in parent/child
	 * shared memory.  If we die, the next iteration of ztest_run()
	 * will verify that the log really does contain this record.
	 */
	mutex_enter(&zilog->zl_lock);
	ASSERT(zd->zd_seq <= zilog->zl_commit_lr_seq);
	zd->zd_seq = zilog->zl_commit_lr_seq;
	mutex_exit(&zilog->zl_lock);
}

/*
 * Verify that we can't destroy an active pool, create an existing pool,
 * or create a pool with a bad vdev spec.
 */
/* ARGSUSED */
void
ztest_spa_create_destroy(ztest_ds_t *zd, uint64_t id)
{
	ztest_shared_t *zs = ztest_shared;
	spa_t *spa;
	nvlist_t *nvroot;

	/*
	 * Attempt to create using a bad file.
	 */
	nvroot = make_vdev_root("/dev/bogus", NULL, 0, 0, 0, 0, 0, 1);
	VERIFY3U(ENOENT, ==,
	    spa_create("ztest_bad_file", nvroot, NULL, NULL, NULL));
	nvlist_free(nvroot);

	/*
	 * Attempt to create using a bad mirror.
	 */
	nvroot = make_vdev_root("/dev/bogus", NULL, 0, 0, 0, 0, 2, 1);
	VERIFY3U(ENOENT, ==,
	    spa_create("ztest_bad_mirror", nvroot, NULL, NULL, NULL));
	nvlist_free(nvroot);

	/*
	 * Attempt to create an existing pool.  It shouldn't matter
	 * what's in the nvroot; we should fail with EEXIST.
	 */
	(void) rw_rdlock(&zs->zs_name_lock);
	nvroot = make_vdev_root("/dev/bogus", NULL, 0, 0, 0, 0, 0, 1);
	VERIFY3U(EEXIST, ==, spa_create(zs->zs_pool, nvroot, NULL, NULL, NULL));
	nvlist_free(nvroot);
	VERIFY3U(0, ==, spa_open(zs->zs_pool, &spa, FTAG));
	VERIFY3U(EBUSY, ==, spa_destroy(zs->zs_pool));
	spa_close(spa, FTAG);

	(void) rw_unlock(&zs->zs_name_lock);
}

static vdev_t *
vdev_lookup_by_path(vdev_t *vd, const char *path)
{
	vdev_t *mvd;
	int c;

	if (vd->vdev_path != NULL && strcmp(path, vd->vdev_path) == 0)
		return (vd);

	for (c = 0; c < vd->vdev_children; c++)
		if ((mvd = vdev_lookup_by_path(vd->vdev_child[c], path)) !=
		    NULL)
			return (mvd);

	return (NULL);
}

/*
 * Find the first available hole which can be used as a top-level.
 */
int
find_vdev_hole(spa_t *spa)
{
	vdev_t *rvd = spa->spa_root_vdev;
	int c;

	ASSERT(spa_config_held(spa, SCL_VDEV, RW_READER) == SCL_VDEV);

	for (c = 0; c < rvd->vdev_children; c++) {
		vdev_t *cvd = rvd->vdev_child[c];

		if (cvd->vdev_ishole)
			break;
	}
	return (c);
}

/*
 * Verify that vdev_add() works as expected.
 */
/* ARGSUSED */
void
ztest_vdev_add_remove(ztest_ds_t *zd, uint64_t id)
{
	ztest_shared_t *zs = ztest_shared;
	spa_t *spa = zs->zs_spa;
	uint64_t leaves;
	uint64_t guid;
	nvlist_t *nvroot;
	int error;

	VERIFY(mutex_lock(&zs->zs_vdev_lock) == 0);
	leaves = MAX(zs->zs_mirrors + zs->zs_splits, 1) * zopt_raidz;

	spa_config_enter(spa, SCL_VDEV, FTAG, RW_READER);

	ztest_shared->zs_vdev_next_leaf = find_vdev_hole(spa) * leaves;

	/*
	 * If we have slogs then remove them 1/4 of the time.
	 */
	if (spa_has_slogs(spa) && ztest_random(4) == 0) {
		/*
		 * Grab the guid from the head of the log class rotor.
		 */
		guid = spa_log_class(spa)->mc_rotor->mg_vd->vdev_guid;

		spa_config_exit(spa, SCL_VDEV, FTAG);

		/*
		 * We have to grab the zs_name_lock as writer to
		 * prevent a race between removing a slog (dmu_objset_find)
		 * and destroying a dataset. Removing the slog will
		 * grab a reference on the dataset which may cause
		 * dmu_objset_destroy() to fail with EBUSY thus
		 * leaving the dataset in an inconsistent state.
		 */
		VERIFY(rw_wrlock(&ztest_shared->zs_name_lock) == 0);
		error = spa_vdev_remove(spa, guid, B_FALSE);
		VERIFY(rw_unlock(&ztest_shared->zs_name_lock) == 0);

		if (error && error != EEXIST)
			fatal(0, "spa_vdev_remove() = %d", error);
	} else {
		spa_config_exit(spa, SCL_VDEV, FTAG);

		/*
		 * Make 1/4 of the devices be log devices.
		 */
		nvroot = make_vdev_root(NULL, NULL, zopt_vdev_size, 0,
		    ztest_random(4) == 0, zopt_raidz, zs->zs_mirrors, 1);

		error = spa_vdev_add(spa, nvroot);
		nvlist_free(nvroot);

		if (error == ENOSPC)
			ztest_record_enospc("spa_vdev_add");
		else if (error != 0)
			fatal(0, "spa_vdev_add() = %d", error);
	}

	VERIFY(mutex_unlock(&ztest_shared->zs_vdev_lock) == 0);
}

/*
 * Verify that adding/removing aux devices (l2arc, hot spare) works as expected.
 */
/* ARGSUSED */
void
ztest_vdev_aux_add_remove(ztest_ds_t *zd, uint64_t id)
{
	ztest_shared_t *zs = ztest_shared;
	spa_t *spa = zs->zs_spa;
	vdev_t *rvd = spa->spa_root_vdev;
	spa_aux_vdev_t *sav;
	char *aux;
	uint64_t guid = 0;
	int error;

	if (ztest_random(2) == 0) {
		sav = &spa->spa_spares;
		aux = ZPOOL_CONFIG_SPARES;
	} else {
		sav = &spa->spa_l2cache;
		aux = ZPOOL_CONFIG_L2CACHE;
	}

	VERIFY(mutex_lock(&zs->zs_vdev_lock) == 0);

	spa_config_enter(spa, SCL_VDEV, FTAG, RW_READER);

	if (sav->sav_count != 0 && ztest_random(4) == 0) {
		/*
		 * Pick a random device to remove.
		 */
		guid = sav->sav_vdevs[ztest_random(sav->sav_count)]->vdev_guid;
	} else {
		/*
		 * Find an unused device we can add.
		 */
		zs->zs_vdev_aux = 0;
		for (;;) {
			char path[MAXPATHLEN];
			int c;
			(void) sprintf(path, ztest_aux_template, zopt_dir,
			    zopt_pool, aux, zs->zs_vdev_aux);
			for (c = 0; c < sav->sav_count; c++)
				if (strcmp(sav->sav_vdevs[c]->vdev_path,
				    path) == 0)
					break;
			if (c == sav->sav_count &&
			    vdev_lookup_by_path(rvd, path) == NULL)
				break;
			zs->zs_vdev_aux++;
		}
	}

	spa_config_exit(spa, SCL_VDEV, FTAG);

	if (guid == 0) {
		/*
		 * Add a new device.
		 */
		nvlist_t *nvroot = make_vdev_root(NULL, aux,
		    (zopt_vdev_size * 5) / 4, 0, 0, 0, 0, 1);
		error = spa_vdev_add(spa, nvroot);
		if (error != 0)
			fatal(0, "spa_vdev_add(%p) = %d", nvroot, error);
		nvlist_free(nvroot);
	} else {
		/*
		 * Remove an existing device.  Sometimes, dirty its
		 * vdev state first to make sure we handle removal
		 * of devices that have pending state changes.
		 */
		if (ztest_random(2) == 0)
			(void) vdev_online(spa, guid, 0, NULL);

		error = spa_vdev_remove(spa, guid, B_FALSE);
		if (error != 0 && error != EBUSY)
			fatal(0, "spa_vdev_remove(%llu) = %d", guid, error);
	}

	VERIFY(mutex_unlock(&zs->zs_vdev_lock) == 0);
}

/*
 * split a pool if it has mirror tlvdevs
 */
/* ARGSUSED */
void
ztest_split_pool(ztest_ds_t *zd, uint64_t id)
{
	ztest_shared_t *zs = ztest_shared;
	spa_t *spa = zs->zs_spa;
	vdev_t *rvd = spa->spa_root_vdev;
	nvlist_t *tree, **child, *config, *split, **schild;
	uint_t c, children, schildren = 0, lastlogid = 0;
	int error = 0;

	VERIFY(mutex_lock(&zs->zs_vdev_lock) == 0);

	/* ensure we have a useable config; mirrors of raidz aren't supported */
	if (zs->zs_mirrors < 3 || zopt_raidz > 1) {
		VERIFY(mutex_unlock(&zs->zs_vdev_lock) == 0);
		return;
	}

	/* clean up the old pool, if any */
	(void) spa_destroy("splitp");

	spa_config_enter(spa, SCL_VDEV, FTAG, RW_READER);

	/* generate a config from the existing config */
	mutex_enter(&spa->spa_props_lock);
	VERIFY(nvlist_lookup_nvlist(spa->spa_config, ZPOOL_CONFIG_VDEV_TREE,
	    &tree) == 0);
	mutex_exit(&spa->spa_props_lock);

	VERIFY(nvlist_lookup_nvlist_array(tree, ZPOOL_CONFIG_CHILDREN, &child,
	    &children) == 0);

	schild = malloc(rvd->vdev_children * sizeof (nvlist_t *));
	for (c = 0; c < children; c++) {
		vdev_t *tvd = rvd->vdev_child[c];
		nvlist_t **mchild;
		uint_t mchildren;

		if (tvd->vdev_islog || tvd->vdev_ops == &vdev_hole_ops) {
			VERIFY(nvlist_alloc(&schild[schildren], NV_UNIQUE_NAME,
			    0) == 0);
			VERIFY(nvlist_add_string(schild[schildren],
			    ZPOOL_CONFIG_TYPE, VDEV_TYPE_HOLE) == 0);
			VERIFY(nvlist_add_uint64(schild[schildren],
			    ZPOOL_CONFIG_IS_HOLE, 1) == 0);
			if (lastlogid == 0)
				lastlogid = schildren;
			++schildren;
			continue;
		}
		lastlogid = 0;
		VERIFY(nvlist_lookup_nvlist_array(child[c],
		    ZPOOL_CONFIG_CHILDREN, &mchild, &mchildren) == 0);
		VERIFY(nvlist_dup(mchild[0], &schild[schildren++], 0) == 0);
	}

	/* OK, create a config that can be used to split */
	VERIFY(nvlist_alloc(&split, NV_UNIQUE_NAME, 0) == 0);
	VERIFY(nvlist_add_string(split, ZPOOL_CONFIG_TYPE,
	    VDEV_TYPE_ROOT) == 0);
	VERIFY(nvlist_add_nvlist_array(split, ZPOOL_CONFIG_CHILDREN, schild,
	    lastlogid != 0 ? lastlogid : schildren) == 0);

	VERIFY(nvlist_alloc(&config, NV_UNIQUE_NAME, 0) == 0);
	VERIFY(nvlist_add_nvlist(config, ZPOOL_CONFIG_VDEV_TREE, split) == 0);

	for (c = 0; c < schildren; c++)
		nvlist_free(schild[c]);
	free(schild);
	nvlist_free(split);

	spa_config_exit(spa, SCL_VDEV, FTAG);

	(void) rw_wrlock(&zs->zs_name_lock);
	error = spa_vdev_split_mirror(spa, "splitp", config, NULL, B_FALSE);
	(void) rw_unlock(&zs->zs_name_lock);

	nvlist_free(config);

	if (error == 0) {
		(void) printf("successful split - results:\n");
		mutex_enter(&spa_namespace_lock);
		show_pool_stats(spa);
		show_pool_stats(spa_lookup("splitp"));
		mutex_exit(&spa_namespace_lock);
		++zs->zs_splits;
		--zs->zs_mirrors;
	}
	VERIFY(mutex_unlock(&zs->zs_vdev_lock) == 0);

}

/*
 * Verify that we can attach and detach devices.
 */
/* ARGSUSED */
void
ztest_vdev_attach_detach(ztest_ds_t *zd, uint64_t id)
{
	ztest_shared_t *zs = ztest_shared;
	spa_t *spa = zs->zs_spa;
	spa_aux_vdev_t *sav = &spa->spa_spares;
	vdev_t *rvd = spa->spa_root_vdev;
	vdev_t *oldvd, *newvd, *pvd;
	nvlist_t *root;
	uint64_t leaves;
	uint64_t leaf, top;
	uint64_t ashift = ztest_get_ashift();
	uint64_t oldguid, pguid;
	size_t oldsize, newsize;
	char oldpath[MAXPATHLEN], newpath[MAXPATHLEN];
	int replacing;
	int oldvd_has_siblings = B_FALSE;
	int newvd_is_spare = B_FALSE;
	int oldvd_is_log;
	int error, expected_error;

	VERIFY(mutex_lock(&zs->zs_vdev_lock) == 0);
	leaves = MAX(zs->zs_mirrors, 1) * zopt_raidz;

	spa_config_enter(spa, SCL_VDEV, FTAG, RW_READER);

	/*
	 * Decide whether to do an attach or a replace.
	 */
	replacing = ztest_random(2);

	/*
	 * Pick a random top-level vdev.
	 */
	top = ztest_random_vdev_top(spa, B_TRUE);

	/*
	 * Pick a random leaf within it.
	 */
	leaf = ztest_random(leaves);

	/*
	 * Locate this vdev.
	 */
	oldvd = rvd->vdev_child[top];
	if (zs->zs_mirrors >= 1) {
		ASSERT(oldvd->vdev_ops == &vdev_mirror_ops);
		ASSERT(oldvd->vdev_children >= zs->zs_mirrors);
		oldvd = oldvd->vdev_child[leaf / zopt_raidz];
	}
	if (zopt_raidz > 1) {
		ASSERT(oldvd->vdev_ops == &vdev_raidz_ops);
		ASSERT(oldvd->vdev_children == zopt_raidz);
		oldvd = oldvd->vdev_child[leaf % zopt_raidz];
	}

	/*
	 * If we're already doing an attach or replace, oldvd may be a
	 * mirror vdev -- in which case, pick a random child.
	 */
	while (oldvd->vdev_children != 0) {
		oldvd_has_siblings = B_TRUE;
		ASSERT(oldvd->vdev_children >= 2);
		oldvd = oldvd->vdev_child[ztest_random(oldvd->vdev_children)];
	}

	oldguid = oldvd->vdev_guid;
	oldsize = vdev_get_min_asize(oldvd);
	oldvd_is_log = oldvd->vdev_top->vdev_islog;
	(void) strcpy(oldpath, oldvd->vdev_path);
	pvd = oldvd->vdev_parent;
	pguid = pvd->vdev_guid;

	/*
	 * If oldvd has siblings, then half of the time, detach it.
	 */
	if (oldvd_has_siblings && ztest_random(2) == 0) {
		spa_config_exit(spa, SCL_VDEV, FTAG);
		error = spa_vdev_detach(spa, oldguid, pguid, B_FALSE);
		if (error != 0 && error != ENODEV && error != EBUSY &&
		    error != ENOTSUP)
			fatal(0, "detach (%s) returned %d", oldpath, error);
		VERIFY(mutex_unlock(&zs->zs_vdev_lock) == 0);
		return;
	}

	/*
	 * For the new vdev, choose with equal probability between the two
	 * standard paths (ending in either 'a' or 'b') or a random hot spare.
	 */
	if (sav->sav_count != 0 && ztest_random(3) == 0) {
		newvd = sav->sav_vdevs[ztest_random(sav->sav_count)];
		newvd_is_spare = B_TRUE;
		(void) strcpy(newpath, newvd->vdev_path);
	} else {
		(void) snprintf(newpath, sizeof (newpath), ztest_dev_template,
		    zopt_dir, zopt_pool, top * leaves + leaf);
		if (ztest_random(2) == 0)
			newpath[strlen(newpath) - 1] = 'b';
		newvd = vdev_lookup_by_path(rvd, newpath);
	}

	if (newvd) {
		newsize = vdev_get_min_asize(newvd);
	} else {
		/*
		 * Make newsize a little bigger or smaller than oldsize.
		 * If it's smaller, the attach should fail.
		 * If it's larger, and we're doing a replace,
		 * we should get dynamic LUN growth when we're done.
		 */
		newsize = 10 * oldsize / (9 + ztest_random(3));
	}

	/*
	 * If pvd is not a mirror or root, the attach should fail with ENOTSUP,
	 * unless it's a replace; in that case any non-replacing parent is OK.
	 *
	 * If newvd is already part of the pool, it should fail with EBUSY.
	 *
	 * If newvd is too small, it should fail with EOVERFLOW.
	 */
	if (pvd->vdev_ops != &vdev_mirror_ops &&
	    pvd->vdev_ops != &vdev_root_ops && (!replacing ||
	    pvd->vdev_ops == &vdev_replacing_ops ||
	    pvd->vdev_ops == &vdev_spare_ops))
		expected_error = ENOTSUP;
	else if (newvd_is_spare && (!replacing || oldvd_is_log))
		expected_error = ENOTSUP;
	else if (newvd == oldvd)
		expected_error = replacing ? 0 : EBUSY;
	else if (vdev_lookup_by_path(rvd, newpath) != NULL)
		expected_error = EBUSY;
	else if (newsize < oldsize)
		expected_error = EOVERFLOW;
	else if (ashift > oldvd->vdev_top->vdev_ashift)
		expected_error = EDOM;
	else
		expected_error = 0;

	spa_config_exit(spa, SCL_VDEV, FTAG);

	/*
	 * Build the nvlist describing newpath.
	 */
	root = make_vdev_root(newpath, NULL, newvd == NULL ? newsize : 0,
	    ashift, 0, 0, 0, 1);

	error = spa_vdev_attach(spa, oldguid, root, replacing);

	nvlist_free(root);

	/*
	 * If our parent was the replacing vdev, but the replace completed,
	 * then instead of failing with ENOTSUP we may either succeed,
	 * fail with ENODEV, or fail with EOVERFLOW.
	 */
	if (expected_error == ENOTSUP &&
	    (error == 0 || error == ENODEV || error == EOVERFLOW))
		expected_error = error;

	/*
	 * If someone grew the LUN, the replacement may be too small.
	 */
	if (error == EOVERFLOW || error == EBUSY)
		expected_error = error;

	/* XXX workaround 6690467 */
	if (error != expected_error && expected_error != EBUSY) {
		fatal(0, "attach (%s %llu, %s %llu, %d) "
		    "returned %d, expected %d",
		    oldpath, (longlong_t)oldsize, newpath,
		    (longlong_t)newsize, replacing, error, expected_error);
	}

	VERIFY(mutex_unlock(&zs->zs_vdev_lock) == 0);
}

/*
 * Callback function which expands the physical size of the vdev.
 */
vdev_t *
grow_vdev(vdev_t *vd, void *arg)
{
	ASSERTV(spa_t *spa = vd->vdev_spa);
	size_t *newsize = arg;
	size_t fsize;
	int fd;

	ASSERT(spa_config_held(spa, SCL_STATE, RW_READER) == SCL_STATE);
	ASSERT(vd->vdev_ops->vdev_op_leaf);

	if ((fd = open(vd->vdev_path, O_RDWR)) == -1)
		return (vd);

	fsize = lseek(fd, 0, SEEK_END);
	VERIFY(ftruncate(fd, *newsize) == 0);

	if (zopt_verbose >= 6) {
		(void) printf("%s grew from %lu to %lu bytes\n",
		    vd->vdev_path, (ulong_t)fsize, (ulong_t)*newsize);
	}
	(void) close(fd);
	return (NULL);
}

/*
 * Callback function which expands a given vdev by calling vdev_online().
 */
/* ARGSUSED */
vdev_t *
online_vdev(vdev_t *vd, void *arg)
{
	spa_t *spa = vd->vdev_spa;
	vdev_t *tvd = vd->vdev_top;
	uint64_t guid = vd->vdev_guid;
	uint64_t generation = spa->spa_config_generation + 1;
	vdev_state_t newstate = VDEV_STATE_UNKNOWN;
	int error;

	ASSERT(spa_config_held(spa, SCL_STATE, RW_READER) == SCL_STATE);
	ASSERT(vd->vdev_ops->vdev_op_leaf);

	/* Calling vdev_online will initialize the new metaslabs */
	spa_config_exit(spa, SCL_STATE, spa);
	error = vdev_online(spa, guid, ZFS_ONLINE_EXPAND, &newstate);
	spa_config_enter(spa, SCL_STATE, spa, RW_READER);

	/*
	 * If vdev_online returned an error or the underlying vdev_open
	 * failed then we abort the expand. The only way to know that
	 * vdev_open fails is by checking the returned newstate.
	 */
	if (error || newstate != VDEV_STATE_HEALTHY) {
		if (zopt_verbose >= 5) {
			(void) printf("Unable to expand vdev, state %llu, "
			    "error %d\n", (u_longlong_t)newstate, error);
		}
		return (vd);
	}
	ASSERT3U(newstate, ==, VDEV_STATE_HEALTHY);

	/*
	 * Since we dropped the lock we need to ensure that we're
	 * still talking to the original vdev. It's possible this
	 * vdev may have been detached/replaced while we were
	 * trying to online it.
	 */
	if (generation != spa->spa_config_generation) {
		if (zopt_verbose >= 5) {
			(void) printf("vdev configuration has changed, "
			    "guid %llu, state %llu, expected gen %llu, "
			    "got gen %llu\n",
			    (u_longlong_t)guid,
			    (u_longlong_t)tvd->vdev_state,
			    (u_longlong_t)generation,
			    (u_longlong_t)spa->spa_config_generation);
		}
		return (vd);
	}
	return (NULL);
}

/*
 * Traverse the vdev tree calling the supplied function.
 * We continue to walk the tree until we either have walked all
 * children or we receive a non-NULL return from the callback.
 * If a NULL callback is passed, then we just return back the first
 * leaf vdev we encounter.
 */
vdev_t *
vdev_walk_tree(vdev_t *vd, vdev_t *(*func)(vdev_t *, void *), void *arg)
{
	uint_t c;

	if (vd->vdev_ops->vdev_op_leaf) {
		if (func == NULL)
			return (vd);
		else
			return (func(vd, arg));
	}

	for (c = 0; c < vd->vdev_children; c++) {
		vdev_t *cvd = vd->vdev_child[c];
		if ((cvd = vdev_walk_tree(cvd, func, arg)) != NULL)
			return (cvd);
	}
	return (NULL);
}

/*
 * Verify that dynamic LUN growth works as expected.
 */
/* ARGSUSED */
void
ztest_vdev_LUN_growth(ztest_ds_t *zd, uint64_t id)
{
	ztest_shared_t *zs = ztest_shared;
	spa_t *spa = zs->zs_spa;
	vdev_t *vd, *tvd;
	metaslab_class_t *mc;
	metaslab_group_t *mg;
	size_t psize, newsize;
	uint64_t top;
	uint64_t old_class_space, new_class_space, old_ms_count, new_ms_count;

	VERIFY(mutex_lock(&zs->zs_vdev_lock) == 0);
	spa_config_enter(spa, SCL_STATE, spa, RW_READER);

	top = ztest_random_vdev_top(spa, B_TRUE);

	tvd = spa->spa_root_vdev->vdev_child[top];
	mg = tvd->vdev_mg;
	mc = mg->mg_class;
	old_ms_count = tvd->vdev_ms_count;
	old_class_space = metaslab_class_get_space(mc);

	/*
	 * Determine the size of the first leaf vdev associated with
	 * our top-level device.
	 */
	vd = vdev_walk_tree(tvd, NULL, NULL);
	ASSERT3P(vd, !=, NULL);
	ASSERT(vd->vdev_ops->vdev_op_leaf);

	psize = vd->vdev_psize;

	/*
	 * We only try to expand the vdev if it's healthy, less than 4x its
	 * original size, and it has a valid psize.
	 */
	if (tvd->vdev_state != VDEV_STATE_HEALTHY ||
	    psize == 0 || psize >= 4 * zopt_vdev_size) {
		spa_config_exit(spa, SCL_STATE, spa);
		VERIFY(mutex_unlock(&zs->zs_vdev_lock) == 0);
		return;
	}
	ASSERT(psize > 0);
	newsize = psize + psize / 8;
	ASSERT3U(newsize, >, psize);

	if (zopt_verbose >= 6) {
		(void) printf("Expanding LUN %s from %lu to %lu\n",
		    vd->vdev_path, (ulong_t)psize, (ulong_t)newsize);
	}

	/*
	 * Growing the vdev is a two step process:
	 *	1). expand the physical size (i.e. relabel)
	 *	2). online the vdev to create the new metaslabs
	 */
	if (vdev_walk_tree(tvd, grow_vdev, &newsize) != NULL ||
	    vdev_walk_tree(tvd, online_vdev, NULL) != NULL ||
	    tvd->vdev_state != VDEV_STATE_HEALTHY) {
		if (zopt_verbose >= 5) {
			(void) printf("Could not expand LUN because "
			    "the vdev configuration changed.\n");
		}
		spa_config_exit(spa, SCL_STATE, spa);
		VERIFY(mutex_unlock(&zs->zs_vdev_lock) == 0);
		return;
	}

<<<<<<< HEAD
	(void) spa_config_exit(spa, SCL_STATE, spa);
	mutex_exit(&spa_namespace_lock);
=======
	spa_config_exit(spa, SCL_STATE, spa);
>>>>>>> 9fa832ed

	/*
	 * Expanding the LUN will update the config asynchronously,
	 * thus we must wait for the async thread to complete any
	 * pending tasks before proceeding.
	 */
<<<<<<< HEAD
	mutex_enter(&spa->spa_async_lock);
	while (spa->spa_async_thread != NULL || spa->spa_async_tasks)
		cv_wait(&spa->spa_async_cv, &spa->spa_async_lock);
	mutex_exit(&spa->spa_async_lock);
=======
	for (;;) {
		boolean_t done;
		mutex_enter(&spa->spa_async_lock);
		done = (spa->spa_async_thread == NULL && !spa->spa_async_tasks);
		mutex_exit(&spa->spa_async_lock);
		if (done)
			break;
		txg_wait_synced(spa_get_dsl(spa), 0);
		(void) poll(NULL, 0, 100);
	}
>>>>>>> 9fa832ed

	spa_config_enter(spa, SCL_STATE, spa, RW_READER);

	tvd = spa->spa_root_vdev->vdev_child[top];
	new_ms_count = tvd->vdev_ms_count;
	new_class_space = metaslab_class_get_space(mc);

	if (tvd->vdev_mg != mg || mg->mg_class != mc) {
		if (zopt_verbose >= 5) {
			(void) printf("Could not verify LUN expansion due to "
			    "intervening vdev offline or remove.\n");
		}
		spa_config_exit(spa, SCL_STATE, spa);
		VERIFY(mutex_unlock(&zs->zs_vdev_lock) == 0);
		return;
	}

	/*
	 * Make sure we were able to grow the vdev.
	 */
	if (new_ms_count <= old_ms_count)
		fatal(0, "LUN expansion failed: ms_count %llu <= %llu\n",
		    old_ms_count, new_ms_count);

	/*
	 * Make sure we were able to grow the pool.
	 */
	if (new_class_space <= old_class_space)
		fatal(0, "LUN expansion failed: class_space %llu <= %llu\n",
		    old_class_space, new_class_space);

	if (zopt_verbose >= 5) {
		char oldnumbuf[6], newnumbuf[6];

		nicenum(old_class_space, oldnumbuf);
		nicenum(new_class_space, newnumbuf);
		(void) printf("%s grew from %s to %s\n",
		    spa->spa_name, oldnumbuf, newnumbuf);
	}

	spa_config_exit(spa, SCL_STATE, spa);
	VERIFY(mutex_unlock(&zs->zs_vdev_lock) == 0);
}

/*
 * Verify that dmu_objset_{create,destroy,open,close} work as expected.
 */
/* ARGSUSED */
static void
ztest_objset_create_cb(objset_t *os, void *arg, cred_t *cr, dmu_tx_t *tx)
{
	/*
	 * Create the objects common to all ztest datasets.
	 */
	VERIFY(zap_create_claim(os, ZTEST_DIROBJ,
	    DMU_OT_ZAP_OTHER, DMU_OT_NONE, 0, tx) == 0);
}

static int
ztest_dataset_create(char *dsname)
{
	uint64_t zilset = ztest_random(100);
	int err = dmu_objset_create(dsname, DMU_OST_OTHER, 0,
	    ztest_objset_create_cb, NULL);

	if (err || zilset < 80)
		return (err);

	(void) printf("Setting dataset %s to sync always\n", dsname);
	return (ztest_dsl_prop_set_uint64(dsname, ZFS_PROP_SYNC,
	    ZFS_SYNC_ALWAYS, B_FALSE));
}

/* ARGSUSED */
static int
ztest_objset_destroy_cb(const char *name, void *arg)
{
	objset_t *os;
	dmu_object_info_t doi;
	int error;

	/*
	 * Verify that the dataset contains a directory object.
	 */
	VERIFY3U(0, ==, dmu_objset_hold(name, FTAG, &os));
	error = dmu_object_info(os, ZTEST_DIROBJ, &doi);
	if (error != ENOENT) {
		/* We could have crashed in the middle of destroying it */
		ASSERT3U(error, ==, 0);
		ASSERT3U(doi.doi_type, ==, DMU_OT_ZAP_OTHER);
		ASSERT3S(doi.doi_physical_blocks_512, >=, 0);
	}
	dmu_objset_rele(os, FTAG);

	/*
	 * Destroy the dataset.
	 */
	VERIFY3U(0, ==, dmu_objset_destroy(name, B_FALSE));
	return (0);
}

static boolean_t
ztest_snapshot_create(char *osname, uint64_t id)
{
	char snapname[MAXNAMELEN];
	int error;

	(void) snprintf(snapname, MAXNAMELEN, "%s@%llu", osname,
	    (u_longlong_t)id);

	error = dmu_objset_snapshot(osname, strchr(snapname, '@') + 1,
	    NULL, B_FALSE);
	if (error == ENOSPC) {
		ztest_record_enospc(FTAG);
		return (B_FALSE);
	}
	if (error != 0 && error != EEXIST)
		fatal(0, "ztest_snapshot_create(%s) = %d", snapname, error);
	return (B_TRUE);
}

static boolean_t
ztest_snapshot_destroy(char *osname, uint64_t id)
{
	char snapname[MAXNAMELEN];
	int error;

	(void) snprintf(snapname, MAXNAMELEN, "%s@%llu", osname,
	    (u_longlong_t)id);

	error = dmu_objset_destroy(snapname, B_FALSE);
	if (error != 0 && error != ENOENT)
		fatal(0, "ztest_snapshot_destroy(%s) = %d", snapname, error);
	return (B_TRUE);
}

/* ARGSUSED */
void
ztest_dmu_objset_create_destroy(ztest_ds_t *zd, uint64_t id)
{
	ztest_shared_t *zs = ztest_shared;
	ztest_ds_t zdtmp;
	int iters;
	int error;
	objset_t *os, *os2;
	char name[MAXNAMELEN];
	zilog_t *zilog;
	int i;

	(void) rw_rdlock(&zs->zs_name_lock);

	(void) snprintf(name, MAXNAMELEN, "%s/temp_%llu",
	    zs->zs_pool, (u_longlong_t)id);

	/*
	 * If this dataset exists from a previous run, process its replay log
	 * half of the time.  If we don't replay it, then dmu_objset_destroy()
	 * (invoked from ztest_objset_destroy_cb()) should just throw it away.
	 */
	if (ztest_random(2) == 0 &&
	    dmu_objset_own(name, DMU_OST_OTHER, B_FALSE, FTAG, &os) == 0) {
		ztest_zd_init(&zdtmp, os);
		zil_replay(os, &zdtmp, ztest_replay_vector);
		ztest_zd_fini(&zdtmp);
		dmu_objset_disown(os, FTAG);
	}

	/*
	 * There may be an old instance of the dataset we're about to
	 * create lying around from a previous run.  If so, destroy it
	 * and all of its snapshots.
	 */
	(void) dmu_objset_find(name, ztest_objset_destroy_cb, NULL,
	    DS_FIND_CHILDREN | DS_FIND_SNAPSHOTS);

	/*
	 * Verify that the destroyed dataset is no longer in the namespace.
	 */
	VERIFY3U(ENOENT, ==, dmu_objset_hold(name, FTAG, &os));

	/*
	 * Verify that we can create a new dataset.
	 */
	error = ztest_dataset_create(name);
	if (error) {
		if (error == ENOSPC) {
			ztest_record_enospc(FTAG);
			(void) rw_unlock(&zs->zs_name_lock);
			return;
		}
		fatal(0, "dmu_objset_create(%s) = %d", name, error);
	}

	VERIFY3U(0, ==,
	    dmu_objset_own(name, DMU_OST_OTHER, B_FALSE, FTAG, &os));

	ztest_zd_init(&zdtmp, os);

	/*
	 * Open the intent log for it.
	 */
	zilog = zil_open(os, ztest_get_data);

	/*
	 * Put some objects in there, do a little I/O to them,
	 * and randomly take a couple of snapshots along the way.
	 */
	iters = ztest_random(5);
	for (i = 0; i < iters; i++) {
		ztest_dmu_object_alloc_free(&zdtmp, id);
		if (ztest_random(iters) == 0)
			(void) ztest_snapshot_create(name, i);
	}

	/*
	 * Verify that we cannot create an existing dataset.
	 */
	VERIFY3U(EEXIST, ==,
	    dmu_objset_create(name, DMU_OST_OTHER, 0, NULL, NULL));

	/*
	 * Verify that we can hold an objset that is also owned.
	 */
	VERIFY3U(0, ==, dmu_objset_hold(name, FTAG, &os2));
	dmu_objset_rele(os2, FTAG);

	/*
	 * Verify that we cannot own an objset that is already owned.
	 */
	VERIFY3U(EBUSY, ==,
	    dmu_objset_own(name, DMU_OST_OTHER, B_FALSE, FTAG, &os2));

	zil_close(zilog);
	dmu_objset_disown(os, FTAG);
	ztest_zd_fini(&zdtmp);

	(void) rw_unlock(&zs->zs_name_lock);
}

/*
 * Verify that dmu_snapshot_{create,destroy,open,close} work as expected.
 */
void
ztest_dmu_snapshot_create_destroy(ztest_ds_t *zd, uint64_t id)
{
	ztest_shared_t *zs = ztest_shared;

	(void) rw_rdlock(&zs->zs_name_lock);
	(void) ztest_snapshot_destroy(zd->zd_name, id);
	(void) ztest_snapshot_create(zd->zd_name, id);
	(void) rw_unlock(&zs->zs_name_lock);
}

/*
 * Cleanup non-standard snapshots and clones.
 */
void
ztest_dsl_dataset_cleanup(char *osname, uint64_t id)
{
	char snap1name[MAXNAMELEN];
	char clone1name[MAXNAMELEN];
	char snap2name[MAXNAMELEN];
	char clone2name[MAXNAMELEN];
	char snap3name[MAXNAMELEN];
	int error;

	(void) snprintf(snap1name, MAXNAMELEN, "%s@s1_%llu",
	    osname, (u_longlong_t)id);
	(void) snprintf(clone1name, MAXNAMELEN, "%s/c1_%llu",
	    osname, (u_longlong_t)id);
	(void) snprintf(snap2name, MAXNAMELEN, "%s@s2_%llu",
	    clone1name, (u_longlong_t)id);
	(void) snprintf(clone2name, MAXNAMELEN, "%s/c2_%llu",
	    osname, (u_longlong_t)id);
	(void) snprintf(snap3name, MAXNAMELEN, "%s@s3_%llu",
	    clone1name, (u_longlong_t)id);

	error = dmu_objset_destroy(clone2name, B_FALSE);
	if (error && error != ENOENT)
		fatal(0, "dmu_objset_destroy(%s) = %d", clone2name, error);
	error = dmu_objset_destroy(snap3name, B_FALSE);
	if (error && error != ENOENT)
		fatal(0, "dmu_objset_destroy(%s) = %d", snap3name, error);
	error = dmu_objset_destroy(snap2name, B_FALSE);
	if (error && error != ENOENT)
		fatal(0, "dmu_objset_destroy(%s) = %d", snap2name, error);
	error = dmu_objset_destroy(clone1name, B_FALSE);
	if (error && error != ENOENT)
		fatal(0, "dmu_objset_destroy(%s) = %d", clone1name, error);
	error = dmu_objset_destroy(snap1name, B_FALSE);
	if (error && error != ENOENT)
		fatal(0, "dmu_objset_destroy(%s) = %d", snap1name, error);
}

/*
 * Verify dsl_dataset_promote handles EBUSY
 */
void
ztest_dsl_dataset_promote_busy(ztest_ds_t *zd, uint64_t id)
{
	ztest_shared_t *zs = ztest_shared;
	objset_t *clone;
	dsl_dataset_t *ds;
	char snap1name[MAXNAMELEN];
	char clone1name[MAXNAMELEN];
	char snap2name[MAXNAMELEN];
	char clone2name[MAXNAMELEN];
	char snap3name[MAXNAMELEN];
	char *osname = zd->zd_name;
	int error;

	(void) rw_rdlock(&zs->zs_name_lock);

	ztest_dsl_dataset_cleanup(osname, id);

	(void) snprintf(snap1name, MAXNAMELEN, "%s@s1_%llu",
	    osname, (u_longlong_t)id);
	(void) snprintf(clone1name, MAXNAMELEN, "%s/c1_%llu",
	    osname, (u_longlong_t)id);
	(void) snprintf(snap2name, MAXNAMELEN, "%s@s2_%llu",
	    clone1name, (u_longlong_t)id);
	(void) snprintf(clone2name, MAXNAMELEN, "%s/c2_%llu",
	    osname, (u_longlong_t)id);
	(void) snprintf(snap3name, MAXNAMELEN, "%s@s3_%llu",
	    clone1name, (u_longlong_t)id);

	error = dmu_objset_snapshot(osname, strchr(snap1name, '@')+1,
	    NULL, B_FALSE);
	if (error && error != EEXIST) {
		if (error == ENOSPC) {
			ztest_record_enospc(FTAG);
			goto out;
		}
		fatal(0, "dmu_take_snapshot(%s) = %d", snap1name, error);
	}

	error = dmu_objset_hold(snap1name, FTAG, &clone);
	if (error)
		fatal(0, "dmu_open_snapshot(%s) = %d", snap1name, error);

	error = dmu_objset_clone(clone1name, dmu_objset_ds(clone), 0);
	dmu_objset_rele(clone, FTAG);
	if (error) {
		if (error == ENOSPC) {
			ztest_record_enospc(FTAG);
			goto out;
		}
		fatal(0, "dmu_objset_create(%s) = %d", clone1name, error);
	}

	error = dmu_objset_snapshot(clone1name, strchr(snap2name, '@')+1,
	    NULL, B_FALSE);
	if (error && error != EEXIST) {
		if (error == ENOSPC) {
			ztest_record_enospc(FTAG);
			goto out;
		}
		fatal(0, "dmu_open_snapshot(%s) = %d", snap2name, error);
	}

	error = dmu_objset_snapshot(clone1name, strchr(snap3name, '@')+1,
	    NULL, B_FALSE);
	if (error && error != EEXIST) {
		if (error == ENOSPC) {
			ztest_record_enospc(FTAG);
			goto out;
		}
		fatal(0, "dmu_open_snapshot(%s) = %d", snap3name, error);
	}

	error = dmu_objset_hold(snap3name, FTAG, &clone);
	if (error)
		fatal(0, "dmu_open_snapshot(%s) = %d", snap3name, error);

	error = dmu_objset_clone(clone2name, dmu_objset_ds(clone), 0);
	dmu_objset_rele(clone, FTAG);
	if (error) {
		if (error == ENOSPC) {
			ztest_record_enospc(FTAG);
			goto out;
		}
		fatal(0, "dmu_objset_create(%s) = %d", clone2name, error);
	}

	error = dsl_dataset_own(snap2name, B_FALSE, FTAG, &ds);
	if (error)
		fatal(0, "dsl_dataset_own(%s) = %d", snap2name, error);
	error = dsl_dataset_promote(clone2name, NULL);
	if (error != EBUSY)
		fatal(0, "dsl_dataset_promote(%s), %d, not EBUSY", clone2name,
		    error);
	dsl_dataset_disown(ds, FTAG);

out:
	ztest_dsl_dataset_cleanup(osname, id);

	(void) rw_unlock(&zs->zs_name_lock);
}

/*
 * Verify that dmu_object_{alloc,free} work as expected.
 */
void
ztest_dmu_object_alloc_free(ztest_ds_t *zd, uint64_t id)
{
	ztest_od_t od[4];
	int batchsize = sizeof (od) / sizeof (od[0]);
	int b;

	for (b = 0; b < batchsize; b++)
		ztest_od_init(&od[b], id, FTAG, b, DMU_OT_UINT64_OTHER, 0, 0);

	/*
	 * Destroy the previous batch of objects, create a new batch,
	 * and do some I/O on the new objects.
	 */
	if (ztest_object_init(zd, od, sizeof (od), B_TRUE) != 0)
		return;

	while (ztest_random(4 * batchsize) != 0)
		ztest_io(zd, od[ztest_random(batchsize)].od_object,
		    ztest_random(ZTEST_RANGE_LOCKS) << SPA_MAXBLOCKSHIFT);
}

/*
 * Verify that dmu_{read,write} work as expected.
 */
void
ztest_dmu_read_write(ztest_ds_t *zd, uint64_t id)
{
	objset_t *os = zd->zd_os;
	ztest_od_t od[2];
	dmu_tx_t *tx;
	int i, freeit, error;
	uint64_t n, s, txg;
	bufwad_t *packbuf, *bigbuf, *pack, *bigH, *bigT;
	uint64_t packobj, packoff, packsize, bigobj, bigoff, bigsize;
	uint64_t chunksize = (1000 + ztest_random(1000)) * sizeof (uint64_t);
	uint64_t regions = 997;
	uint64_t stride = 123456789ULL;
	uint64_t width = 40;
	int free_percent = 5;

	/*
	 * This test uses two objects, packobj and bigobj, that are always
	 * updated together (i.e. in the same tx) so that their contents are
	 * in sync and can be compared.  Their contents relate to each other
	 * in a simple way: packobj is a dense array of 'bufwad' structures,
	 * while bigobj is a sparse array of the same bufwads.  Specifically,
	 * for any index n, there are three bufwads that should be identical:
	 *
	 *	packobj, at offset n * sizeof (bufwad_t)
	 *	bigobj, at the head of the nth chunk
	 *	bigobj, at the tail of the nth chunk
	 *
	 * The chunk size is arbitrary. It doesn't have to be a power of two,
	 * and it doesn't have any relation to the object blocksize.
	 * The only requirement is that it can hold at least two bufwads.
	 *
	 * Normally, we write the bufwad to each of these locations.
	 * However, free_percent of the time we instead write zeroes to
	 * packobj and perform a dmu_free_range() on bigobj.  By comparing
	 * bigobj to packobj, we can verify that the DMU is correctly
	 * tracking which parts of an object are allocated and free,
	 * and that the contents of the allocated blocks are correct.
	 */

	/*
	 * Read the directory info.  If it's the first time, set things up.
	 */
	ztest_od_init(&od[0], id, FTAG, 0, DMU_OT_UINT64_OTHER, 0, chunksize);
	ztest_od_init(&od[1], id, FTAG, 1, DMU_OT_UINT64_OTHER, 0, chunksize);

	if (ztest_object_init(zd, od, sizeof (od), B_FALSE) != 0)
		return;

	bigobj = od[0].od_object;
	packobj = od[1].od_object;
	chunksize = od[0].od_gen;
	ASSERT(chunksize == od[1].od_gen);

	/*
	 * Prefetch a random chunk of the big object.
	 * Our aim here is to get some async reads in flight
	 * for blocks that we may free below; the DMU should
	 * handle this race correctly.
	 */
	n = ztest_random(regions) * stride + ztest_random(width);
	s = 1 + ztest_random(2 * width - 1);
	dmu_prefetch(os, bigobj, n * chunksize, s * chunksize);

	/*
	 * Pick a random index and compute the offsets into packobj and bigobj.
	 */
	n = ztest_random(regions) * stride + ztest_random(width);
	s = 1 + ztest_random(width - 1);

	packoff = n * sizeof (bufwad_t);
	packsize = s * sizeof (bufwad_t);

	bigoff = n * chunksize;
	bigsize = s * chunksize;

	packbuf = umem_alloc(packsize, UMEM_NOFAIL);
	bigbuf = umem_alloc(bigsize, UMEM_NOFAIL);

	/*
	 * free_percent of the time, free a range of bigobj rather than
	 * overwriting it.
	 */
	freeit = (ztest_random(100) < free_percent);

	/*
	 * Read the current contents of our objects.
	 */
	error = dmu_read(os, packobj, packoff, packsize, packbuf,
	    DMU_READ_PREFETCH);
	ASSERT3U(error, ==, 0);
	error = dmu_read(os, bigobj, bigoff, bigsize, bigbuf,
	    DMU_READ_PREFETCH);
	ASSERT3U(error, ==, 0);

	/*
	 * Get a tx for the mods to both packobj and bigobj.
	 */
	tx = dmu_tx_create(os);

	dmu_tx_hold_write(tx, packobj, packoff, packsize);

	if (freeit)
		dmu_tx_hold_free(tx, bigobj, bigoff, bigsize);
	else
		dmu_tx_hold_write(tx, bigobj, bigoff, bigsize);

	txg = ztest_tx_assign(tx, TXG_MIGHTWAIT, FTAG);
	if (txg == 0) {
		umem_free(packbuf, packsize);
		umem_free(bigbuf, bigsize);
		return;
	}

	dmu_object_set_checksum(os, bigobj,
	    (enum zio_checksum)ztest_random_dsl_prop(ZFS_PROP_CHECKSUM), tx);

	dmu_object_set_compress(os, bigobj,
	    (enum zio_compress)ztest_random_dsl_prop(ZFS_PROP_COMPRESSION), tx);

	/*
	 * For each index from n to n + s, verify that the existing bufwad
	 * in packobj matches the bufwads at the head and tail of the
	 * corresponding chunk in bigobj.  Then update all three bufwads
	 * with the new values we want to write out.
	 */
	for (i = 0; i < s; i++) {
		/* LINTED */
		pack = (bufwad_t *)((char *)packbuf + i * sizeof (bufwad_t));
		/* LINTED */
		bigH = (bufwad_t *)((char *)bigbuf + i * chunksize);
		/* LINTED */
		bigT = (bufwad_t *)((char *)bigH + chunksize) - 1;

		ASSERT((uintptr_t)bigH - (uintptr_t)bigbuf < bigsize);
		ASSERT((uintptr_t)bigT - (uintptr_t)bigbuf < bigsize);

		if (pack->bw_txg > txg)
			fatal(0, "future leak: got %llx, open txg is %llx",
			    pack->bw_txg, txg);

		if (pack->bw_data != 0 && pack->bw_index != n + i)
			fatal(0, "wrong index: got %llx, wanted %llx+%llx",
			    pack->bw_index, n, i);

		if (bcmp(pack, bigH, sizeof (bufwad_t)) != 0)
			fatal(0, "pack/bigH mismatch in %p/%p", pack, bigH);

		if (bcmp(pack, bigT, sizeof (bufwad_t)) != 0)
			fatal(0, "pack/bigT mismatch in %p/%p", pack, bigT);

		if (freeit) {
			bzero(pack, sizeof (bufwad_t));
		} else {
			pack->bw_index = n + i;
			pack->bw_txg = txg;
			pack->bw_data = 1 + ztest_random(-2ULL);
		}
		*bigH = *pack;
		*bigT = *pack;
	}

	/*
	 * We've verified all the old bufwads, and made new ones.
	 * Now write them out.
	 */
	dmu_write(os, packobj, packoff, packsize, packbuf, tx);

	if (freeit) {
		if (zopt_verbose >= 7) {
			(void) printf("freeing offset %llx size %llx"
			    " txg %llx\n",
			    (u_longlong_t)bigoff,
			    (u_longlong_t)bigsize,
			    (u_longlong_t)txg);
		}
		VERIFY(0 == dmu_free_range(os, bigobj, bigoff, bigsize, tx));
	} else {
		if (zopt_verbose >= 7) {
			(void) printf("writing offset %llx size %llx"
			    " txg %llx\n",
			    (u_longlong_t)bigoff,
			    (u_longlong_t)bigsize,
			    (u_longlong_t)txg);
		}
		dmu_write(os, bigobj, bigoff, bigsize, bigbuf, tx);
	}

	dmu_tx_commit(tx);

	/*
	 * Sanity check the stuff we just wrote.
	 */
	{
		void *packcheck = umem_alloc(packsize, UMEM_NOFAIL);
		void *bigcheck = umem_alloc(bigsize, UMEM_NOFAIL);

		VERIFY(0 == dmu_read(os, packobj, packoff,
		    packsize, packcheck, DMU_READ_PREFETCH));
		VERIFY(0 == dmu_read(os, bigobj, bigoff,
		    bigsize, bigcheck, DMU_READ_PREFETCH));

		ASSERT(bcmp(packbuf, packcheck, packsize) == 0);
		ASSERT(bcmp(bigbuf, bigcheck, bigsize) == 0);

		umem_free(packcheck, packsize);
		umem_free(bigcheck, bigsize);
	}

	umem_free(packbuf, packsize);
	umem_free(bigbuf, bigsize);
}

void
compare_and_update_pbbufs(uint64_t s, bufwad_t *packbuf, bufwad_t *bigbuf,
    uint64_t bigsize, uint64_t n, uint64_t chunksize, uint64_t txg)
{
	uint64_t i;
	bufwad_t *pack;
	bufwad_t *bigH;
	bufwad_t *bigT;

	/*
	 * For each index from n to n + s, verify that the existing bufwad
	 * in packobj matches the bufwads at the head and tail of the
	 * corresponding chunk in bigobj.  Then update all three bufwads
	 * with the new values we want to write out.
	 */
	for (i = 0; i < s; i++) {
		/* LINTED */
		pack = (bufwad_t *)((char *)packbuf + i * sizeof (bufwad_t));
		/* LINTED */
		bigH = (bufwad_t *)((char *)bigbuf + i * chunksize);
		/* LINTED */
		bigT = (bufwad_t *)((char *)bigH + chunksize) - 1;

		ASSERT((uintptr_t)bigH - (uintptr_t)bigbuf < bigsize);
		ASSERT((uintptr_t)bigT - (uintptr_t)bigbuf < bigsize);

		if (pack->bw_txg > txg)
			fatal(0, "future leak: got %llx, open txg is %llx",
			    pack->bw_txg, txg);

		if (pack->bw_data != 0 && pack->bw_index != n + i)
			fatal(0, "wrong index: got %llx, wanted %llx+%llx",
			    pack->bw_index, n, i);

		if (bcmp(pack, bigH, sizeof (bufwad_t)) != 0)
			fatal(0, "pack/bigH mismatch in %p/%p", pack, bigH);

		if (bcmp(pack, bigT, sizeof (bufwad_t)) != 0)
			fatal(0, "pack/bigT mismatch in %p/%p", pack, bigT);

		pack->bw_index = n + i;
		pack->bw_txg = txg;
		pack->bw_data = 1 + ztest_random(-2ULL);

		*bigH = *pack;
		*bigT = *pack;
	}
}

void
ztest_dmu_read_write_zcopy(ztest_ds_t *zd, uint64_t id)
{
	objset_t *os = zd->zd_os;
	ztest_od_t od[2];
	dmu_tx_t *tx;
	uint64_t i;
	int error;
	uint64_t n, s, txg;
	bufwad_t *packbuf, *bigbuf;
	uint64_t packobj, packoff, packsize, bigobj, bigoff, bigsize;
	uint64_t blocksize = ztest_random_blocksize();
	uint64_t chunksize = blocksize;
	uint64_t regions = 997;
	uint64_t stride = 123456789ULL;
	uint64_t width = 9;
	dmu_buf_t *bonus_db;
	arc_buf_t **bigbuf_arcbufs;
	dmu_object_info_t doi;

	/*
	 * This test uses two objects, packobj and bigobj, that are always
	 * updated together (i.e. in the same tx) so that their contents are
	 * in sync and can be compared.  Their contents relate to each other
	 * in a simple way: packobj is a dense array of 'bufwad' structures,
	 * while bigobj is a sparse array of the same bufwads.  Specifically,
	 * for any index n, there are three bufwads that should be identical:
	 *
	 *	packobj, at offset n * sizeof (bufwad_t)
	 *	bigobj, at the head of the nth chunk
	 *	bigobj, at the tail of the nth chunk
	 *
	 * The chunk size is set equal to bigobj block size so that
	 * dmu_assign_arcbuf() can be tested for object updates.
	 */

	/*
	 * Read the directory info.  If it's the first time, set things up.
	 */
	ztest_od_init(&od[0], id, FTAG, 0, DMU_OT_UINT64_OTHER, blocksize, 0);
	ztest_od_init(&od[1], id, FTAG, 1, DMU_OT_UINT64_OTHER, 0, chunksize);

	if (ztest_object_init(zd, od, sizeof (od), B_FALSE) != 0)
		return;

	bigobj = od[0].od_object;
	packobj = od[1].od_object;
	blocksize = od[0].od_blocksize;
	chunksize = blocksize;
	ASSERT(chunksize == od[1].od_gen);

	VERIFY(dmu_object_info(os, bigobj, &doi) == 0);
	VERIFY(ISP2(doi.doi_data_block_size));
	VERIFY(chunksize == doi.doi_data_block_size);
	VERIFY(chunksize >= 2 * sizeof (bufwad_t));

	/*
	 * Pick a random index and compute the offsets into packobj and bigobj.
	 */
	n = ztest_random(regions) * stride + ztest_random(width);
	s = 1 + ztest_random(width - 1);

	packoff = n * sizeof (bufwad_t);
	packsize = s * sizeof (bufwad_t);

	bigoff = n * chunksize;
	bigsize = s * chunksize;

	packbuf = umem_zalloc(packsize, UMEM_NOFAIL);
	bigbuf = umem_zalloc(bigsize, UMEM_NOFAIL);

	VERIFY3U(0, ==, dmu_bonus_hold(os, bigobj, FTAG, &bonus_db));

	bigbuf_arcbufs = umem_zalloc(2 * s * sizeof (arc_buf_t *), UMEM_NOFAIL);

	/*
	 * Iteration 0 test zcopy for DB_UNCACHED dbufs.
	 * Iteration 1 test zcopy to already referenced dbufs.
	 * Iteration 2 test zcopy to dirty dbuf in the same txg.
	 * Iteration 3 test zcopy to dbuf dirty in previous txg.
	 * Iteration 4 test zcopy when dbuf is no longer dirty.
	 * Iteration 5 test zcopy when it can't be done.
	 * Iteration 6 one more zcopy write.
	 */
	for (i = 0; i < 7; i++) {
		uint64_t j;
		uint64_t off;

		/*
		 * In iteration 5 (i == 5) use arcbufs
		 * that don't match bigobj blksz to test
		 * dmu_assign_arcbuf() when it can't directly
		 * assign an arcbuf to a dbuf.
		 */
		for (j = 0; j < s; j++) {
			if (i != 5) {
				bigbuf_arcbufs[j] =
				    dmu_request_arcbuf(bonus_db, chunksize);
			} else {
				bigbuf_arcbufs[2 * j] =
				    dmu_request_arcbuf(bonus_db, chunksize / 2);
				bigbuf_arcbufs[2 * j + 1] =
				    dmu_request_arcbuf(bonus_db, chunksize / 2);
			}
		}

		/*
		 * Get a tx for the mods to both packobj and bigobj.
		 */
		tx = dmu_tx_create(os);

		dmu_tx_hold_write(tx, packobj, packoff, packsize);
		dmu_tx_hold_write(tx, bigobj, bigoff, bigsize);

		txg = ztest_tx_assign(tx, TXG_MIGHTWAIT, FTAG);
		if (txg == 0) {
			umem_free(packbuf, packsize);
			umem_free(bigbuf, bigsize);
			for (j = 0; j < s; j++) {
				if (i != 5) {
					dmu_return_arcbuf(bigbuf_arcbufs[j]);
				} else {
					dmu_return_arcbuf(
					    bigbuf_arcbufs[2 * j]);
					dmu_return_arcbuf(
					    bigbuf_arcbufs[2 * j + 1]);
				}
			}
			umem_free(bigbuf_arcbufs, 2 * s * sizeof (arc_buf_t *));
			dmu_buf_rele(bonus_db, FTAG);
			return;
		}

		/*
		 * 50% of the time don't read objects in the 1st iteration to
		 * test dmu_assign_arcbuf() for the case when there're no
		 * existing dbufs for the specified offsets.
		 */
		if (i != 0 || ztest_random(2) != 0) {
			error = dmu_read(os, packobj, packoff,
			    packsize, packbuf, DMU_READ_PREFETCH);
			ASSERT3U(error, ==, 0);
			error = dmu_read(os, bigobj, bigoff, bigsize,
			    bigbuf, DMU_READ_PREFETCH);
			ASSERT3U(error, ==, 0);
		}
		compare_and_update_pbbufs(s, packbuf, bigbuf, bigsize,
		    n, chunksize, txg);

		/*
		 * We've verified all the old bufwads, and made new ones.
		 * Now write them out.
		 */
		dmu_write(os, packobj, packoff, packsize, packbuf, tx);
		if (zopt_verbose >= 7) {
			(void) printf("writing offset %llx size %llx"
			    " txg %llx\n",
			    (u_longlong_t)bigoff,
			    (u_longlong_t)bigsize,
			    (u_longlong_t)txg);
		}
		for (off = bigoff, j = 0; j < s; j++, off += chunksize) {
			dmu_buf_t *dbt;
			if (i != 5) {
				bcopy((caddr_t)bigbuf + (off - bigoff),
				    bigbuf_arcbufs[j]->b_data, chunksize);
			} else {
				bcopy((caddr_t)bigbuf + (off - bigoff),
				    bigbuf_arcbufs[2 * j]->b_data,
				    chunksize / 2);
				bcopy((caddr_t)bigbuf + (off - bigoff) +
				    chunksize / 2,
				    bigbuf_arcbufs[2 * j + 1]->b_data,
				    chunksize / 2);
			}

			if (i == 1) {
				VERIFY(dmu_buf_hold(os, bigobj, off,
				    FTAG, &dbt, DMU_READ_NO_PREFETCH) == 0);
			}
			if (i != 5) {
				dmu_assign_arcbuf(bonus_db, off,
				    bigbuf_arcbufs[j], tx);
			} else {
				dmu_assign_arcbuf(bonus_db, off,
				    bigbuf_arcbufs[2 * j], tx);
				dmu_assign_arcbuf(bonus_db,
				    off + chunksize / 2,
				    bigbuf_arcbufs[2 * j + 1], tx);
			}
			if (i == 1) {
				dmu_buf_rele(dbt, FTAG);
			}
		}
		dmu_tx_commit(tx);

		/*
		 * Sanity check the stuff we just wrote.
		 */
		{
			void *packcheck = umem_alloc(packsize, UMEM_NOFAIL);
			void *bigcheck = umem_alloc(bigsize, UMEM_NOFAIL);

			VERIFY(0 == dmu_read(os, packobj, packoff,
			    packsize, packcheck, DMU_READ_PREFETCH));
			VERIFY(0 == dmu_read(os, bigobj, bigoff,
			    bigsize, bigcheck, DMU_READ_PREFETCH));

			ASSERT(bcmp(packbuf, packcheck, packsize) == 0);
			ASSERT(bcmp(bigbuf, bigcheck, bigsize) == 0);

			umem_free(packcheck, packsize);
			umem_free(bigcheck, bigsize);
		}
		if (i == 2) {
			txg_wait_open(dmu_objset_pool(os), 0);
		} else if (i == 3) {
			txg_wait_synced(dmu_objset_pool(os), 0);
		}
	}

	dmu_buf_rele(bonus_db, FTAG);
	umem_free(packbuf, packsize);
	umem_free(bigbuf, bigsize);
	umem_free(bigbuf_arcbufs, 2 * s * sizeof (arc_buf_t *));
}

/* ARGSUSED */
void
ztest_dmu_write_parallel(ztest_ds_t *zd, uint64_t id)
{
	ztest_od_t od[1];
	uint64_t offset = (1ULL << (ztest_random(20) + 43)) +
	    (ztest_random(ZTEST_RANGE_LOCKS) << SPA_MAXBLOCKSHIFT);

	/*
	 * Have multiple threads write to large offsets in an object
	 * to verify that parallel writes to an object -- even to the
	 * same blocks within the object -- doesn't cause any trouble.
	 */
	ztest_od_init(&od[0], ID_PARALLEL, FTAG, 0, DMU_OT_UINT64_OTHER, 0, 0);

	if (ztest_object_init(zd, od, sizeof (od), B_FALSE) != 0)
		return;

	while (ztest_random(10) != 0)
		ztest_io(zd, od[0].od_object, offset);
}

void
ztest_dmu_prealloc(ztest_ds_t *zd, uint64_t id)
{
	ztest_od_t od[1];
	uint64_t offset = (1ULL << (ztest_random(4) + SPA_MAXBLOCKSHIFT)) +
	    (ztest_random(ZTEST_RANGE_LOCKS) << SPA_MAXBLOCKSHIFT);
	uint64_t count = ztest_random(20) + 1;
	uint64_t blocksize = ztest_random_blocksize();
	void *data;

	ztest_od_init(&od[0], id, FTAG, 0, DMU_OT_UINT64_OTHER, blocksize, 0);

	if (ztest_object_init(zd, od, sizeof (od), !ztest_random(2)) != 0)
		return;

	if (ztest_truncate(zd, od[0].od_object, offset, count * blocksize) != 0)
		return;

	ztest_prealloc(zd, od[0].od_object, offset, count * blocksize);

	data = umem_zalloc(blocksize, UMEM_NOFAIL);

	while (ztest_random(count) != 0) {
		uint64_t randoff = offset + (ztest_random(count) * blocksize);
		if (ztest_write(zd, od[0].od_object, randoff, blocksize,
		    data) != 0)
			break;
		while (ztest_random(4) != 0)
			ztest_io(zd, od[0].od_object, randoff);
	}

	umem_free(data, blocksize);
}

/*
 * Verify that zap_{create,destroy,add,remove,update} work as expected.
 */
#define	ZTEST_ZAP_MIN_INTS	1
#define	ZTEST_ZAP_MAX_INTS	4
#define	ZTEST_ZAP_MAX_PROPS	1000

void
ztest_zap(ztest_ds_t *zd, uint64_t id)
{
	objset_t *os = zd->zd_os;
	ztest_od_t od[1];
	uint64_t object;
	uint64_t txg, last_txg;
	uint64_t value[ZTEST_ZAP_MAX_INTS];
	uint64_t zl_ints, zl_intsize, prop;
	int i, ints;
	dmu_tx_t *tx;
	char propname[100], txgname[100];
	int error;
	char *hc[2] = { "s.acl.h", ".s.open.h.hyLZlg" };

	ztest_od_init(&od[0], id, FTAG, 0, DMU_OT_ZAP_OTHER, 0, 0);

	if (ztest_object_init(zd, od, sizeof (od), !ztest_random(2)) != 0)
		return;

	object = od[0].od_object;

	/*
	 * Generate a known hash collision, and verify that
	 * we can lookup and remove both entries.
	 */
	tx = dmu_tx_create(os);
	dmu_tx_hold_zap(tx, object, B_TRUE, NULL);
	txg = ztest_tx_assign(tx, TXG_MIGHTWAIT, FTAG);
	if (txg == 0)
		return;
	for (i = 0; i < 2; i++) {
		value[i] = i;
		VERIFY3U(0, ==, zap_add(os, object, hc[i], sizeof (uint64_t),
		    1, &value[i], tx));
	}
	for (i = 0; i < 2; i++) {
		VERIFY3U(EEXIST, ==, zap_add(os, object, hc[i],
		    sizeof (uint64_t), 1, &value[i], tx));
		VERIFY3U(0, ==,
		    zap_length(os, object, hc[i], &zl_intsize, &zl_ints));
		ASSERT3U(zl_intsize, ==, sizeof (uint64_t));
		ASSERT3U(zl_ints, ==, 1);
	}
	for (i = 0; i < 2; i++) {
		VERIFY3U(0, ==, zap_remove(os, object, hc[i], tx));
	}
	dmu_tx_commit(tx);

	/*
	 * Generate a buch of random entries.
	 */
	ints = MAX(ZTEST_ZAP_MIN_INTS, object % ZTEST_ZAP_MAX_INTS);

	prop = ztest_random(ZTEST_ZAP_MAX_PROPS);
	(void) sprintf(propname, "prop_%llu", (u_longlong_t)prop);
	(void) sprintf(txgname, "txg_%llu", (u_longlong_t)prop);
	bzero(value, sizeof (value));
	last_txg = 0;

	/*
	 * If these zap entries already exist, validate their contents.
	 */
	error = zap_length(os, object, txgname, &zl_intsize, &zl_ints);
	if (error == 0) {
		ASSERT3U(zl_intsize, ==, sizeof (uint64_t));
		ASSERT3U(zl_ints, ==, 1);

		VERIFY(zap_lookup(os, object, txgname, zl_intsize,
		    zl_ints, &last_txg) == 0);

		VERIFY(zap_length(os, object, propname, &zl_intsize,
		    &zl_ints) == 0);

		ASSERT3U(zl_intsize, ==, sizeof (uint64_t));
		ASSERT3U(zl_ints, ==, ints);

		VERIFY(zap_lookup(os, object, propname, zl_intsize,
		    zl_ints, value) == 0);

		for (i = 0; i < ints; i++) {
			ASSERT3U(value[i], ==, last_txg + object + i);
		}
	} else {
		ASSERT3U(error, ==, ENOENT);
	}

	/*
	 * Atomically update two entries in our zap object.
	 * The first is named txg_%llu, and contains the txg
	 * in which the property was last updated.  The second
	 * is named prop_%llu, and the nth element of its value
	 * should be txg + object + n.
	 */
	tx = dmu_tx_create(os);
	dmu_tx_hold_zap(tx, object, B_TRUE, NULL);
	txg = ztest_tx_assign(tx, TXG_MIGHTWAIT, FTAG);
	if (txg == 0)
		return;

	if (last_txg > txg)
		fatal(0, "zap future leak: old %llu new %llu", last_txg, txg);

	for (i = 0; i < ints; i++)
		value[i] = txg + object + i;

	VERIFY3U(0, ==, zap_update(os, object, txgname, sizeof (uint64_t),
	    1, &txg, tx));
	VERIFY3U(0, ==, zap_update(os, object, propname, sizeof (uint64_t),
	    ints, value, tx));

	dmu_tx_commit(tx);

	/*
	 * Remove a random pair of entries.
	 */
	prop = ztest_random(ZTEST_ZAP_MAX_PROPS);
	(void) sprintf(propname, "prop_%llu", (u_longlong_t)prop);
	(void) sprintf(txgname, "txg_%llu", (u_longlong_t)prop);

	error = zap_length(os, object, txgname, &zl_intsize, &zl_ints);

	if (error == ENOENT)
		return;

	ASSERT3U(error, ==, 0);

	tx = dmu_tx_create(os);
	dmu_tx_hold_zap(tx, object, B_TRUE, NULL);
	txg = ztest_tx_assign(tx, TXG_MIGHTWAIT, FTAG);
	if (txg == 0)
		return;
	VERIFY3U(0, ==, zap_remove(os, object, txgname, tx));
	VERIFY3U(0, ==, zap_remove(os, object, propname, tx));
	dmu_tx_commit(tx);
}

/*
 * Testcase to test the upgrading of a microzap to fatzap.
 */
void
ztest_fzap(ztest_ds_t *zd, uint64_t id)
{
	objset_t *os = zd->zd_os;
	ztest_od_t od[1];
	uint64_t object, txg;
	int i;

	ztest_od_init(&od[0], id, FTAG, 0, DMU_OT_ZAP_OTHER, 0, 0);

	if (ztest_object_init(zd, od, sizeof (od), !ztest_random(2)) != 0)
		return;

	object = od[0].od_object;

	/*
	 * Add entries to this ZAP and make sure it spills over
	 * and gets upgraded to a fatzap. Also, since we are adding
	 * 2050 entries we should see ptrtbl growth and leaf-block split.
	 */
	for (i = 0; i < 2050; i++) {
		char name[MAXNAMELEN];
		uint64_t value = i;
		dmu_tx_t *tx;
		int error;

		(void) snprintf(name, sizeof (name), "fzap-%llu-%llu",
		    id, value);

		tx = dmu_tx_create(os);
		dmu_tx_hold_zap(tx, object, B_TRUE, name);
		txg = ztest_tx_assign(tx, TXG_MIGHTWAIT, FTAG);
		if (txg == 0)
			return;
		error = zap_add(os, object, name, sizeof (uint64_t), 1,
		    &value, tx);
		ASSERT(error == 0 || error == EEXIST);
		dmu_tx_commit(tx);
	}
}

/* ARGSUSED */
void
ztest_zap_parallel(ztest_ds_t *zd, uint64_t id)
{
	objset_t *os = zd->zd_os;
	ztest_od_t od[1];
	uint64_t txg, object, count, wsize, wc, zl_wsize, zl_wc;
	dmu_tx_t *tx;
	int i, namelen, error;
	int micro = ztest_random(2);
	char name[20], string_value[20];
	void *data;

	ztest_od_init(&od[0], ID_PARALLEL, FTAG, micro, DMU_OT_ZAP_OTHER, 0, 0);

	if (ztest_object_init(zd, od, sizeof (od), B_FALSE) != 0)
		return;

	object = od[0].od_object;

	/*
	 * Generate a random name of the form 'xxx.....' where each
	 * x is a random printable character and the dots are dots.
	 * There are 94 such characters, and the name length goes from
	 * 6 to 20, so there are 94^3 * 15 = 12,458,760 possible names.
	 */
	namelen = ztest_random(sizeof (name) - 5) + 5 + 1;

	for (i = 0; i < 3; i++)
		name[i] = '!' + ztest_random('~' - '!' + 1);
	for (; i < namelen - 1; i++)
		name[i] = '.';
	name[i] = '\0';

	if ((namelen & 1) || micro) {
		wsize = sizeof (txg);
		wc = 1;
		data = &txg;
	} else {
		wsize = 1;
		wc = namelen;
		data = string_value;
	}

	count = -1ULL;
	VERIFY(zap_count(os, object, &count) == 0);
	ASSERT(count != -1ULL);

	/*
	 * Select an operation: length, lookup, add, update, remove.
	 */
	i = ztest_random(5);

	if (i >= 2) {
		tx = dmu_tx_create(os);
		dmu_tx_hold_zap(tx, object, B_TRUE, NULL);
		txg = ztest_tx_assign(tx, TXG_MIGHTWAIT, FTAG);
		if (txg == 0)
			return;
		bcopy(name, string_value, namelen);
	} else {
		tx = NULL;
		txg = 0;
		bzero(string_value, namelen);
	}

	switch (i) {

	case 0:
		error = zap_length(os, object, name, &zl_wsize, &zl_wc);
		if (error == 0) {
			ASSERT3U(wsize, ==, zl_wsize);
			ASSERT3U(wc, ==, zl_wc);
		} else {
			ASSERT3U(error, ==, ENOENT);
		}
		break;

	case 1:
		error = zap_lookup(os, object, name, wsize, wc, data);
		if (error == 0) {
			if (data == string_value &&
			    bcmp(name, data, namelen) != 0)
				fatal(0, "name '%s' != val '%s' len %d",
				    name, data, namelen);
		} else {
			ASSERT3U(error, ==, ENOENT);
		}
		break;

	case 2:
		error = zap_add(os, object, name, wsize, wc, data, tx);
		ASSERT(error == 0 || error == EEXIST);
		break;

	case 3:
		VERIFY(zap_update(os, object, name, wsize, wc, data, tx) == 0);
		break;

	case 4:
		error = zap_remove(os, object, name, tx);
		ASSERT(error == 0 || error == ENOENT);
		break;
	}

	if (tx != NULL)
		dmu_tx_commit(tx);
}

/*
 * Commit callback data.
 */
typedef struct ztest_cb_data {
	list_node_t		zcd_node;
	uint64_t		zcd_txg;
	int			zcd_expected_err;
	boolean_t		zcd_added;
	boolean_t		zcd_called;
	spa_t			*zcd_spa;
} ztest_cb_data_t;

/* This is the actual commit callback function */
static void
ztest_commit_callback(void *arg, int error)
{
	ztest_cb_data_t *data = arg;
	uint64_t synced_txg;

	VERIFY(data != NULL);
	VERIFY3S(data->zcd_expected_err, ==, error);
	VERIFY(!data->zcd_called);

	synced_txg = spa_last_synced_txg(data->zcd_spa);
	if (data->zcd_txg > synced_txg)
		fatal(0, "commit callback of txg %" PRIu64 " called prematurely"
		    ", last synced txg = %" PRIu64 "\n", data->zcd_txg,
		    synced_txg);

	data->zcd_called = B_TRUE;

	if (error == ECANCELED) {
		ASSERT3U(data->zcd_txg, ==, 0);
		ASSERT(!data->zcd_added);

		/*
		 * The private callback data should be destroyed here, but
		 * since we are going to check the zcd_called field after
		 * dmu_tx_abort(), we will destroy it there.
		 */
		return;
	}

	/* Was this callback added to the global callback list? */
	if (!data->zcd_added)
		goto out;

	ASSERT3U(data->zcd_txg, !=, 0);

	/* Remove our callback from the list */
	(void) mutex_lock(&zcl.zcl_callbacks_lock);
	list_remove(&zcl.zcl_callbacks, data);
	(void) mutex_unlock(&zcl.zcl_callbacks_lock);

out:
	umem_free(data, sizeof (ztest_cb_data_t));
}

/* Allocate and initialize callback data structure */
static ztest_cb_data_t *
ztest_create_cb_data(objset_t *os, uint64_t txg)
{
	ztest_cb_data_t *cb_data;

	cb_data = umem_zalloc(sizeof (ztest_cb_data_t), UMEM_NOFAIL);

	cb_data->zcd_txg = txg;
	cb_data->zcd_spa = dmu_objset_spa(os);

	return (cb_data);
}

/*
 * If a number of txgs equal to this threshold have been created after a commit
 * callback has been registered but not called, then we assume there is an
 * implementation bug.
 */
#define	ZTEST_COMMIT_CALLBACK_THRESH	(TXG_CONCURRENT_STATES + 2)

/*
 * Commit callback test.
 */
void
ztest_dmu_commit_callbacks(ztest_ds_t *zd, uint64_t id)
{
	objset_t *os = zd->zd_os;
	ztest_od_t od[1];
	dmu_tx_t *tx;
	ztest_cb_data_t *cb_data[3], *tmp_cb;
	uint64_t old_txg, txg;
	int i, error;

	ztest_od_init(&od[0], id, FTAG, 0, DMU_OT_UINT64_OTHER, 0, 0);

	if (ztest_object_init(zd, od, sizeof (od), B_FALSE) != 0)
		return;

	tx = dmu_tx_create(os);

	cb_data[0] = ztest_create_cb_data(os, 0);
	dmu_tx_callback_register(tx, ztest_commit_callback, cb_data[0]);

	dmu_tx_hold_write(tx, od[0].od_object, 0, sizeof (uint64_t));

	/* Every once in a while, abort the transaction on purpose */
	if (ztest_random(100) == 0)
		error = -1;

	if (!error)
		error = dmu_tx_assign(tx, TXG_NOWAIT);

	txg = error ? 0 : dmu_tx_get_txg(tx);

	cb_data[0]->zcd_txg = txg;
	cb_data[1] = ztest_create_cb_data(os, txg);
	dmu_tx_callback_register(tx, ztest_commit_callback, cb_data[1]);

	if (error) {
		/*
		 * It's not a strict requirement to call the registered
		 * callbacks from inside dmu_tx_abort(), but that's what
		 * it's supposed to happen in the current implementation
		 * so we will check for that.
		 */
		for (i = 0; i < 2; i++) {
			cb_data[i]->zcd_expected_err = ECANCELED;
			VERIFY(!cb_data[i]->zcd_called);
		}

		dmu_tx_abort(tx);

		for (i = 0; i < 2; i++) {
			VERIFY(cb_data[i]->zcd_called);
			umem_free(cb_data[i], sizeof (ztest_cb_data_t));
		}

		return;
	}

	cb_data[2] = ztest_create_cb_data(os, txg);
	dmu_tx_callback_register(tx, ztest_commit_callback, cb_data[2]);

	/*
	 * Read existing data to make sure there isn't a future leak.
	 */
	VERIFY(0 == dmu_read(os, od[0].od_object, 0, sizeof (uint64_t),
	    &old_txg, DMU_READ_PREFETCH));

	if (old_txg > txg)
		fatal(0, "future leak: got %" PRIu64 ", open txg is %" PRIu64,
		    old_txg, txg);

	dmu_write(os, od[0].od_object, 0, sizeof (uint64_t), &txg, tx);

	(void) mutex_lock(&zcl.zcl_callbacks_lock);

	/*
	 * Since commit callbacks don't have any ordering requirement and since
	 * it is theoretically possible for a commit callback to be called
	 * after an arbitrary amount of time has elapsed since its txg has been
	 * synced, it is difficult to reliably determine whether a commit
	 * callback hasn't been called due to high load or due to a flawed
	 * implementation.
	 *
	 * In practice, we will assume that if after a certain number of txgs a
	 * commit callback hasn't been called, then most likely there's an
	 * implementation bug..
	 */
	tmp_cb = list_head(&zcl.zcl_callbacks);
	if (tmp_cb != NULL &&
	    tmp_cb->zcd_txg > txg - ZTEST_COMMIT_CALLBACK_THRESH) {
		fatal(0, "Commit callback threshold exceeded, oldest txg: %"
		    PRIu64 ", open txg: %" PRIu64 "\n", tmp_cb->zcd_txg, txg);
	}

	/*
	 * Let's find the place to insert our callbacks.
	 *
	 * Even though the list is ordered by txg, it is possible for the
	 * insertion point to not be the end because our txg may already be
	 * quiescing at this point and other callbacks in the open txg
	 * (from other objsets) may have sneaked in.
	 */
	tmp_cb = list_tail(&zcl.zcl_callbacks);
	while (tmp_cb != NULL && tmp_cb->zcd_txg > txg)
		tmp_cb = list_prev(&zcl.zcl_callbacks, tmp_cb);

	/* Add the 3 callbacks to the list */
	for (i = 0; i < 3; i++) {
		if (tmp_cb == NULL)
			list_insert_head(&zcl.zcl_callbacks, cb_data[i]);
		else
			list_insert_after(&zcl.zcl_callbacks, tmp_cb,
			    cb_data[i]);

		cb_data[i]->zcd_added = B_TRUE;
		VERIFY(!cb_data[i]->zcd_called);

		tmp_cb = cb_data[i];
	}

	(void) mutex_unlock(&zcl.zcl_callbacks_lock);

	dmu_tx_commit(tx);
}

/* ARGSUSED */
void
ztest_dsl_prop_get_set(ztest_ds_t *zd, uint64_t id)
{
	zfs_prop_t proplist[] = {
		ZFS_PROP_CHECKSUM,
		ZFS_PROP_COMPRESSION,
		ZFS_PROP_COPIES,
		ZFS_PROP_DEDUP
	};
	ztest_shared_t *zs = ztest_shared;
	int p;

	(void) rw_rdlock(&zs->zs_name_lock);

	for (p = 0; p < sizeof (proplist) / sizeof (proplist[0]); p++)
		(void) ztest_dsl_prop_set_uint64(zd->zd_name, proplist[p],
		    ztest_random_dsl_prop(proplist[p]), (int)ztest_random(2));

	(void) rw_unlock(&zs->zs_name_lock);
}

/* ARGSUSED */
void
ztest_spa_prop_get_set(ztest_ds_t *zd, uint64_t id)
{
	ztest_shared_t *zs = ztest_shared;
	nvlist_t *props = NULL;

	(void) rw_rdlock(&zs->zs_name_lock);

	(void) ztest_spa_prop_set_uint64(zs, ZPOOL_PROP_DEDUPDITTO,
	    ZIO_DEDUPDITTO_MIN + ztest_random(ZIO_DEDUPDITTO_MIN));

	VERIFY3U(spa_prop_get(zs->zs_spa, &props), ==, 0);

	if (zopt_verbose >= 6)
		dump_nvlist(props, 4);

	nvlist_free(props);

	(void) rw_unlock(&zs->zs_name_lock);
}

/*
 * Test snapshot hold/release and deferred destroy.
 */
void
ztest_dmu_snapshot_hold(ztest_ds_t *zd, uint64_t id)
{
	int error;
	objset_t *os = zd->zd_os;
	objset_t *origin;
	char snapname[100];
	char fullname[100];
	char clonename[100];
	char tag[100];
	char osname[MAXNAMELEN];

	(void) rw_rdlock(&ztest_shared->zs_name_lock);

	dmu_objset_name(os, osname);

	(void) snprintf(snapname, 100, "sh1_%llu", id);
	(void) snprintf(fullname, 100, "%s@%s", osname, snapname);
	(void) snprintf(clonename, 100, "%s/ch1_%llu", osname, id);
	(void) snprintf(tag, 100, "%tag_%llu", id);

	/*
	 * Clean up from any previous run.
	 */
	(void) dmu_objset_destroy(clonename, B_FALSE);
	(void) dsl_dataset_user_release(osname, snapname, tag, B_FALSE);
	(void) dmu_objset_destroy(fullname, B_FALSE);

	/*
	 * Create snapshot, clone it, mark snap for deferred destroy,
	 * destroy clone, verify snap was also destroyed.
	 */
	error = dmu_objset_snapshot(osname, snapname, NULL, FALSE);
	if (error) {
		if (error == ENOSPC) {
			ztest_record_enospc("dmu_objset_snapshot");
			goto out;
		}
		fatal(0, "dmu_objset_snapshot(%s) = %d", fullname, error);
	}

	error = dmu_objset_hold(fullname, FTAG, &origin);
	if (error)
		fatal(0, "dmu_objset_hold(%s) = %d", fullname, error);

	error = dmu_objset_clone(clonename, dmu_objset_ds(origin), 0);
	dmu_objset_rele(origin, FTAG);
	if (error) {
		if (error == ENOSPC) {
			ztest_record_enospc("dmu_objset_clone");
			goto out;
		}
		fatal(0, "dmu_objset_clone(%s) = %d", clonename, error);
	}

	error = dmu_objset_destroy(fullname, B_TRUE);
	if (error) {
		fatal(0, "dmu_objset_destroy(%s, B_TRUE) = %d",
		    fullname, error);
	}

	error = dmu_objset_destroy(clonename, B_FALSE);
	if (error)
		fatal(0, "dmu_objset_destroy(%s) = %d", clonename, error);

	error = dmu_objset_hold(fullname, FTAG, &origin);
	if (error != ENOENT)
		fatal(0, "dmu_objset_hold(%s) = %d", fullname, error);

	/*
	 * Create snapshot, add temporary hold, verify that we can't
	 * destroy a held snapshot, mark for deferred destroy,
	 * release hold, verify snapshot was destroyed.
	 */
	error = dmu_objset_snapshot(osname, snapname, NULL, FALSE);
	if (error) {
		if (error == ENOSPC) {
			ztest_record_enospc("dmu_objset_snapshot");
			goto out;
		}
		fatal(0, "dmu_objset_snapshot(%s) = %d", fullname, error);
	}

	error = dsl_dataset_user_hold(osname, snapname, tag, B_FALSE, B_TRUE);
	if (error)
		fatal(0, "dsl_dataset_user_hold(%s)", fullname, tag);

	error = dmu_objset_destroy(fullname, B_FALSE);
	if (error != EBUSY) {
		fatal(0, "dmu_objset_destroy(%s, B_FALSE) = %d",
		    fullname, error);
	}

	error = dmu_objset_destroy(fullname, B_TRUE);
	if (error) {
		fatal(0, "dmu_objset_destroy(%s, B_TRUE) = %d",
		    fullname, error);
	}

	error = dsl_dataset_user_release(osname, snapname, tag, B_FALSE);
	if (error)
		fatal(0, "dsl_dataset_user_release(%s)", fullname, tag);

	VERIFY(dmu_objset_hold(fullname, FTAG, &origin) == ENOENT);

out:
	(void) rw_unlock(&ztest_shared->zs_name_lock);
}

/*
 * Inject random faults into the on-disk data.
 */
/* ARGSUSED */
void
ztest_fault_inject(ztest_ds_t *zd, uint64_t id)
{
	ztest_shared_t *zs = ztest_shared;
	spa_t *spa = zs->zs_spa;
	int fd;
	uint64_t offset;
	uint64_t leaves;
	uint64_t bad = 0x1990c0ffeedecadeull;
	uint64_t top, leaf;
	char path0[MAXPATHLEN];
	char pathrand[MAXPATHLEN];
	size_t fsize;
	int bshift = SPA_MAXBLOCKSHIFT + 2;	/* don't scrog all labels */
	int iters = 1000;
	int maxfaults;
	int mirror_save;
	vdev_t *vd0 = NULL;
	uint64_t guid0 = 0;
	boolean_t islog = B_FALSE;

	VERIFY(mutex_lock(&zs->zs_vdev_lock) == 0);
	maxfaults = MAXFAULTS();
	leaves = MAX(zs->zs_mirrors, 1) * zopt_raidz;
	mirror_save = zs->zs_mirrors;
	VERIFY(mutex_unlock(&zs->zs_vdev_lock) == 0);

	ASSERT(leaves >= 1);

	/*
	 * We need SCL_STATE here because we're going to look at vd0->vdev_tsd.
	 */
	spa_config_enter(spa, SCL_STATE, FTAG, RW_READER);

	if (ztest_random(2) == 0) {
		/*
		 * Inject errors on a normal data device or slog device.
		 */
		top = ztest_random_vdev_top(spa, B_TRUE);
		leaf = ztest_random(leaves) + zs->zs_splits;

		/*
		 * Generate paths to the first leaf in this top-level vdev,
		 * and to the random leaf we selected.  We'll induce transient
		 * write failures and random online/offline activity on leaf 0,
		 * and we'll write random garbage to the randomly chosen leaf.
		 */
		(void) snprintf(path0, sizeof (path0), ztest_dev_template,
		    zopt_dir, zopt_pool, top * leaves + zs->zs_splits);
		(void) snprintf(pathrand, sizeof (pathrand), ztest_dev_template,
		    zopt_dir, zopt_pool, top * leaves + leaf);

		vd0 = vdev_lookup_by_path(spa->spa_root_vdev, path0);
		if (vd0 != NULL && vd0->vdev_top->vdev_islog)
			islog = B_TRUE;

		if (vd0 != NULL && maxfaults != 1) {
			/*
			 * Make vd0 explicitly claim to be unreadable,
			 * or unwriteable, or reach behind its back
			 * and close the underlying fd.  We can do this if
			 * maxfaults == 0 because we'll fail and reexecute,
			 * and we can do it if maxfaults >= 2 because we'll
			 * have enough redundancy.  If maxfaults == 1, the
			 * combination of this with injection of random data
			 * corruption below exceeds the pool's fault tolerance.
			 */
			vdev_file_t *vf = vd0->vdev_tsd;

			if (vf != NULL && ztest_random(3) == 0) {
				(void) close(vf->vf_vnode->v_fd);
				vf->vf_vnode->v_fd = -1;
			} else if (ztest_random(2) == 0) {
				vd0->vdev_cant_read = B_TRUE;
			} else {
				vd0->vdev_cant_write = B_TRUE;
			}
			guid0 = vd0->vdev_guid;
		}
	} else {
		/*
		 * Inject errors on an l2cache device.
		 */
		spa_aux_vdev_t *sav = &spa->spa_l2cache;

		if (sav->sav_count == 0) {
			spa_config_exit(spa, SCL_STATE, FTAG);
			return;
		}
		vd0 = sav->sav_vdevs[ztest_random(sav->sav_count)];
		guid0 = vd0->vdev_guid;
		(void) strcpy(path0, vd0->vdev_path);
		(void) strcpy(pathrand, vd0->vdev_path);

		leaf = 0;
		leaves = 1;
		maxfaults = INT_MAX;	/* no limit on cache devices */
	}

	spa_config_exit(spa, SCL_STATE, FTAG);

	/*
	 * If we can tolerate two or more faults, or we're dealing
	 * with a slog, randomly online/offline vd0.
	 */
	if ((maxfaults >= 2 || islog) && guid0 != 0) {
		if (ztest_random(10) < 6) {
			int flags = (ztest_random(2) == 0 ?
			    ZFS_OFFLINE_TEMPORARY : 0);

			/*
			 * We have to grab the zs_name_lock as writer to
			 * prevent a race between offlining a slog and
			 * destroying a dataset. Offlining the slog will
			 * grab a reference on the dataset which may cause
			 * dmu_objset_destroy() to fail with EBUSY thus
			 * leaving the dataset in an inconsistent state.
			 */
			if (islog)
				(void) rw_wrlock(&ztest_shared->zs_name_lock);

			VERIFY(vdev_offline(spa, guid0, flags) != EBUSY);

			if (islog)
				(void) rw_unlock(&ztest_shared->zs_name_lock);
		} else {
			(void) vdev_online(spa, guid0, 0, NULL);
		}
	}

	if (maxfaults == 0)
		return;

	/*
	 * We have at least single-fault tolerance, so inject data corruption.
	 */
	fd = open(pathrand, O_RDWR);

	if (fd == -1)	/* we hit a gap in the device namespace */
		return;

	fsize = lseek(fd, 0, SEEK_END);

	while (--iters != 0) {
		offset = ztest_random(fsize / (leaves << bshift)) *
		    (leaves << bshift) + (leaf << bshift) +
		    (ztest_random(1ULL << (bshift - 1)) & -8ULL);

		if (offset >= fsize)
			continue;

		VERIFY(mutex_lock(&zs->zs_vdev_lock) == 0);
		if (mirror_save != zs->zs_mirrors) {
			VERIFY(mutex_unlock(&zs->zs_vdev_lock) == 0);
			(void) close(fd);
			return;
		}

		if (pwrite(fd, &bad, sizeof (bad), offset) != sizeof (bad))
			fatal(1, "can't inject bad word at 0x%llx in %s",
			    offset, pathrand);

		VERIFY(mutex_unlock(&zs->zs_vdev_lock) == 0);

		if (zopt_verbose >= 7)
			(void) printf("injected bad word into %s,"
			    " offset 0x%llx\n", pathrand, (u_longlong_t)offset);
	}

	(void) close(fd);
}

/*
 * Verify that DDT repair works as expected.
 */
void
ztest_ddt_repair(ztest_ds_t *zd, uint64_t id)
{
	ztest_shared_t *zs = ztest_shared;
	spa_t *spa = zs->zs_spa;
	objset_t *os = zd->zd_os;
	ztest_od_t od[1];
	uint64_t object, blocksize, txg, pattern, psize;
	enum zio_checksum checksum = spa_dedup_checksum(spa);
	dmu_buf_t *db;
	dmu_tx_t *tx;
	void *buf;
	blkptr_t blk;
	int copies = 2 * ZIO_DEDUPDITTO_MIN;
	int i;

	blocksize = ztest_random_blocksize();
	blocksize = MIN(blocksize, 2048);	/* because we write so many */

	ztest_od_init(&od[0], id, FTAG, 0, DMU_OT_UINT64_OTHER, blocksize, 0);

	if (ztest_object_init(zd, od, sizeof (od), B_FALSE) != 0)
		return;

	/*
	 * Take the name lock as writer to prevent anyone else from changing
	 * the pool and dataset properies we need to maintain during this test.
	 */
	(void) rw_wrlock(&zs->zs_name_lock);

	if (ztest_dsl_prop_set_uint64(zd->zd_name, ZFS_PROP_DEDUP, checksum,
	    B_FALSE) != 0 ||
	    ztest_dsl_prop_set_uint64(zd->zd_name, ZFS_PROP_COPIES, 1,
	    B_FALSE) != 0) {
		(void) rw_unlock(&zs->zs_name_lock);
		return;
	}

	object = od[0].od_object;
	blocksize = od[0].od_blocksize;
	pattern = spa_guid(spa) ^ dmu_objset_fsid_guid(os);

	ASSERT(object != 0);

	tx = dmu_tx_create(os);
	dmu_tx_hold_write(tx, object, 0, copies * blocksize);
	txg = ztest_tx_assign(tx, TXG_WAIT, FTAG);
	if (txg == 0) {
		(void) rw_unlock(&zs->zs_name_lock);
		return;
	}

	/*
	 * Write all the copies of our block.
	 */
	for (i = 0; i < copies; i++) {
		uint64_t offset = i * blocksize;
		VERIFY(dmu_buf_hold(os, object, offset, FTAG, &db,
		    DMU_READ_NO_PREFETCH) == 0);
		ASSERT(db->db_offset == offset);
		ASSERT(db->db_size == blocksize);
		ASSERT(ztest_pattern_match(db->db_data, db->db_size, pattern) ||
		    ztest_pattern_match(db->db_data, db->db_size, 0ULL));
		dmu_buf_will_fill(db, tx);
		ztest_pattern_set(db->db_data, db->db_size, pattern);
		dmu_buf_rele(db, FTAG);
	}

	dmu_tx_commit(tx);
	txg_wait_synced(spa_get_dsl(spa), txg);

	/*
	 * Find out what block we got.
	 */
	VERIFY(dmu_buf_hold(os, object, 0, FTAG, &db,
	    DMU_READ_NO_PREFETCH) == 0);
	blk = *((dmu_buf_impl_t *)db)->db_blkptr;
	dmu_buf_rele(db, FTAG);

	/*
	 * Damage the block.  Dedup-ditto will save us when we read it later.
	 */
	psize = BP_GET_PSIZE(&blk);
	buf = zio_buf_alloc(psize);
	ztest_pattern_set(buf, psize, ~pattern);

	(void) zio_wait(zio_rewrite(NULL, spa, 0, &blk,
	    buf, psize, NULL, NULL, ZIO_PRIORITY_SYNC_WRITE,
	    ZIO_FLAG_CANFAIL | ZIO_FLAG_INDUCE_DAMAGE, NULL));

	zio_buf_free(buf, psize);

	(void) rw_unlock(&zs->zs_name_lock);
}

/*
 * Scrub the pool.
 */
/* ARGSUSED */
void
ztest_scrub(ztest_ds_t *zd, uint64_t id)
{
	ztest_shared_t *zs = ztest_shared;
	spa_t *spa = zs->zs_spa;

	(void) spa_scan(spa, POOL_SCAN_SCRUB);
	(void) poll(NULL, 0, 100); /* wait a moment, then force a restart */
	(void) spa_scan(spa, POOL_SCAN_SCRUB);
}

/*
 * Rename the pool to a different name and then rename it back.
 */
/* ARGSUSED */
void
ztest_spa_rename(ztest_ds_t *zd, uint64_t id)
{
	ztest_shared_t *zs = ztest_shared;
	char *oldname, *newname;
	spa_t *spa;

	(void) rw_wrlock(&zs->zs_name_lock);

	oldname = zs->zs_pool;
	newname = umem_alloc(strlen(oldname) + 5, UMEM_NOFAIL);
	(void) strcpy(newname, oldname);
	(void) strcat(newname, "_tmp");

	/*
	 * Do the rename
	 */
	VERIFY3U(0, ==, spa_rename(oldname, newname));

	/*
	 * Try to open it under the old name, which shouldn't exist
	 */
	VERIFY3U(ENOENT, ==, spa_open(oldname, &spa, FTAG));

	/*
	 * Open it under the new name and make sure it's still the same spa_t.
	 */
	VERIFY3U(0, ==, spa_open(newname, &spa, FTAG));

	ASSERT(spa == zs->zs_spa);
	spa_close(spa, FTAG);

	/*
	 * Rename it back to the original
	 */
	VERIFY3U(0, ==, spa_rename(newname, oldname));

	/*
	 * Make sure it can still be opened
	 */
	VERIFY3U(0, ==, spa_open(oldname, &spa, FTAG));

	ASSERT(spa == zs->zs_spa);
	spa_close(spa, FTAG);

	umem_free(newname, strlen(newname) + 1);

	(void) rw_unlock(&zs->zs_name_lock);
}

/*
 * Verify pool integrity by running zdb.
 */
static void
ztest_run_zdb(char *pool)
{
	int status;
	char zdb[MAXPATHLEN + MAXNAMELEN + 20];
	char zbuf[1024];
	char *bin;
	char *ztest;
	char *isa;
	int isalen;
	FILE *fp;

	(void) realpath(getexecname(), zdb);

	/* zdb lives in /usr/sbin, while ztest lives in /usr/bin */
	bin = strstr(zdb, "/usr/bin/");
	ztest = strstr(bin, "/ztest");
	isa = bin + 8;
	isalen = ztest - isa;
	isa = strdup(isa);
	/* LINTED */
	(void) sprintf(bin,
	    "/usr/sbin%.*s/zdb -bcc%s%s -U %s %s",
	    isalen,
	    isa,
	    zopt_verbose >= 3 ? "s" : "",
	    zopt_verbose >= 4 ? "v" : "",
	    spa_config_path,
	    pool);
	free(isa);

	if (zopt_verbose >= 5)
		(void) printf("Executing %s\n", strstr(zdb, "zdb "));

	fp = popen(zdb, "r");

	while (fgets(zbuf, sizeof (zbuf), fp) != NULL)
		if (zopt_verbose >= 3)
			(void) printf("%s", zbuf);

	status = pclose(fp);

	if (status == 0)
		return;

	ztest_dump_core = 0;
	if (WIFEXITED(status))
		fatal(0, "'%s' exit code %d", zdb, WEXITSTATUS(status));
	else
		fatal(0, "'%s' died with signal %d", zdb, WTERMSIG(status));
}

static void
ztest_walk_pool_directory(char *header)
{
	spa_t *spa = NULL;

	if (zopt_verbose >= 6)
		(void) printf("%s\n", header);

	mutex_enter(&spa_namespace_lock);
	while ((spa = spa_next(spa)) != NULL)
		if (zopt_verbose >= 6)
			(void) printf("\t%s\n", spa_name(spa));
	mutex_exit(&spa_namespace_lock);
}

static void
ztest_spa_import_export(char *oldname, char *newname)
{
	nvlist_t *config, *newconfig;
	uint64_t pool_guid;
	spa_t *spa;

	if (zopt_verbose >= 4) {
		(void) printf("import/export: old = %s, new = %s\n",
		    oldname, newname);
	}

	/*
	 * Clean up from previous runs.
	 */
	(void) spa_destroy(newname);

	/*
	 * Get the pool's configuration and guid.
	 */
	VERIFY3U(0, ==, spa_open(oldname, &spa, FTAG));

	/*
	 * Kick off a scrub to tickle scrub/export races.
	 */
	if (ztest_random(2) == 0)
		(void) spa_scan(spa, POOL_SCAN_SCRUB);

	pool_guid = spa_guid(spa);
	spa_close(spa, FTAG);

	ztest_walk_pool_directory("pools before export");

	/*
	 * Export it.
	 */
	VERIFY3U(0, ==, spa_export(oldname, &config, B_FALSE, B_FALSE));

	ztest_walk_pool_directory("pools after export");

	/*
	 * Try to import it.
	 */
	newconfig = spa_tryimport(config);
	ASSERT(newconfig != NULL);
	nvlist_free(newconfig);

	/*
	 * Import it under the new name.
	 */
	VERIFY3U(0, ==, spa_import(newname, config, NULL));

	ztest_walk_pool_directory("pools after import");

	/*
	 * Try to import it again -- should fail with EEXIST.
	 */
	VERIFY3U(EEXIST, ==, spa_import(newname, config, NULL));

	/*
	 * Try to import it under a different name -- should fail with EEXIST.
	 */
	VERIFY3U(EEXIST, ==, spa_import(oldname, config, NULL));

	/*
	 * Verify that the pool is no longer visible under the old name.
	 */
	VERIFY3U(ENOENT, ==, spa_open(oldname, &spa, FTAG));

	/*
	 * Verify that we can open and close the pool using the new name.
	 */
	VERIFY3U(0, ==, spa_open(newname, &spa, FTAG));
	ASSERT(pool_guid == spa_guid(spa));
	spa_close(spa, FTAG);

	nvlist_free(config);
}

static void
ztest_resume(spa_t *spa)
{
	if (spa_suspended(spa) && zopt_verbose >= 6)
		(void) printf("resuming from suspended state\n");
	spa_vdev_state_enter(spa, SCL_NONE);
	vdev_clear(spa, NULL);
	(void) spa_vdev_state_exit(spa, NULL, 0);
	(void) zio_resume(spa);
}

static void *
ztest_resume_thread(void *arg)
{
	spa_t *spa = arg;

	while (!ztest_exiting) {
		if (spa_suspended(spa))
			ztest_resume(spa);
		(void) poll(NULL, 0, 100);
	}
	return (NULL);
}

static void *
ztest_deadman_thread(void *arg)
{
	ztest_shared_t *zs = arg;
	int grace = 300;
	hrtime_t delta;

	delta = (zs->zs_thread_stop - zs->zs_thread_start) / NANOSEC + grace;

	(void) poll(NULL, 0, (int)(1000 * delta));

	fatal(0, "failed to complete within %d seconds of deadline", grace);

	return (NULL);
}

static void
ztest_execute(ztest_info_t *zi, uint64_t id)
{
	ztest_shared_t *zs = ztest_shared;
	ztest_ds_t *zd = &zs->zs_zd[id % zopt_datasets];
	hrtime_t functime = gethrtime();
	int i;

	for (i = 0; i < zi->zi_iters; i++)
		zi->zi_func(zd, id);

	functime = gethrtime() - functime;

	atomic_add_64(&zi->zi_call_count, 1);
	atomic_add_64(&zi->zi_call_time, functime);

	if (zopt_verbose >= 4) {
		Dl_info dli;
		(void) dladdr((void *)zi->zi_func, &dli);
		(void) printf("%6.2f sec in %s\n",
		    (double)functime / NANOSEC, dli.dli_sname);
	}
}

static void *
ztest_thread(void *arg)
{
	uint64_t id = (uintptr_t)arg;
	ztest_shared_t *zs = ztest_shared;
	uint64_t call_next;
	hrtime_t now;
	ztest_info_t *zi;

	while ((now = gethrtime()) < zs->zs_thread_stop) {
		/*
		 * See if it's time to force a crash.
		 */
		if (now > zs->zs_thread_kill)
			ztest_kill(zs);

		/*
		 * If we're getting ENOSPC with some regularity, stop.
		 */
		if (zs->zs_enospc_count > 10)
			break;

		/*
		 * Pick a random function to execute.
		 */
		zi = &zs->zs_info[ztest_random(ZTEST_FUNCS)];
		call_next = zi->zi_call_next;

		if (now >= call_next &&
		    atomic_cas_64(&zi->zi_call_next, call_next, call_next +
		    ztest_random(2 * zi->zi_interval[0] + 1)) == call_next)
			ztest_execute(zi, id);
	}

	return (NULL);
}

static void
ztest_dataset_name(char *dsname, char *pool, int d)
{
	(void) snprintf(dsname, MAXNAMELEN, "%s/ds_%d", pool, d);
}

static void
ztest_dataset_destroy(ztest_shared_t *zs, int d)
{
	char name[MAXNAMELEN];
	int t;

	ztest_dataset_name(name, zs->zs_pool, d);

	if (zopt_verbose >= 3)
		(void) printf("Destroying %s to free up space\n", name);

	/*
	 * Cleanup any non-standard clones and snapshots.  In general,
	 * ztest thread t operates on dataset (t % zopt_datasets),
	 * so there may be more than one thing to clean up.
	 */
	for (t = d; t < zopt_threads; t += zopt_datasets)
		ztest_dsl_dataset_cleanup(name, t);

	(void) dmu_objset_find(name, ztest_objset_destroy_cb, NULL,
	    DS_FIND_SNAPSHOTS | DS_FIND_CHILDREN);
}

static void
ztest_dataset_dirobj_verify(ztest_ds_t *zd)
{
	uint64_t usedobjs, dirobjs, scratch;

	/*
	 * ZTEST_DIROBJ is the object directory for the entire dataset.
	 * Therefore, the number of objects in use should equal the
	 * number of ZTEST_DIROBJ entries, +1 for ZTEST_DIROBJ itself.
	 * If not, we have an object leak.
	 *
	 * Note that we can only check this in ztest_dataset_open(),
	 * when the open-context and syncing-context values agree.
	 * That's because zap_count() returns the open-context value,
	 * while dmu_objset_space() returns the rootbp fill count.
	 */
	VERIFY3U(0, ==, zap_count(zd->zd_os, ZTEST_DIROBJ, &dirobjs));
	dmu_objset_space(zd->zd_os, &scratch, &scratch, &usedobjs, &scratch);
	ASSERT3U(dirobjs + 1, ==, usedobjs);
}

static int
ztest_dataset_open(ztest_shared_t *zs, int d)
{
	ztest_ds_t *zd = &zs->zs_zd[d];
	uint64_t committed_seq = zd->zd_seq;
	objset_t *os;
	zilog_t *zilog;
	char name[MAXNAMELEN];
	int error;

	ztest_dataset_name(name, zs->zs_pool, d);

	(void) rw_rdlock(&zs->zs_name_lock);

	error = ztest_dataset_create(name);
	if (error == ENOSPC) {
		(void) rw_unlock(&zs->zs_name_lock);
		ztest_record_enospc(FTAG);
		return (error);
	}
	ASSERT(error == 0 || error == EEXIST);

	VERIFY3U(dmu_objset_hold(name, zd, &os), ==, 0);
	(void) rw_unlock(&zs->zs_name_lock);

	ztest_zd_init(zd, os);

	zilog = zd->zd_zilog;

	if (zilog->zl_header->zh_claim_lr_seq != 0 &&
	    zilog->zl_header->zh_claim_lr_seq < committed_seq)
		fatal(0, "missing log records: claimed %llu < committed %llu",
		    zilog->zl_header->zh_claim_lr_seq, committed_seq);

	ztest_dataset_dirobj_verify(zd);

	zil_replay(os, zd, ztest_replay_vector);

	ztest_dataset_dirobj_verify(zd);

	if (zopt_verbose >= 6)
		(void) printf("%s replay %llu blocks, %llu records, seq %llu\n",
		    zd->zd_name,
		    (u_longlong_t)zilog->zl_parse_blk_count,
		    (u_longlong_t)zilog->zl_parse_lr_count,
		    (u_longlong_t)zilog->zl_replaying_seq);

	zilog = zil_open(os, ztest_get_data);

	if (zilog->zl_replaying_seq != 0 &&
	    zilog->zl_replaying_seq < committed_seq)
		fatal(0, "missing log records: replayed %llu < committed %llu",
		    zilog->zl_replaying_seq, committed_seq);

	return (0);
}

static void
ztest_dataset_close(ztest_shared_t *zs, int d)
{
	ztest_ds_t *zd = &zs->zs_zd[d];

	zil_close(zd->zd_zilog);
	dmu_objset_rele(zd->zd_os, zd);

	ztest_zd_fini(zd);
}

/*
 * Kick off threads to run tests on all datasets in parallel.
 */
static void
ztest_run(ztest_shared_t *zs)
{
	thread_t *tid;
	spa_t *spa;
	thread_t resume_tid;
	int error;
	int t, d;

	ztest_exiting = B_FALSE;

	/*
	 * Initialize parent/child shared state.
	 */
	VERIFY(_mutex_init(&zs->zs_vdev_lock, USYNC_THREAD, NULL) == 0);
	VERIFY(rwlock_init(&zs->zs_name_lock, USYNC_THREAD, NULL) == 0);

	zs->zs_thread_start = gethrtime();
	zs->zs_thread_stop = zs->zs_thread_start + zopt_passtime * NANOSEC;
	zs->zs_thread_stop = MIN(zs->zs_thread_stop, zs->zs_proc_stop);
	zs->zs_thread_kill = zs->zs_thread_stop;
	if (ztest_random(100) < zopt_killrate)
		zs->zs_thread_kill -= ztest_random(zopt_passtime * NANOSEC);

	(void) _mutex_init(&zcl.zcl_callbacks_lock, USYNC_THREAD, NULL);

	list_create(&zcl.zcl_callbacks, sizeof (ztest_cb_data_t),
	    offsetof(ztest_cb_data_t, zcd_node));

	/*
	 * Open our pool.
	 */
	kernel_init(FREAD | FWRITE);
	VERIFY(spa_open(zs->zs_pool, &spa, FTAG) == 0);
	zs->zs_spa = spa;

	spa->spa_dedup_ditto = 2 * ZIO_DEDUPDITTO_MIN;

	/*
	 * We don't expect the pool to suspend unless maxfaults == 0,
	 * in which case ztest_fault_inject() temporarily takes away
	 * the only valid replica.
	 */
	if (MAXFAULTS() == 0)
		spa->spa_failmode = ZIO_FAILURE_MODE_WAIT;
	else
		spa->spa_failmode = ZIO_FAILURE_MODE_PANIC;

	/*
	 * Create a thread to periodically resume suspended I/O.
	 */
	VERIFY(thr_create(0, 0, ztest_resume_thread, spa, THR_BOUND,
	    &resume_tid) == 0);

	/*
	 * Create a deadman thread to abort() if we hang.
	 */
	VERIFY(thr_create(0, 0, ztest_deadman_thread, zs, THR_BOUND,
	    NULL) == 0);

	/*
	 * Verify that we can safely inquire about about any object,
	 * whether it's allocated or not.  To make it interesting,
	 * we probe a 5-wide window around each power of two.
	 * This hits all edge cases, including zero and the max.
	 */
	for (t = 0; t < 64; t++) {
		for (d = -5; d <= 5; d++) {
			error = dmu_object_info(spa->spa_meta_objset,
			    (1ULL << t) + d, NULL);
			ASSERT(error == 0 || error == ENOENT ||
			    error == EINVAL);
		}
	}

	/*
	 * If we got any ENOSPC errors on the previous run, destroy something.
	 */
	if (zs->zs_enospc_count != 0) {
		int d = ztest_random(zopt_datasets);
		ztest_dataset_destroy(zs, d);
	}
	zs->zs_enospc_count = 0;

	tid = umem_zalloc(zopt_threads * sizeof (thread_t), UMEM_NOFAIL);

	if (zopt_verbose >= 4)
		(void) printf("starting main threads...\n");

	/*
	 * Kick off all the tests that run in parallel.
	 */
	for (t = 0; t < zopt_threads; t++) {
		if (t < zopt_datasets && ztest_dataset_open(zs, t) != 0)
			return;
		VERIFY(thr_create(0, 0, ztest_thread, (void *)(uintptr_t)t,
		    THR_BOUND, &tid[t]) == 0);
	}

	/*
	 * Wait for all of the tests to complete.  We go in reverse order
	 * so we don't close datasets while threads are still using them.
	 */
	for (t = zopt_threads - 1; t >= 0; t--) {
		VERIFY(thr_join(tid[t], NULL, NULL) == 0);
		if (t < zopt_datasets)
			ztest_dataset_close(zs, t);
	}

	txg_wait_synced(spa_get_dsl(spa), 0);

	zs->zs_alloc = metaslab_class_get_alloc(spa_normal_class(spa));
	zs->zs_space = metaslab_class_get_space(spa_normal_class(spa));

	umem_free(tid, zopt_threads * sizeof (thread_t));

	/* Kill the resume thread */
	ztest_exiting = B_TRUE;
	VERIFY(thr_join(resume_tid, NULL, NULL) == 0);
	ztest_resume(spa);

	/*
	 * Right before closing the pool, kick off a bunch of async I/O;
	 * spa_close() should wait for it to complete.
	 */
	for (uint64_t object = 1; object < 50; object++)
		dmu_prefetch(spa->spa_meta_objset, object, 0, 1ULL << 20);

	spa_close(spa, FTAG);

	/*
	 * Verify that we can loop over all pools.
	 */
	mutex_enter(&spa_namespace_lock);
	for (spa = spa_next(NULL); spa != NULL; spa = spa_next(spa))
		if (zopt_verbose > 3)
			(void) printf("spa_next: found %s\n", spa_name(spa));
	mutex_exit(&spa_namespace_lock);

	/*
	 * Verify that we can export the pool and reimport it under a
	 * different name.
	 */
	if (ztest_random(2) == 0) {
		char name[MAXNAMELEN];
		(void) snprintf(name, MAXNAMELEN, "%s_import", zs->zs_pool);
		ztest_spa_import_export(zs->zs_pool, name);
		ztest_spa_import_export(name, zs->zs_pool);
	}

	kernel_fini();
}

static void
ztest_freeze(ztest_shared_t *zs)
{
	ztest_ds_t *zd = &zs->zs_zd[0];
	spa_t *spa;
	int numloops = 0;

	if (zopt_verbose >= 3)
		(void) printf("testing spa_freeze()...\n");

	kernel_init(FREAD | FWRITE);
	VERIFY3U(0, ==, spa_open(zs->zs_pool, &spa, FTAG));
	VERIFY3U(0, ==, ztest_dataset_open(zs, 0));

	/*
	 * Force the first log block to be transactionally allocated.
	 * We have to do this before we freeze the pool -- otherwise
	 * the log chain won't be anchored.
	 */
	while (BP_IS_HOLE(&zd->zd_zilog->zl_header->zh_log)) {
		ztest_dmu_object_alloc_free(zd, 0);
		zil_commit(zd->zd_zilog, UINT64_MAX, 0);
	}

	txg_wait_synced(spa_get_dsl(spa), 0);

	/*
	 * Freeze the pool.  This stops spa_sync() from doing anything,
	 * so that the only way to record changes from now on is the ZIL.
	 */
	spa_freeze(spa);

	/*
	 * Run tests that generate log records but don't alter the pool config
	 * or depend on DSL sync tasks (snapshots, objset create/destroy, etc).
	 * We do a txg_wait_synced() after each iteration to force the txg
	 * to increase well beyond the last synced value in the uberblock.
	 * The ZIL should be OK with that.
	 */
	while (ztest_random(10) != 0 && numloops++ < zopt_maxloops) {
		ztest_dmu_write_parallel(zd, 0);
		ztest_dmu_object_alloc_free(zd, 0);
		txg_wait_synced(spa_get_dsl(spa), 0);
	}

	/*
	 * Commit all of the changes we just generated.
	 */
	zil_commit(zd->zd_zilog, UINT64_MAX, 0);
	txg_wait_synced(spa_get_dsl(spa), 0);

	/*
	 * Close our dataset and close the pool.
	 */
	ztest_dataset_close(zs, 0);
	spa_close(spa, FTAG);
	kernel_fini();

	/*
	 * Open and close the pool and dataset to induce log replay.
	 */
	kernel_init(FREAD | FWRITE);
	VERIFY3U(0, ==, spa_open(zs->zs_pool, &spa, FTAG));
	VERIFY3U(0, ==, ztest_dataset_open(zs, 0));
	ztest_dataset_close(zs, 0);
	spa_close(spa, FTAG);
	kernel_fini();

	list_destroy(&zcl.zcl_callbacks);

	(void) _mutex_destroy(&zcl.zcl_callbacks_lock);

	(void) rwlock_destroy(&zs->zs_name_lock);
	(void) _mutex_destroy(&zs->zs_vdev_lock);
}

void
print_time(hrtime_t t, char *timebuf)
{
	hrtime_t s = t / NANOSEC;
	hrtime_t m = s / 60;
	hrtime_t h = m / 60;
	hrtime_t d = h / 24;

	s -= m * 60;
	m -= h * 60;
	h -= d * 24;

	timebuf[0] = '\0';

	if (d)
		(void) sprintf(timebuf,
		    "%llud%02lluh%02llum%02llus", d, h, m, s);
	else if (h)
		(void) sprintf(timebuf, "%lluh%02llum%02llus", h, m, s);
	else if (m)
		(void) sprintf(timebuf, "%llum%02llus", m, s);
	else
		(void) sprintf(timebuf, "%llus", s);
}

static nvlist_t *
make_random_props()
{
	nvlist_t *props;

	if (ztest_random(2) == 0)
		return (NULL);

	VERIFY(nvlist_alloc(&props, NV_UNIQUE_NAME, 0) == 0);
	VERIFY(nvlist_add_uint64(props, "autoreplace", 1) == 0);

	(void) printf("props:\n");
	dump_nvlist(props, 4);

	return (props);
}

/*
 * Create a storage pool with the given name and initial vdev size.
 * Then test spa_freeze() functionality.
 */
static void
ztest_init(ztest_shared_t *zs)
{
	spa_t *spa;
	nvlist_t *nvroot, *props;

	VERIFY(_mutex_init(&zs->zs_vdev_lock, USYNC_THREAD, NULL) == 0);
	VERIFY(rwlock_init(&zs->zs_name_lock, USYNC_THREAD, NULL) == 0);

	kernel_init(FREAD | FWRITE);

	/*
	 * Create the storage pool.
	 */
	(void) spa_destroy(zs->zs_pool);
	ztest_shared->zs_vdev_next_leaf = 0;
	zs->zs_splits = 0;
	zs->zs_mirrors = zopt_mirrors;
	nvroot = make_vdev_root(NULL, NULL, zopt_vdev_size, 0,
	    0, zopt_raidz, zs->zs_mirrors, 1);
	props = make_random_props();
	VERIFY3U(0, ==, spa_create(zs->zs_pool, nvroot, props, NULL, NULL));
	nvlist_free(nvroot);

	VERIFY3U(0, ==, spa_open(zs->zs_pool, &spa, FTAG));
	metaslab_sz = 1ULL << spa->spa_root_vdev->vdev_child[0]->vdev_ms_shift;
	spa_close(spa, FTAG);

	kernel_fini();

	ztest_run_zdb(zs->zs_pool);

	ztest_freeze(zs);

	ztest_run_zdb(zs->zs_pool);
}

int
main(int argc, char **argv)
{
	int kills = 0;
	int iters = 0;
	ztest_shared_t *zs;
	size_t shared_size;
	ztest_info_t *zi;
	char timebuf[100];
	char numbuf[6];
	spa_t *spa;
	int i, f;

	(void) setvbuf(stdout, NULL, _IOLBF, 0);

	ztest_random_fd = open("/dev/urandom", O_RDONLY);

	process_options(argc, argv);

	/* Override location of zpool.cache */
	(void) asprintf((char **)&spa_config_path, "%s/zpool.cache", zopt_dir);

	/*
	 * Blow away any existing copy of zpool.cache
	 */
	if (zopt_init != 0)
		(void) remove(spa_config_path);

	shared_size = sizeof (*zs) + zopt_datasets * sizeof (ztest_ds_t);

	zs = ztest_shared = (void *)mmap(0,
	    P2ROUNDUP(shared_size, getpagesize()),
	    PROT_READ | PROT_WRITE, MAP_SHARED | MAP_ANON, -1, 0);

	if (zopt_verbose >= 1) {
		(void) printf("%llu vdevs, %d datasets, %d threads,"
		    " %llu seconds...\n",
		    (u_longlong_t)zopt_vdevs, zopt_datasets, zopt_threads,
		    (u_longlong_t)zopt_time);
	}

	/*
	 * Create and initialize our storage pool.
	 */
	for (i = 1; i <= zopt_init; i++) {
		bzero(zs, sizeof (ztest_shared_t));
		if (zopt_verbose >= 3 && zopt_init != 1)
			(void) printf("ztest_init(), pass %d\n", i);
		zs->zs_pool = zopt_pool;
		ztest_init(zs);
	}

	zs->zs_pool = zopt_pool;
	zs->zs_proc_start = gethrtime();
	zs->zs_proc_stop = zs->zs_proc_start + zopt_time * NANOSEC;

	for (f = 0; f < ZTEST_FUNCS; f++) {
		zi = &zs->zs_info[f];
		*zi = ztest_info[f];
		if (zs->zs_proc_start + zi->zi_interval[0] > zs->zs_proc_stop)
			zi->zi_call_next = UINT64_MAX;
		else
			zi->zi_call_next = zs->zs_proc_start +
			    ztest_random(2 * zi->zi_interval[0] + 1);
	}

	/*
	 * Run the tests in a loop.  These tests include fault injection
	 * to verify that self-healing data works, and forced crashes
	 * to verify that we never lose on-disk consistency.
	 */
	while (gethrtime() < zs->zs_proc_stop) {
		int status;
		pid_t pid;

		/*
		 * Initialize the workload counters for each function.
		 */
		for (f = 0; f < ZTEST_FUNCS; f++) {
			zi = &zs->zs_info[f];
			zi->zi_call_count = 0;
			zi->zi_call_time = 0;
		}

		/* Set the allocation switch size */
		metaslab_df_alloc_threshold = ztest_random(metaslab_sz / 4) + 1;

		pid = fork();

		if (pid == -1)
			fatal(1, "fork failed");

		if (pid == 0) {	/* child */
			struct rlimit rl = { 1024, 1024 };
			(void) setrlimit(RLIMIT_NOFILE, &rl);
			(void) enable_extended_FILE_stdio(-1, -1);
			ztest_run(zs);
			exit(0);
		}

		while (waitpid(pid, &status, 0) != pid)
			continue;

		if (WIFEXITED(status)) {
			if (WEXITSTATUS(status) != 0) {
				(void) fprintf(stderr,
				    "child exited with code %d\n",
				    WEXITSTATUS(status));
				exit(2);
			}
		} else if (WIFSIGNALED(status)) {
			if (WTERMSIG(status) != SIGKILL) {
				(void) fprintf(stderr,
				    "child died with signal %d\n",
				    WTERMSIG(status));
				exit(3);
			}
			kills++;
		} else {
			(void) fprintf(stderr, "something strange happened "
			    "to child\n");
			exit(4);
		}

		iters++;

		if (zopt_verbose >= 1) {
			hrtime_t now = gethrtime();

			now = MIN(now, zs->zs_proc_stop);
			print_time(zs->zs_proc_stop - now, timebuf);
			nicenum(zs->zs_space, numbuf);

			(void) printf("Pass %3d, %8s, %3llu ENOSPC, "
			    "%4.1f%% of %5s used, %3.0f%% done, %8s to go\n",
			    iters,
			    WIFEXITED(status) ? "Complete" : "SIGKILL",
			    (u_longlong_t)zs->zs_enospc_count,
			    100.0 * zs->zs_alloc / zs->zs_space,
			    numbuf,
			    100.0 * (now - zs->zs_proc_start) /
			    (zopt_time * NANOSEC), timebuf);
		}

		if (zopt_verbose >= 2) {
			(void) printf("\nWorkload summary:\n\n");
			(void) printf("%7s %9s   %s\n",
			    "Calls", "Time", "Function");
			(void) printf("%7s %9s   %s\n",
			    "-----", "----", "--------");
			for (f = 0; f < ZTEST_FUNCS; f++) {
				Dl_info dli;

				zi = &zs->zs_info[f];
				print_time(zi->zi_call_time, timebuf);
				(void) dladdr((void *)zi->zi_func, &dli);
				(void) printf("%7llu %9s   %s\n",
				    (u_longlong_t)zi->zi_call_count, timebuf,
				    dli.dli_sname);
			}
			(void) printf("\n");
		}

		/*
		 * It's possible that we killed a child during a rename test,
		 * in which case we'll have a 'ztest_tmp' pool lying around
		 * instead of 'ztest'.  Do a blind rename in case this happened.
		 */
		kernel_init(FREAD);
		if (spa_open(zopt_pool, &spa, FTAG) == 0) {
			spa_close(spa, FTAG);
		} else {
			char tmpname[MAXNAMELEN];
			kernel_fini();
			kernel_init(FREAD | FWRITE);
			(void) snprintf(tmpname, sizeof (tmpname), "%s_tmp",
			    zopt_pool);
			(void) spa_rename(tmpname, zopt_pool);
		}
		kernel_fini();

		ztest_run_zdb(zopt_pool);
	}

	if (zopt_verbose >= 1) {
		(void) printf("%d killed, %d completed, %.0f%% kill rate\n",
		    kills, iters - kills, (100.0 * kills) / MAX(1, iters));
	}

	return (0);
}<|MERGE_RESOLUTION|>--- conflicted
+++ resolved
@@ -2756,24 +2756,13 @@
 		return;
 	}
 
-<<<<<<< HEAD
-	(void) spa_config_exit(spa, SCL_STATE, spa);
-	mutex_exit(&spa_namespace_lock);
-=======
 	spa_config_exit(spa, SCL_STATE, spa);
->>>>>>> 9fa832ed
 
 	/*
 	 * Expanding the LUN will update the config asynchronously,
 	 * thus we must wait for the async thread to complete any
 	 * pending tasks before proceeding.
 	 */
-<<<<<<< HEAD
-	mutex_enter(&spa->spa_async_lock);
-	while (spa->spa_async_thread != NULL || spa->spa_async_tasks)
-		cv_wait(&spa->spa_async_cv, &spa->spa_async_lock);
-	mutex_exit(&spa->spa_async_lock);
-=======
 	for (;;) {
 		boolean_t done;
 		mutex_enter(&spa->spa_async_lock);
@@ -2784,7 +2773,6 @@
 		txg_wait_synced(spa_get_dsl(spa), 0);
 		(void) poll(NULL, 0, 100);
 	}
->>>>>>> 9fa832ed
 
 	spa_config_enter(spa, SCL_STATE, spa, RW_READER);
 
