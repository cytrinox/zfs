--- conflicted
+++ resolved
@@ -11,10 +11,6 @@
       esac
   )
   --with-linux-obj=${kernel_source_dir}
-<<<<<<< HEAD
-"
-POST_REMOVE="rm -r /usr/src/zfs-#MODULE_VERSION#/${kernelver}"
-=======
   --with-spl=${source_tree}/spl-${PACKAGE_VERSION}
   --with-spl-obj=${dkms_tree}/spl/${PACKAGE_VERSION}/${kernelver}/${arch}
 "
@@ -23,7 +19,6 @@
   ${dkms_tree}/${PACKAGE_NAME}/${PACKAGE_VERSION}/build/module/Module.symvers
   ${dkms_tree}/${PACKAGE_NAME}/${PACKAGE_VERSION}/${kernelver}/${arch}/
 "
->>>>>>> b2260a0c
 REMAKE_INITRD="$(
     if test -e /usr/share/initramfs-tools/hooks/zfs \
             -o -e /usr/share/dracut/modules.d/90zfs
@@ -33,11 +28,7 @@
       echo no
     fi
 )"
-<<<<<<< HEAD
-MAKE[0]="make && make install-data-local && make -C include install"
-=======
 MAKE[0]="make"
->>>>>>> b2260a0c
 BUILT_MODULE_NAME[0]="zavl"
 BUILT_MODULE_LOCATION[0]="module/avl/"
 DEST_MODULE_LOCATION[0]="/extra/zfs/zavl"
