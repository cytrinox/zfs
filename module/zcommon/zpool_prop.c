--- conflicted
+++ resolved
@@ -131,11 +131,8 @@
 	/* hidden properties */
 	zprop_register_hidden(ZPOOL_PROP_NAME, "name", PROP_TYPE_STRING,
 	    PROP_READONLY, ZFS_TYPE_POOL, "NAME");
-<<<<<<< HEAD
-=======
 	zprop_register_hidden(ZPOOL_PROP_MAXBLOCKSIZE, "maxblocksize",
 	    PROP_TYPE_NUMBER, PROP_READONLY, ZFS_TYPE_POOL, "MAXBLOCKSIZE");
->>>>>>> 23d56208
 	zprop_register_hidden(ZPOOL_PROP_TNAME, "tname", PROP_TYPE_STRING,
 	    PROP_ONETIME, ZFS_TYPE_POOL, "TNAME");
 }
