--- conflicted
+++ resolved
@@ -109,18 +109,12 @@
 {
 	int i;
 	zap_leaf_t l;
-<<<<<<< HEAD
-	l.l_bs = highbit64(size) - 1;
-	l.l_phys = buf;
-
-=======
 	dmu_buf_t l_dbuf;
 
 	l_dbuf.db_data = buf;
 	l.l_bs = highbit64(size) - 1;
 	l.l_dbuf = &l_dbuf;
 
->>>>>>> 23d56208
 	buf->l_hdr.lh_block_type =	BSWAP_64(buf->l_hdr.lh_block_type);
 	buf->l_hdr.lh_prefix =		BSWAP_64(buf->l_hdr.lh_prefix);
 	buf->l_hdr.lh_magic =		BSWAP_32(buf->l_hdr.lh_magic);
@@ -172,15 +166,10 @@
 	int i;
 
 	l->l_bs = highbit64(l->l_dbuf->db_size) - 1;
-<<<<<<< HEAD
-	zap_memset(&l->l_phys->l_hdr, 0, sizeof (struct zap_leaf_header));
-	zap_memset(l->l_phys->l_hash, CHAIN_END, 2*ZAP_LEAF_HASH_NUMENTRIES(l));
-=======
 	zap_memset(&zap_leaf_phys(l)->l_hdr, 0,
 	    sizeof (struct zap_leaf_header));
 	zap_memset(zap_leaf_phys(l)->l_hash, CHAIN_END,
 	    2*ZAP_LEAF_HASH_NUMENTRIES(l));
->>>>>>> 23d56208
 	for (i = 0; i < ZAP_LEAF_NUMCHUNKS(l); i++) {
 		ZAP_LEAF_CHUNK(l, i).l_free.lf_type = ZAP_CHUNK_FREE;
 		ZAP_LEAF_CHUNK(l, i).l_free.lf_next = i+1;
@@ -558,11 +547,7 @@
 	delta_chunks = ZAP_LEAF_ARRAY_NCHUNKS(num_integers * integer_size) -
 	    ZAP_LEAF_ARRAY_NCHUNKS(le->le_value_numints * le->le_value_intlen);
 
-<<<<<<< HEAD
-	if ((int)l->l_phys->l_hdr.lh_nfree < delta_chunks)
-=======
 	if ((int)zap_leaf_phys(l)->l_hdr.lh_nfree < delta_chunks)
->>>>>>> 23d56208
 		return (SET_ERROR(EAGAIN));
 
 	zap_leaf_array_free(l, &le->le_value_chunk);
@@ -652,11 +637,7 @@
 		ASSERT3U(cd, <, zap_maxcd(zn->zn_zap));
 	}
 
-<<<<<<< HEAD
-	if (l->l_phys->l_hdr.lh_nfree < numchunks)
-=======
 	if (zap_leaf_phys(l)->l_hdr.lh_nfree < numchunks)
->>>>>>> 23d56208
 		return (SET_ERROR(EAGAIN));
 
 	/* make the entry */
