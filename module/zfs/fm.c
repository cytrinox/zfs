/*
 * CDDL HEADER START
 *
 * The contents of this file are subject to the terms of the
 * Common Development and Distribution License (the "License").
 * You may not use this file except in compliance with the License.
 *
 * You can obtain a copy of the license at usr/src/OPENSOLARIS.LICENSE
 * or http://www.opensolaris.org/os/licensing.
 * See the License for the specific language governing permissions
 * and limitations under the License.
 *
 * When distributing Covered Code, include this CDDL HEADER in each
 * file and include the License file at usr/src/OPENSOLARIS.LICENSE.
 * If applicable, add the following below this CDDL HEADER, with the
 * fields enclosed by brackets "[]" replaced with your own identifying
 * information: Portions Copyright [yyyy] [name of copyright owner]
 *
 * CDDL HEADER END
 */
/*
 * Copyright (c) 2004, 2010, Oracle and/or its affiliates. All rights reserved.
 */

/*
 * Fault Management Architecture (FMA) Resource and Protocol Support
 *
 * The routines contained herein provide services to support kernel subsystems
 * in publishing fault management telemetry (see PSARC 2002/412 and 2003/089).
 *
 * Name-Value Pair Lists
 *
 * The embodiment of an FMA protocol element (event, fmri or authority) is a
 * name-value pair list (nvlist_t).  FMA-specific nvlist construtor and
 * destructor functions, fm_nvlist_create() and fm_nvlist_destroy(), are used
 * to create an nvpair list using custom allocators.  Callers may choose to
 * allocate either from the kernel memory allocator, or from a preallocated
 * buffer, useful in constrained contexts like high-level interrupt routines.
 *
 * Protocol Event and FMRI Construction
 *
 * Convenience routines are provided to construct nvlist events according to
 * the FMA Event Protocol and Naming Schema specification for ereports and
 * FMRIs for the dev, cpu, hc, mem, legacy hc and de schemes.
 *
 * ENA Manipulation
 *
 * Routines to generate ENA formats 0, 1 and 2 are available as well as
 * routines to increment formats 1 and 2.  Individual fields within the
 * ENA are extractable via fm_ena_time_get(), fm_ena_id_get(),
 * fm_ena_format_get() and fm_ena_gen_get().
 */

#include <sys/types.h>
#include <sys/time.h>
#include <sys/list.h>
#include <sys/nvpair.h>
#include <sys/cmn_err.h>
#include <sys/sysmacros.h>
#include <sys/compress.h>
#include <sys/sunddi.h>
#include <sys/systeminfo.h>
#include <sys/fm/util.h>
#include <sys/fm/protocol.h>
#include <sys/kstat.h>
#include <sys/zfs_context.h>
#ifdef _KERNEL
#include <sys/atomic.h>
#include <sys/condvar.h>
#include <sys/cpuvar.h>
#include <sys/systm.h>
#include <sys/dumphdr.h>
#include <sys/cpuvar.h>
#include <sys/console.h>
#include <sys/kobj.h>
#include <sys/time.h>
#include <sys/zfs_ioctl.h>

int zfs_zevent_len_max = 0;
int zfs_zevent_cols = 80;
int zfs_zevent_console = 0;

static int zevent_len_cur = 0;
static int zevent_waiters = 0;
static int zevent_flags = 0;

/*
 * The EID (Event IDentifier) is used to uniquely tag a zevent when it is
 * posted.  The posted EIDs are monotonically increasing but not persistent.
 * They will be reset to the initial value (1) each time the kernel module is
 * loaded.
 */
static uint64_t zevent_eid = 0;

static kmutex_t zevent_lock;
static list_t zevent_list;
static kcondvar_t zevent_cv;
#endif /* _KERNEL */

extern void fastreboot_disable_highpil(void);

/*
 * Common fault management kstats to record event generation failures
 */

struct erpt_kstat {
	kstat_named_t	erpt_dropped;		/* num erpts dropped on post */
	kstat_named_t	erpt_set_failed;	/* num erpt set failures */
	kstat_named_t	fmri_set_failed;	/* num fmri set failures */
	kstat_named_t	payload_set_failed;	/* num payload set failures */
};

static struct erpt_kstat erpt_kstat_data = {
	{ "erpt-dropped", KSTAT_DATA_UINT64 },
	{ "erpt-set-failed", KSTAT_DATA_UINT64 },
	{ "fmri-set-failed", KSTAT_DATA_UINT64 },
	{ "payload-set-failed", KSTAT_DATA_UINT64 }
};

kstat_t *fm_ksp;

#ifdef _KERNEL

/*
 * Formatting utility function for fm_nvprintr.  We attempt to wrap chunks of
 * output so they aren't split across console lines, and return the end column.
 */
/*PRINTFLIKE4*/
static int
fm_printf(int depth, int c, int cols, const char *format, ...)
{
	va_list ap;
	int width;
	char c1;

	va_start(ap, format);
	width = vsnprintf(&c1, sizeof (c1), format, ap);
	va_end(ap);

	if (c + width >= cols) {
		console_printf("\n");
		c = 0;
		if (format[0] != ' ' && depth > 0) {
			console_printf(" ");
			c++;
		}
	}

	va_start(ap, format);
	console_vprintf(format, ap);
	va_end(ap);

	return ((c + width) % cols);
}

/*
 * Recursively print a nvlist in the specified column width and return the
 * column we end up in.  This function is called recursively by fm_nvprint(),
 * below.  We generically format the entire nvpair using hexadecimal
 * integers and strings, and elide any integer arrays.  Arrays are basically
 * used for cache dumps right now, so we suppress them so as not to overwhelm
 * the amount of console output we produce at panic time.  This can be further
 * enhanced as FMA technology grows based upon the needs of consumers.  All
 * FMA telemetry is logged using the dump device transport, so the console
 * output serves only as a fallback in case this procedure is unsuccessful.
 */
static int
fm_nvprintr(nvlist_t *nvl, int d, int c, int cols)
{
	nvpair_t *nvp;

	for (nvp = nvlist_next_nvpair(nvl, NULL);
	    nvp != NULL; nvp = nvlist_next_nvpair(nvl, nvp)) {

		data_type_t type = nvpair_type(nvp);
		const char *name = nvpair_name(nvp);

		boolean_t b;
		uint8_t i8;
		uint16_t i16;
		uint32_t i32;
		uint64_t i64;
		char *str;
		nvlist_t *cnv;

		if (strcmp(name, FM_CLASS) == 0)
			continue; /* already printed by caller */

		c = fm_printf(d, c, cols, " %s=", name);

		switch (type) {
		case DATA_TYPE_BOOLEAN:
			c = fm_printf(d + 1, c, cols, " 1");
			break;

		case DATA_TYPE_BOOLEAN_VALUE:
			(void) nvpair_value_boolean_value(nvp, &b);
			c = fm_printf(d + 1, c, cols, b ? "1" : "0");
			break;

		case DATA_TYPE_BYTE:
			(void) nvpair_value_byte(nvp, &i8);
			c = fm_printf(d + 1, c, cols, "0x%x", i8);
			break;

		case DATA_TYPE_INT8:
			(void) nvpair_value_int8(nvp, (void *)&i8);
			c = fm_printf(d + 1, c, cols, "0x%x", i8);
			break;

		case DATA_TYPE_UINT8:
			(void) nvpair_value_uint8(nvp, &i8);
			c = fm_printf(d + 1, c, cols, "0x%x", i8);
			break;

		case DATA_TYPE_INT16:
			(void) nvpair_value_int16(nvp, (void *)&i16);
			c = fm_printf(d + 1, c, cols, "0x%x", i16);
			break;

		case DATA_TYPE_UINT16:
			(void) nvpair_value_uint16(nvp, &i16);
			c = fm_printf(d + 1, c, cols, "0x%x", i16);
			break;

		case DATA_TYPE_INT32:
			(void) nvpair_value_int32(nvp, (void *)&i32);
			c = fm_printf(d + 1, c, cols, "0x%x", i32);
			break;

		case DATA_TYPE_UINT32:
			(void) nvpair_value_uint32(nvp, &i32);
			c = fm_printf(d + 1, c, cols, "0x%x", i32);
			break;

		case DATA_TYPE_INT64:
			(void) nvpair_value_int64(nvp, (void *)&i64);
			c = fm_printf(d + 1, c, cols, "0x%llx",
			    (u_longlong_t)i64);
			break;

		case DATA_TYPE_UINT64:
			(void) nvpair_value_uint64(nvp, &i64);
			c = fm_printf(d + 1, c, cols, "0x%llx",
			    (u_longlong_t)i64);
			break;

		case DATA_TYPE_HRTIME:
			(void) nvpair_value_hrtime(nvp, (void *)&i64);
			c = fm_printf(d + 1, c, cols, "0x%llx",
			    (u_longlong_t)i64);
			break;

		case DATA_TYPE_STRING:
			(void) nvpair_value_string(nvp, &str);
			c = fm_printf(d + 1, c, cols, "\"%s\"",
			    str ? str : "<NULL>");
			break;

		case DATA_TYPE_NVLIST:
			c = fm_printf(d + 1, c, cols, "[");
			(void) nvpair_value_nvlist(nvp, &cnv);
			c = fm_nvprintr(cnv, d + 1, c, cols);
			c = fm_printf(d + 1, c, cols, " ]");
			break;

		case DATA_TYPE_NVLIST_ARRAY: {
			nvlist_t **val;
			uint_t i, nelem;

			c = fm_printf(d + 1, c, cols, "[");
			(void) nvpair_value_nvlist_array(nvp, &val, &nelem);
			for (i = 0; i < nelem; i++) {
				c = fm_nvprintr(val[i], d + 1, c, cols);
			}
			c = fm_printf(d + 1, c, cols, " ]");
			}
			break;

		case DATA_TYPE_INT8_ARRAY: {
			int8_t *val;
			uint_t i, nelem;

			c = fm_printf(d + 1, c, cols, "[ ");
			(void) nvpair_value_int8_array(nvp, &val, &nelem);
			for (i = 0; i < nelem; i++)
				c = fm_printf(d + 1, c, cols, "0x%llx ",
				    (u_longlong_t)val[i]);

			c = fm_printf(d + 1, c, cols, "]");
			break;
			}

		case DATA_TYPE_UINT8_ARRAY: {
			uint8_t *val;
			uint_t i, nelem;

			c = fm_printf(d + 1, c, cols, "[ ");
			(void) nvpair_value_uint8_array(nvp, &val, &nelem);
			for (i = 0; i < nelem; i++)
				c = fm_printf(d + 1, c, cols, "0x%llx ",
				    (u_longlong_t)val[i]);

			c = fm_printf(d + 1, c, cols, "]");
			break;
			}

		case DATA_TYPE_INT16_ARRAY: {
			int16_t *val;
			uint_t i, nelem;

			c = fm_printf(d + 1, c, cols, "[ ");
			(void) nvpair_value_int16_array(nvp, &val, &nelem);
			for (i = 0; i < nelem; i++)
				c = fm_printf(d + 1, c, cols, "0x%llx ",
				    (u_longlong_t)val[i]);

			c = fm_printf(d + 1, c, cols, "]");
			break;
			}

		case DATA_TYPE_UINT16_ARRAY: {
			uint16_t *val;
			uint_t i, nelem;

			c = fm_printf(d + 1, c, cols, "[ ");
			(void) nvpair_value_uint16_array(nvp, &val, &nelem);
			for (i = 0; i < nelem; i++)
				c = fm_printf(d + 1, c, cols, "0x%llx ",
				    (u_longlong_t)val[i]);

			c = fm_printf(d + 1, c, cols, "]");
			break;
			}

		case DATA_TYPE_INT32_ARRAY: {
			int32_t *val;
			uint_t i, nelem;

			c = fm_printf(d + 1, c, cols, "[ ");
			(void) nvpair_value_int32_array(nvp, &val, &nelem);
			for (i = 0; i < nelem; i++)
			c = fm_printf(d + 1, c, cols, "0x%llx ",
			    (u_longlong_t)val[i]);

			c = fm_printf(d + 1, c, cols, "]");
			break;
			}

		case DATA_TYPE_UINT32_ARRAY: {
			uint32_t *val;
			uint_t i, nelem;

			c = fm_printf(d + 1, c, cols, "[ ");
			(void) nvpair_value_uint32_array(nvp, &val, &nelem);
			for (i = 0; i < nelem; i++)
				c = fm_printf(d + 1, c, cols, "0x%llx ",
				    (u_longlong_t)val[i]);

			c = fm_printf(d + 1, c, cols, "]");
			break;
			}

		case DATA_TYPE_INT64_ARRAY: {
			int64_t *val;
			uint_t i, nelem;

			c = fm_printf(d + 1, c, cols, "[ ");
			(void) nvpair_value_int64_array(nvp, &val, &nelem);
			for (i = 0; i < nelem; i++)
				c = fm_printf(d + 1, c, cols, "0x%llx ",
				    (u_longlong_t)val[i]);

			c = fm_printf(d + 1, c, cols, "]");
			break;
			}

		case DATA_TYPE_UINT64_ARRAY: {
			uint64_t *val;
			uint_t i, nelem;

			c = fm_printf(d + 1, c, cols, "[ ");
			(void) nvpair_value_uint64_array(nvp, &val, &nelem);
			for (i = 0; i < nelem; i++)
				c = fm_printf(d + 1, c, cols, "0x%llx ",
				    (u_longlong_t)val[i]);

			c = fm_printf(d + 1, c, cols, "]");
			break;
			}

		case DATA_TYPE_STRING_ARRAY:
		case DATA_TYPE_BOOLEAN_ARRAY:
		case DATA_TYPE_BYTE_ARRAY:
			c = fm_printf(d + 1, c, cols, "[...]");
			break;

		case DATA_TYPE_UNKNOWN:
			c = fm_printf(d + 1, c, cols, "<unknown>");
			break;
		}
	}

	return (c);
}

void
fm_nvprint(nvlist_t *nvl)
{
	char *class;
	int c = 0;

	console_printf("\n");

	if (nvlist_lookup_string(nvl, FM_CLASS, &class) == 0)
		c = fm_printf(0, c, zfs_zevent_cols, "%s", class);

	if (fm_nvprintr(nvl, 0, c, zfs_zevent_cols) != 0)
		console_printf("\n");

	console_printf("\n");
}

static zevent_t *
zfs_zevent_alloc(void)
{
	zevent_t *ev;

	ev = kmem_zalloc(sizeof (zevent_t), KM_SLEEP);
	if (ev == NULL)
		return (NULL);

	list_create(&ev->ev_ze_list, sizeof (zfs_zevent_t),
		    offsetof(zfs_zevent_t, ze_node));
	list_link_init(&ev->ev_node);

	return (ev);
}

static void
zfs_zevent_free(zevent_t *ev)
{
	/* Run provided cleanup callback */
	ev->ev_cb(ev->ev_nvl, ev->ev_detector);

	list_destroy(&ev->ev_ze_list);
	kmem_free(ev, sizeof (zevent_t));
}

static void
zfs_zevent_drain(zevent_t *ev)
{
	zfs_zevent_t *ze;

	ASSERT(MUTEX_HELD(&zevent_lock));
	list_remove(&zevent_list, ev);

	/* Remove references to this event in all private file data */
	while ((ze = list_head(&ev->ev_ze_list)) != NULL) {
		list_remove(&ev->ev_ze_list, ze);
		ze->ze_zevent = NULL;
		ze->ze_dropped++;
	}

	zfs_zevent_free(ev);
}

void
zfs_zevent_drain_all(int *count)
{
	zevent_t *ev;

	mutex_enter(&zevent_lock);
	while ((ev = list_head(&zevent_list)) != NULL)
		zfs_zevent_drain(ev);

	*count = zevent_len_cur;
	zevent_len_cur = 0;
	mutex_exit(&zevent_lock);
}

/*
 * New zevents are inserted at the head.  If the maximum queue
 * length is exceeded a zevent will be drained from the tail.
 * As part of this any user space processes which currently have
 * a reference to this zevent_t in their private data will have
 * this reference set to NULL.
 */
static void
zfs_zevent_insert(zevent_t *ev)
{
	ASSERT(MUTEX_HELD(&zevent_lock));
	list_insert_head(&zevent_list, ev);

	if (zevent_len_cur >= zfs_zevent_len_max)
		zfs_zevent_drain(list_tail(&zevent_list));
	else
		zevent_len_cur++;
}

/*
 * Post a zevent. The cb will be called when nvl and detector are no longer
 * needed, i.e.:
 * - An error happened and a zevent can't be posted. In this case, cb is called
 *   before zfs_zevent_post() returns.
 * - The event is being drained and freed.
 */
int
zfs_zevent_post(nvlist_t *nvl, nvlist_t *detector, zevent_cb_t *cb)
{
	int64_t tv_array[2];
	timestruc_t tv;
	uint64_t eid;
	size_t nvl_size = 0;
	zevent_t *ev;
	int error;

	ASSERT(cb != NULL);

	gethrestime(&tv);
	tv_array[0] = tv.tv_sec;
	tv_array[1] = tv.tv_nsec;

	error = nvlist_add_int64_array(nvl, FM_EREPORT_TIME, tv_array, 2);
	if (error) {
		atomic_add_64(&erpt_kstat_data.erpt_set_failed.value.ui64, 1);
		goto out;
	}

	eid = atomic_inc_64_nv(&zevent_eid);
	error = nvlist_add_uint64(nvl, FM_EREPORT_EID, eid);
	if (error) {
		atomic_add_64(&erpt_kstat_data.erpt_set_failed.value.ui64, 1);
		goto out;
	}

	error = nvlist_size(nvl, &nvl_size, NV_ENCODE_NATIVE);
	if (error) {
		atomic_add_64(&erpt_kstat_data.erpt_dropped.value.ui64, 1);
		goto out;
	}

	if (nvl_size > ERPT_DATA_SZ || nvl_size == 0) {
		atomic_add_64(&erpt_kstat_data.erpt_dropped.value.ui64, 1);
		error = EOVERFLOW;
		goto out;
	}

	if (zfs_zevent_console)
		fm_nvprint(nvl);

	ev = zfs_zevent_alloc();
	if (ev == NULL) {
		atomic_add_64(&erpt_kstat_data.erpt_dropped.value.ui64, 1);
		error = ENOMEM;
		goto out;
	}

	ev->ev_nvl = nvl;
	ev->ev_detector = detector;
	ev->ev_cb = cb;
	ev->ev_eid = eid;

	mutex_enter(&zevent_lock);
	zfs_zevent_insert(ev);
	cv_broadcast(&zevent_cv);
	mutex_exit(&zevent_lock);

out:
	if (error)
		cb(nvl, detector);

	return (error);
}

static int
zfs_zevent_minor_to_state(minor_t minor, zfs_zevent_t **ze)
{
	*ze = zfsdev_get_state(minor, ZST_ZEVENT);
	if (*ze == NULL)
		return (EBADF);

	return (0);
}

int
zfs_zevent_fd_hold(int fd, minor_t *minorp, zfs_zevent_t **ze)
{
	file_t *fp;
	int error;

	fp = getf(fd);
	if (fp == NULL)
		return (EBADF);

<<<<<<< HEAD
	*minorp = zfsdev_getminor(fp->f_file);
	error = zfs_zevent_minor_to_state(*minorp, ze);
=======
	error = zfsdev_getminor(fp->f_file, minorp);
	if (error == 0)
		error = zfs_zevent_minor_to_state(*minorp, ze);
>>>>>>> 23d56208

	if (error)
		zfs_zevent_fd_rele(fd);

	return (error);
}

void
zfs_zevent_fd_rele(int fd)
{
	releasef(fd);
}

/*
 * Get the next zevent in the stream and place a copy in 'event'.  This
 * may fail with ENOMEM if the encoded nvlist size exceeds the passed
 * 'event_size'.  In this case the stream pointer is not advanced and
 * and 'event_size' is set to the minimum required buffer size.
 */
int
zfs_zevent_next(zfs_zevent_t *ze, nvlist_t **event, uint64_t *event_size,
    uint64_t *dropped)
{
	zevent_t *ev;
	size_t size;
	int error = 0;

	mutex_enter(&zevent_lock);
	if (ze->ze_zevent == NULL) {
		/* New stream start at the beginning/tail */
		ev = list_tail(&zevent_list);
		if (ev == NULL) {
			error = ENOENT;
			goto out;
		}
	} else {
		/*
		 * Existing stream continue with the next element and remove
		 * ourselves from the wait queue for the previous element
		 */
		ev = list_prev(&zevent_list, ze->ze_zevent);
		if (ev == NULL) {
			error = ENOENT;
			goto out;
		}
	}

	VERIFY(nvlist_size(ev->ev_nvl, &size, NV_ENCODE_NATIVE) == 0);
	if (size > *event_size) {
		*event_size = size;
		error = ENOMEM;
		goto out;
	}

	if (ze->ze_zevent)
		list_remove(&ze->ze_zevent->ev_ze_list, ze);

	ze->ze_zevent = ev;
	list_insert_head(&ev->ev_ze_list, ze);
	nvlist_dup(ev->ev_nvl, event, KM_SLEEP);
	*dropped = ze->ze_dropped;
	ze->ze_dropped = 0;
out:
	mutex_exit(&zevent_lock);

	return (error);
}

int
zfs_zevent_wait(zfs_zevent_t *ze)
{
	int error = 0;

	mutex_enter(&zevent_lock);

	if (zevent_flags & ZEVENT_SHUTDOWN) {
		error = ESHUTDOWN;
		goto out;
	}

	zevent_waiters++;
	cv_wait_sig(&zevent_cv, &zevent_lock);
	if (issig(JUSTLOOKING))
		error = EINTR;

	zevent_waiters--;
out:
	mutex_exit(&zevent_lock);

	return (error);
}

/*
 * The caller may seek to a specific EID by passing that EID.  If the EID
 * is still available in the posted list of events the cursor is positioned
 * there.  Otherwise ENOENT is returned and the cursor is not moved.
 *
 * There are two reserved EIDs which may be passed and will never fail.
 * ZEVENT_SEEK_START positions the cursor at the start of the list, and
 * ZEVENT_SEEK_END positions the cursor at the end of the list.
 */
int
zfs_zevent_seek(zfs_zevent_t *ze, uint64_t eid)
{
	zevent_t *ev;
	int error = 0;

	mutex_enter(&zevent_lock);

	if (eid == ZEVENT_SEEK_START) {
		if (ze->ze_zevent)
			list_remove(&ze->ze_zevent->ev_ze_list, ze);

		ze->ze_zevent = NULL;
		goto out;
	}

	if (eid == ZEVENT_SEEK_END) {
		if (ze->ze_zevent)
			list_remove(&ze->ze_zevent->ev_ze_list, ze);

		ev = list_head(&zevent_list);
		if (ev) {
			ze->ze_zevent = ev;
			list_insert_head(&ev->ev_ze_list, ze);
		} else {
			ze->ze_zevent = NULL;
		}

		goto out;
	}

	for (ev = list_tail(&zevent_list); ev != NULL;
	    ev = list_prev(&zevent_list, ev)) {
		if (ev->ev_eid == eid) {
			if (ze->ze_zevent)
				list_remove(&ze->ze_zevent->ev_ze_list, ze);

			ze->ze_zevent = ev;
			list_insert_head(&ev->ev_ze_list, ze);
			break;
		}
	}

	if (ev == NULL)
		error = ENOENT;

out:
	mutex_exit(&zevent_lock);

	return (error);
}

void
zfs_zevent_init(zfs_zevent_t **zep)
{
	zfs_zevent_t *ze;

	ze = *zep = kmem_zalloc(sizeof (zfs_zevent_t), KM_SLEEP);
	list_link_init(&ze->ze_node);
}

void
zfs_zevent_destroy(zfs_zevent_t *ze)
{
	mutex_enter(&zevent_lock);
	if (ze->ze_zevent)
		list_remove(&ze->ze_zevent->ev_ze_list, ze);
	mutex_exit(&zevent_lock);

	kmem_free(ze, sizeof (zfs_zevent_t));
}
#endif /* _KERNEL */

/*
 * Wrapppers for FM nvlist allocators
 */
/* ARGSUSED */
static void *
i_fm_alloc(nv_alloc_t *nva, size_t size)
{
	return (kmem_zalloc(size, KM_SLEEP));
}

/* ARGSUSED */
static void
i_fm_free(nv_alloc_t *nva, void *buf, size_t size)
{
	kmem_free(buf, size);
}

const nv_alloc_ops_t fm_mem_alloc_ops = {
	NULL,
	NULL,
	i_fm_alloc,
	i_fm_free,
	NULL
};

/*
 * Create and initialize a new nv_alloc_t for a fixed buffer, buf.  A pointer
 * to the newly allocated nv_alloc_t structure is returned upon success or NULL
 * is returned to indicate that the nv_alloc structure could not be created.
 */
nv_alloc_t *
fm_nva_xcreate(char *buf, size_t bufsz)
{
	nv_alloc_t *nvhdl = kmem_zalloc(sizeof (nv_alloc_t), KM_SLEEP);

	if (bufsz == 0 || nv_alloc_init(nvhdl, nv_fixed_ops, buf, bufsz) != 0) {
		kmem_free(nvhdl, sizeof (nv_alloc_t));
		return (NULL);
	}

	return (nvhdl);
}

/*
 * Destroy a previously allocated nv_alloc structure.  The fixed buffer
 * associated with nva must be freed by the caller.
 */
void
fm_nva_xdestroy(nv_alloc_t *nva)
{
	nv_alloc_fini(nva);
	kmem_free(nva, sizeof (nv_alloc_t));
}

/*
 * Create a new nv list.  A pointer to a new nv list structure is returned
 * upon success or NULL is returned to indicate that the structure could
 * not be created.  The newly created nv list is created and managed by the
 * operations installed in nva.   If nva is NULL, the default FMA nva
 * operations are installed and used.
 *
 * When called from the kernel and nva == NULL, this function must be called
 * from passive kernel context with no locks held that can prevent a
 * sleeping memory allocation from occurring.  Otherwise, this function may
 * be called from other kernel contexts as long a valid nva created via
 * fm_nva_create() is supplied.
 */
nvlist_t *
fm_nvlist_create(nv_alloc_t *nva)
{
	int hdl_alloced = 0;
	nvlist_t *nvl;
	nv_alloc_t *nvhdl;

	if (nva == NULL) {
		nvhdl = kmem_zalloc(sizeof (nv_alloc_t), KM_SLEEP);

		if (nv_alloc_init(nvhdl, &fm_mem_alloc_ops, NULL, 0) != 0) {
			kmem_free(nvhdl, sizeof (nv_alloc_t));
			return (NULL);
		}
		hdl_alloced = 1;
	} else {
		nvhdl = nva;
	}

	if (nvlist_xalloc(&nvl, NV_UNIQUE_NAME, nvhdl) != 0) {
		if (hdl_alloced) {
			nv_alloc_fini(nvhdl);
			kmem_free(nvhdl, sizeof (nv_alloc_t));
		}
		return (NULL);
	}

	return (nvl);
}

/*
 * Destroy a previously allocated nvlist structure.  flag indicates whether
 * or not the associated nva structure should be freed (FM_NVA_FREE) or
 * retained (FM_NVA_RETAIN).  Retaining the nv alloc structure allows
 * it to be re-used for future nvlist creation operations.
 */
void
fm_nvlist_destroy(nvlist_t *nvl, int flag)
{
	nv_alloc_t *nva = nvlist_lookup_nv_alloc(nvl);

	nvlist_free(nvl);

	if (nva != NULL) {
		if (flag == FM_NVA_FREE)
			fm_nva_xdestroy(nva);
	}
}

int
i_fm_payload_set(nvlist_t *payload, const char *name, va_list ap)
{
	int nelem, ret = 0;
	data_type_t type;

	while (ret == 0 && name != NULL) {
		type = va_arg(ap, data_type_t);
		switch (type) {
		case DATA_TYPE_BYTE:
			ret = nvlist_add_byte(payload, name,
			    va_arg(ap, uint_t));
			break;
		case DATA_TYPE_BYTE_ARRAY:
			nelem = va_arg(ap, int);
			ret = nvlist_add_byte_array(payload, name,
			    va_arg(ap, uchar_t *), nelem);
			break;
		case DATA_TYPE_BOOLEAN_VALUE:
			ret = nvlist_add_boolean_value(payload, name,
			    va_arg(ap, boolean_t));
			break;
		case DATA_TYPE_BOOLEAN_ARRAY:
			nelem = va_arg(ap, int);
			ret = nvlist_add_boolean_array(payload, name,
			    va_arg(ap, boolean_t *), nelem);
			break;
		case DATA_TYPE_INT8:
			ret = nvlist_add_int8(payload, name,
			    va_arg(ap, int));
			break;
		case DATA_TYPE_INT8_ARRAY:
			nelem = va_arg(ap, int);
			ret = nvlist_add_int8_array(payload, name,
			    va_arg(ap, int8_t *), nelem);
			break;
		case DATA_TYPE_UINT8:
			ret = nvlist_add_uint8(payload, name,
			    va_arg(ap, uint_t));
			break;
		case DATA_TYPE_UINT8_ARRAY:
			nelem = va_arg(ap, int);
			ret = nvlist_add_uint8_array(payload, name,
			    va_arg(ap, uint8_t *), nelem);
			break;
		case DATA_TYPE_INT16:
			ret = nvlist_add_int16(payload, name,
			    va_arg(ap, int));
			break;
		case DATA_TYPE_INT16_ARRAY:
			nelem = va_arg(ap, int);
			ret = nvlist_add_int16_array(payload, name,
			    va_arg(ap, int16_t *), nelem);
			break;
		case DATA_TYPE_UINT16:
			ret = nvlist_add_uint16(payload, name,
			    va_arg(ap, uint_t));
			break;
		case DATA_TYPE_UINT16_ARRAY:
			nelem = va_arg(ap, int);
			ret = nvlist_add_uint16_array(payload, name,
			    va_arg(ap, uint16_t *), nelem);
			break;
		case DATA_TYPE_INT32:
			ret = nvlist_add_int32(payload, name,
			    va_arg(ap, int32_t));
			break;
		case DATA_TYPE_INT32_ARRAY:
			nelem = va_arg(ap, int);
			ret = nvlist_add_int32_array(payload, name,
			    va_arg(ap, int32_t *), nelem);
			break;
		case DATA_TYPE_UINT32:
			ret = nvlist_add_uint32(payload, name,
			    va_arg(ap, uint32_t));
			break;
		case DATA_TYPE_UINT32_ARRAY:
			nelem = va_arg(ap, int);
			ret = nvlist_add_uint32_array(payload, name,
			    va_arg(ap, uint32_t *), nelem);
			break;
		case DATA_TYPE_INT64:
			ret = nvlist_add_int64(payload, name,
			    va_arg(ap, int64_t));
			break;
		case DATA_TYPE_INT64_ARRAY:
			nelem = va_arg(ap, int);
			ret = nvlist_add_int64_array(payload, name,
			    va_arg(ap, int64_t *), nelem);
			break;
		case DATA_TYPE_UINT64:
			ret = nvlist_add_uint64(payload, name,
			    va_arg(ap, uint64_t));
			break;
		case DATA_TYPE_UINT64_ARRAY:
			nelem = va_arg(ap, int);
			ret = nvlist_add_uint64_array(payload, name,
			    va_arg(ap, uint64_t *), nelem);
			break;
		case DATA_TYPE_STRING:
			ret = nvlist_add_string(payload, name,
			    va_arg(ap, char *));
			break;
		case DATA_TYPE_STRING_ARRAY:
			nelem = va_arg(ap, int);
			ret = nvlist_add_string_array(payload, name,
			    va_arg(ap, char **), nelem);
			break;
		case DATA_TYPE_NVLIST:
			ret = nvlist_add_nvlist(payload, name,
			    va_arg(ap, nvlist_t *));
			break;
		case DATA_TYPE_NVLIST_ARRAY:
			nelem = va_arg(ap, int);
			ret = nvlist_add_nvlist_array(payload, name,
			    va_arg(ap, nvlist_t **), nelem);
			break;
		default:
			ret = EINVAL;
		}

		name = va_arg(ap, char *);
	}
	return (ret);
}

void
fm_payload_set(nvlist_t *payload, ...)
{
	int ret;
	const char *name;
	va_list ap;

	va_start(ap, payload);
	name = va_arg(ap, char *);
	ret = i_fm_payload_set(payload, name, ap);
	va_end(ap);

	if (ret)
		atomic_add_64(
		    &erpt_kstat_data.payload_set_failed.value.ui64, 1);
}

/*
 * Set-up and validate the members of an ereport event according to:
 *
 *	Member name		Type		Value
 *	====================================================
 *	class			string		ereport
 *	version			uint8_t		0
 *	ena			uint64_t	<ena>
 *	detector		nvlist_t	<detector>
 *	ereport-payload		nvlist_t	<var args>
 *
 * We don't actually add a 'version' member to the payload.  Really,
 * the version quoted to us by our caller is that of the category 1
 * "ereport" event class (and we require FM_EREPORT_VERS0) but
 * the payload version of the actual leaf class event under construction
 * may be something else.  Callers should supply a version in the varargs,
 * or (better) we could take two version arguments - one for the
 * ereport category 1 classification (expect FM_EREPORT_VERS0) and one
 * for the leaf class.
 */
void
fm_ereport_set(nvlist_t *ereport, int version, const char *erpt_class,
    uint64_t ena, const nvlist_t *detector, ...)
{
	char ereport_class[FM_MAX_CLASS];
	const char *name;
	va_list ap;
	int ret;

	if (version != FM_EREPORT_VERS0) {
		atomic_add_64(&erpt_kstat_data.erpt_set_failed.value.ui64, 1);
		return;
	}

	(void) snprintf(ereport_class, FM_MAX_CLASS, "%s.%s",
	    FM_EREPORT_CLASS, erpt_class);
	if (nvlist_add_string(ereport, FM_CLASS, ereport_class) != 0) {
		atomic_add_64(&erpt_kstat_data.erpt_set_failed.value.ui64, 1);
		return;
	}

	if (nvlist_add_uint64(ereport, FM_EREPORT_ENA, ena)) {
		atomic_add_64(&erpt_kstat_data.erpt_set_failed.value.ui64, 1);
	}

	if (nvlist_add_nvlist(ereport, FM_EREPORT_DETECTOR,
	    (nvlist_t *)detector) != 0) {
		atomic_add_64(&erpt_kstat_data.erpt_set_failed.value.ui64, 1);
	}

	va_start(ap, detector);
	name = va_arg(ap, const char *);
	ret = i_fm_payload_set(ereport, name, ap);
	va_end(ap);

	if (ret)
		atomic_add_64(&erpt_kstat_data.erpt_set_failed.value.ui64, 1);
}

/*
 * Set-up and validate the members of an hc fmri according to;
 *
 *	Member name		Type		Value
 *	===================================================
 *	version			uint8_t		0
 *	auth			nvlist_t	<auth>
 *	hc-name			string		<name>
 *	hc-id			string		<id>
 *
 * Note that auth and hc-id are optional members.
 */

#define	HC_MAXPAIRS	20
#define	HC_MAXNAMELEN	50

static int
fm_fmri_hc_set_common(nvlist_t *fmri, int version, const nvlist_t *auth)
{
	if (version != FM_HC_SCHEME_VERSION) {
		atomic_add_64(&erpt_kstat_data.fmri_set_failed.value.ui64, 1);
		return (0);
	}

	if (nvlist_add_uint8(fmri, FM_VERSION, version) != 0 ||
	    nvlist_add_string(fmri, FM_FMRI_SCHEME, FM_FMRI_SCHEME_HC) != 0) {
		atomic_add_64(&erpt_kstat_data.fmri_set_failed.value.ui64, 1);
		return (0);
	}

	if (auth != NULL && nvlist_add_nvlist(fmri, FM_FMRI_AUTHORITY,
	    (nvlist_t *)auth) != 0) {
		atomic_add_64(&erpt_kstat_data.fmri_set_failed.value.ui64, 1);
		return (0);
	}

	return (1);
}

void
fm_fmri_hc_set(nvlist_t *fmri, int version, const nvlist_t *auth,
    nvlist_t *snvl, int npairs, ...)
{
	nv_alloc_t *nva = nvlist_lookup_nv_alloc(fmri);
	nvlist_t *pairs[HC_MAXPAIRS];
	va_list ap;
	int i;

	if (!fm_fmri_hc_set_common(fmri, version, auth))
		return;

	npairs = MIN(npairs, HC_MAXPAIRS);

	va_start(ap, npairs);
	for (i = 0; i < npairs; i++) {
		const char *name = va_arg(ap, const char *);
		uint32_t id = va_arg(ap, uint32_t);
		char idstr[11];

		(void) snprintf(idstr, sizeof (idstr), "%u", id);

		pairs[i] = fm_nvlist_create(nva);
		if (nvlist_add_string(pairs[i], FM_FMRI_HC_NAME, name) != 0 ||
		    nvlist_add_string(pairs[i], FM_FMRI_HC_ID, idstr) != 0) {
			atomic_add_64(
			    &erpt_kstat_data.fmri_set_failed.value.ui64, 1);
		}
	}
	va_end(ap);

	if (nvlist_add_nvlist_array(fmri, FM_FMRI_HC_LIST, pairs, npairs) != 0)
		atomic_add_64(&erpt_kstat_data.fmri_set_failed.value.ui64, 1);

	for (i = 0; i < npairs; i++)
		fm_nvlist_destroy(pairs[i], FM_NVA_RETAIN);

	if (snvl != NULL) {
		if (nvlist_add_nvlist(fmri, FM_FMRI_HC_SPECIFIC, snvl) != 0) {
			atomic_add_64(
			    &erpt_kstat_data.fmri_set_failed.value.ui64, 1);
		}
	}
}

void
fm_fmri_hc_create(nvlist_t *fmri, int version, const nvlist_t *auth,
    nvlist_t *snvl, nvlist_t *bboard, int npairs, ...)
{
	nv_alloc_t *nva = nvlist_lookup_nv_alloc(fmri);
	nvlist_t *pairs[HC_MAXPAIRS];
	nvlist_t **hcl;
	uint_t n;
	int i, j;
	va_list ap;
	char *hcname, *hcid;

	if (!fm_fmri_hc_set_common(fmri, version, auth))
		return;

	/*
	 * copy the bboard nvpairs to the pairs array
	 */
	if (nvlist_lookup_nvlist_array(bboard, FM_FMRI_HC_LIST, &hcl, &n)
	    != 0) {
		atomic_add_64(&erpt_kstat_data.fmri_set_failed.value.ui64, 1);
		return;
	}

	for (i = 0; i < n; i++) {
		if (nvlist_lookup_string(hcl[i], FM_FMRI_HC_NAME,
		    &hcname) != 0) {
			atomic_add_64(
			    &erpt_kstat_data.fmri_set_failed.value.ui64, 1);
			return;
		}
		if (nvlist_lookup_string(hcl[i], FM_FMRI_HC_ID, &hcid) != 0) {
			atomic_add_64(
			    &erpt_kstat_data.fmri_set_failed.value.ui64, 1);
			return;
		}

		pairs[i] = fm_nvlist_create(nva);
		if (nvlist_add_string(pairs[i], FM_FMRI_HC_NAME, hcname) != 0 ||
		    nvlist_add_string(pairs[i], FM_FMRI_HC_ID, hcid) != 0) {
			for (j = 0; j <= i; j++) {
				if (pairs[j] != NULL)
					fm_nvlist_destroy(pairs[j],
					    FM_NVA_RETAIN);
			}
			atomic_add_64(
			    &erpt_kstat_data.fmri_set_failed.value.ui64, 1);
			return;
		}
	}

	/*
	 * create the pairs from passed in pairs
	 */
	npairs = MIN(npairs, HC_MAXPAIRS);

	va_start(ap, npairs);
	for (i = n; i < npairs + n; i++) {
		const char *name = va_arg(ap, const char *);
		uint32_t id = va_arg(ap, uint32_t);
		char idstr[11];
		(void) snprintf(idstr, sizeof (idstr), "%u", id);
		pairs[i] = fm_nvlist_create(nva);
		if (nvlist_add_string(pairs[i], FM_FMRI_HC_NAME, name) != 0 ||
		    nvlist_add_string(pairs[i], FM_FMRI_HC_ID, idstr) != 0) {
			for (j = 0; j <= i; j++) {
				if (pairs[j] != NULL)
					fm_nvlist_destroy(pairs[j],
					    FM_NVA_RETAIN);
			}
			atomic_add_64(
			    &erpt_kstat_data.fmri_set_failed.value.ui64, 1);
			return;
		}
	}
	va_end(ap);

	/*
	 * Create the fmri hc list
	 */
	if (nvlist_add_nvlist_array(fmri, FM_FMRI_HC_LIST, pairs,
	    npairs + n) != 0) {
		atomic_add_64(&erpt_kstat_data.fmri_set_failed.value.ui64, 1);
		return;
	}

	for (i = 0; i < npairs + n; i++) {
			fm_nvlist_destroy(pairs[i], FM_NVA_RETAIN);
	}

	if (snvl != NULL) {
		if (nvlist_add_nvlist(fmri, FM_FMRI_HC_SPECIFIC, snvl) != 0) {
			atomic_add_64(
			    &erpt_kstat_data.fmri_set_failed.value.ui64, 1);
			return;
		}
	}
}

/*
 * Set-up and validate the members of an dev fmri according to:
 *
 *	Member name		Type		Value
 *	====================================================
 *	version			uint8_t		0
 *	auth			nvlist_t	<auth>
 *	devpath			string		<devpath>
 *	[devid]			string		<devid>
 *	[target-port-l0id]	string		<target-port-lun0-id>
 *
 * Note that auth and devid are optional members.
 */
void
fm_fmri_dev_set(nvlist_t *fmri_dev, int version, const nvlist_t *auth,
    const char *devpath, const char *devid, const char *tpl0)
{
	int err = 0;

	if (version != DEV_SCHEME_VERSION0) {
		atomic_add_64(&erpt_kstat_data.fmri_set_failed.value.ui64, 1);
		return;
	}

	err |= nvlist_add_uint8(fmri_dev, FM_VERSION, version);
	err |= nvlist_add_string(fmri_dev, FM_FMRI_SCHEME, FM_FMRI_SCHEME_DEV);

	if (auth != NULL) {
		err |= nvlist_add_nvlist(fmri_dev, FM_FMRI_AUTHORITY,
		    (nvlist_t *)auth);
	}

	err |= nvlist_add_string(fmri_dev, FM_FMRI_DEV_PATH, devpath);

	if (devid != NULL)
		err |= nvlist_add_string(fmri_dev, FM_FMRI_DEV_ID, devid);

	if (tpl0 != NULL)
		err |= nvlist_add_string(fmri_dev, FM_FMRI_DEV_TGTPTLUN0, tpl0);

	if (err)
		atomic_add_64(&erpt_kstat_data.fmri_set_failed.value.ui64, 1);

}

/*
 * Set-up and validate the members of an cpu fmri according to:
 *
 *	Member name		Type		Value
 *	====================================================
 *	version			uint8_t		0
 *	auth			nvlist_t	<auth>
 *	cpuid			uint32_t	<cpu_id>
 *	cpumask			uint8_t		<cpu_mask>
 *	serial			uint64_t	<serial_id>
 *
 * Note that auth, cpumask, serial are optional members.
 *
 */
void
fm_fmri_cpu_set(nvlist_t *fmri_cpu, int version, const nvlist_t *auth,
    uint32_t cpu_id, uint8_t *cpu_maskp, const char *serial_idp)
{
	uint64_t *failedp = &erpt_kstat_data.fmri_set_failed.value.ui64;

	if (version < CPU_SCHEME_VERSION1) {
		atomic_add_64(failedp, 1);
		return;
	}

	if (nvlist_add_uint8(fmri_cpu, FM_VERSION, version) != 0) {
		atomic_add_64(failedp, 1);
		return;
	}

	if (nvlist_add_string(fmri_cpu, FM_FMRI_SCHEME,
	    FM_FMRI_SCHEME_CPU) != 0) {
		atomic_add_64(failedp, 1);
		return;
	}

	if (auth != NULL && nvlist_add_nvlist(fmri_cpu, FM_FMRI_AUTHORITY,
	    (nvlist_t *)auth) != 0)
		atomic_add_64(failedp, 1);

	if (nvlist_add_uint32(fmri_cpu, FM_FMRI_CPU_ID, cpu_id) != 0)
		atomic_add_64(failedp, 1);

	if (cpu_maskp != NULL && nvlist_add_uint8(fmri_cpu, FM_FMRI_CPU_MASK,
	    *cpu_maskp) != 0)
		atomic_add_64(failedp, 1);

	if (serial_idp == NULL || nvlist_add_string(fmri_cpu,
	    FM_FMRI_CPU_SERIAL_ID, (char *)serial_idp) != 0)
			atomic_add_64(failedp, 1);
}

/*
 * Set-up and validate the members of a mem according to:
 *
 *	Member name		Type		Value
 *	====================================================
 *	version			uint8_t		0
 *	auth			nvlist_t	<auth>		[optional]
 *	unum			string		<unum>
 *	serial			string		<serial>	[optional*]
 *	offset			uint64_t	<offset>	[optional]
 *
 *	* serial is required if offset is present
 */
void
fm_fmri_mem_set(nvlist_t *fmri, int version, const nvlist_t *auth,
    const char *unum, const char *serial, uint64_t offset)
{
	if (version != MEM_SCHEME_VERSION0) {
		atomic_add_64(&erpt_kstat_data.fmri_set_failed.value.ui64, 1);
		return;
	}

	if (!serial && (offset != (uint64_t)-1)) {
		atomic_add_64(&erpt_kstat_data.fmri_set_failed.value.ui64, 1);
		return;
	}

	if (nvlist_add_uint8(fmri, FM_VERSION, version) != 0) {
		atomic_add_64(&erpt_kstat_data.fmri_set_failed.value.ui64, 1);
		return;
	}

	if (nvlist_add_string(fmri, FM_FMRI_SCHEME, FM_FMRI_SCHEME_MEM) != 0) {
		atomic_add_64(&erpt_kstat_data.fmri_set_failed.value.ui64, 1);
		return;
	}

	if (auth != NULL) {
		if (nvlist_add_nvlist(fmri, FM_FMRI_AUTHORITY,
		    (nvlist_t *)auth) != 0) {
			atomic_add_64(
			    &erpt_kstat_data.fmri_set_failed.value.ui64, 1);
		}
	}

	if (nvlist_add_string(fmri, FM_FMRI_MEM_UNUM, unum) != 0) {
		atomic_add_64(&erpt_kstat_data.fmri_set_failed.value.ui64, 1);
	}

	if (serial != NULL) {
		if (nvlist_add_string_array(fmri, FM_FMRI_MEM_SERIAL_ID,
		    (char **)&serial, 1) != 0) {
			atomic_add_64(
			    &erpt_kstat_data.fmri_set_failed.value.ui64, 1);
		}
		if (offset != (uint64_t)-1) {
			if (nvlist_add_uint64(fmri, FM_FMRI_MEM_OFFSET,
			    offset) != 0) {
				atomic_add_64(&erpt_kstat_data.
				    fmri_set_failed.value.ui64, 1);
			}
		}
	}
}

void
fm_fmri_zfs_set(nvlist_t *fmri, int version, uint64_t pool_guid,
    uint64_t vdev_guid)
{
	if (version != ZFS_SCHEME_VERSION0) {
		atomic_add_64(&erpt_kstat_data.fmri_set_failed.value.ui64, 1);
		return;
	}

	if (nvlist_add_uint8(fmri, FM_VERSION, version) != 0) {
		atomic_add_64(&erpt_kstat_data.fmri_set_failed.value.ui64, 1);
		return;
	}

	if (nvlist_add_string(fmri, FM_FMRI_SCHEME, FM_FMRI_SCHEME_ZFS) != 0) {
		atomic_add_64(&erpt_kstat_data.fmri_set_failed.value.ui64, 1);
		return;
	}

	if (nvlist_add_uint64(fmri, FM_FMRI_ZFS_POOL, pool_guid) != 0) {
		atomic_add_64(&erpt_kstat_data.fmri_set_failed.value.ui64, 1);
	}

	if (vdev_guid != 0) {
		if (nvlist_add_uint64(fmri, FM_FMRI_ZFS_VDEV, vdev_guid) != 0) {
			atomic_add_64(
			    &erpt_kstat_data.fmri_set_failed.value.ui64, 1);
		}
	}
}

uint64_t
fm_ena_increment(uint64_t ena)
{
	uint64_t new_ena;

	switch (ENA_FORMAT(ena)) {
	case FM_ENA_FMT1:
		new_ena = ena + (1 << ENA_FMT1_GEN_SHFT);
		break;
	case FM_ENA_FMT2:
		new_ena = ena + (1 << ENA_FMT2_GEN_SHFT);
		break;
	default:
		new_ena = 0;
	}

	return (new_ena);
}

uint64_t
fm_ena_generate_cpu(uint64_t timestamp, processorid_t cpuid, uchar_t format)
{
	uint64_t ena = 0;

	switch (format) {
	case FM_ENA_FMT1:
		if (timestamp) {
			ena = (uint64_t)((format & ENA_FORMAT_MASK) |
			    ((cpuid << ENA_FMT1_CPUID_SHFT) &
			    ENA_FMT1_CPUID_MASK) |
			    ((timestamp << ENA_FMT1_TIME_SHFT) &
			    ENA_FMT1_TIME_MASK));
		} else {
			ena = (uint64_t)((format & ENA_FORMAT_MASK) |
			    ((cpuid << ENA_FMT1_CPUID_SHFT) &
			    ENA_FMT1_CPUID_MASK) |
			    ((gethrtime() << ENA_FMT1_TIME_SHFT) &
			    ENA_FMT1_TIME_MASK));
		}
		break;
	case FM_ENA_FMT2:
		ena = (uint64_t)((format & ENA_FORMAT_MASK) |
		    ((timestamp << ENA_FMT2_TIME_SHFT) & ENA_FMT2_TIME_MASK));
		break;
	default:
		break;
	}

	return (ena);
}

uint64_t
fm_ena_generate(uint64_t timestamp, uchar_t format)
{
	uint64_t ena;

	kpreempt_disable();
	ena = fm_ena_generate_cpu(timestamp, getcpuid(), format);
	kpreempt_enable();

	return (ena);
}

uint64_t
fm_ena_generation_get(uint64_t ena)
{
	uint64_t gen;

	switch (ENA_FORMAT(ena)) {
	case FM_ENA_FMT1:
		gen = (ena & ENA_FMT1_GEN_MASK) >> ENA_FMT1_GEN_SHFT;
		break;
	case FM_ENA_FMT2:
		gen = (ena & ENA_FMT2_GEN_MASK) >> ENA_FMT2_GEN_SHFT;
		break;
	default:
		gen = 0;
		break;
	}

	return (gen);
}

uchar_t
fm_ena_format_get(uint64_t ena)
{

	return (ENA_FORMAT(ena));
}

uint64_t
fm_ena_id_get(uint64_t ena)
{
	uint64_t id;

	switch (ENA_FORMAT(ena)) {
	case FM_ENA_FMT1:
		id = (ena & ENA_FMT1_ID_MASK) >> ENA_FMT1_ID_SHFT;
		break;
	case FM_ENA_FMT2:
		id = (ena & ENA_FMT2_ID_MASK) >> ENA_FMT2_ID_SHFT;
		break;
	default:
		id = 0;
	}

	return (id);
}

uint64_t
fm_ena_time_get(uint64_t ena)
{
	uint64_t time;

	switch (ENA_FORMAT(ena)) {
	case FM_ENA_FMT1:
		time = (ena & ENA_FMT1_TIME_MASK) >> ENA_FMT1_TIME_SHFT;
		break;
	case FM_ENA_FMT2:
		time = (ena & ENA_FMT2_TIME_MASK) >> ENA_FMT2_TIME_SHFT;
		break;
	default:
		time = 0;
	}

	return (time);
}

#ifdef _KERNEL
void
fm_init(void)
{
	zevent_len_cur = 0;
	zevent_flags = 0;

	if (zfs_zevent_len_max == 0)
		zfs_zevent_len_max = ERPT_MAX_ERRS * MAX(max_ncpus, 4);

	/* Initialize zevent allocation and generation kstats */
	fm_ksp = kstat_create("zfs", 0, "fm", "misc", KSTAT_TYPE_NAMED,
	    sizeof (struct erpt_kstat) / sizeof (kstat_named_t),
	    KSTAT_FLAG_VIRTUAL);

	if (fm_ksp != NULL) {
		fm_ksp->ks_data = &erpt_kstat_data;
		kstat_install(fm_ksp);
	} else {
		cmn_err(CE_NOTE, "failed to create fm/misc kstat\n");
	}

	mutex_init(&zevent_lock, NULL, MUTEX_DEFAULT, NULL);
	list_create(&zevent_list, sizeof (zevent_t),
	    offsetof(zevent_t, ev_node));
	cv_init(&zevent_cv, NULL, CV_DEFAULT, NULL);
}

void
fm_fini(void)
{
	int count;

	zfs_zevent_drain_all(&count);

	mutex_enter(&zevent_lock);
	cv_broadcast(&zevent_cv);

	zevent_flags |= ZEVENT_SHUTDOWN;
	while (zevent_waiters > 0) {
		mutex_exit(&zevent_lock);
		schedule();
		mutex_enter(&zevent_lock);
	}
	mutex_exit(&zevent_lock);

	cv_destroy(&zevent_cv);
	list_destroy(&zevent_list);
	mutex_destroy(&zevent_lock);

	if (fm_ksp != NULL) {
		kstat_delete(fm_ksp);
		fm_ksp = NULL;
	}
}

module_param(zfs_zevent_len_max, int, 0644);
MODULE_PARM_DESC(zfs_zevent_len_max, "Max event queue length");

module_param(zfs_zevent_cols, int, 0644);
MODULE_PARM_DESC(zfs_zevent_cols, "Max event column width");

module_param(zfs_zevent_console, int, 0644);
MODULE_PARM_DESC(zfs_zevent_console, "Log events to the console");

#endif /* _KERNEL */<|MERGE_RESOLUTION|>--- conflicted
+++ resolved
@@ -593,14 +593,9 @@
 	if (fp == NULL)
 		return (EBADF);
 
-<<<<<<< HEAD
-	*minorp = zfsdev_getminor(fp->f_file);
-	error = zfs_zevent_minor_to_state(*minorp, ze);
-=======
 	error = zfsdev_getminor(fp->f_file, minorp);
 	if (error == 0)
 		error = zfs_zevent_minor_to_state(*minorp, ze);
->>>>>>> 23d56208
 
 	if (error)
 		zfs_zevent_fd_rele(fd);
