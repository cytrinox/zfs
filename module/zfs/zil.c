/*
 * CDDL HEADER START
 *
 * The contents of this file are subject to the terms of the
 * Common Development and Distribution License (the "License").
 * You may not use this file except in compliance with the License.
 *
 * You can obtain a copy of the license at usr/src/OPENSOLARIS.LICENSE
 * or http://www.opensolaris.org/os/licensing.
 * See the License for the specific language governing permissions
 * and limitations under the License.
 *
 * When distributing Covered Code, include this CDDL HEADER in each
 * file and include the License file at usr/src/OPENSOLARIS.LICENSE.
 * If applicable, add the following below this CDDL HEADER, with the
 * fields enclosed by brackets "[]" replaced with your own identifying
 * information: Portions Copyright [yyyy] [name of copyright owner]
 *
 * CDDL HEADER END
 */
/*
 * Copyright (c) 2005, 2010, Oracle and/or its affiliates. All rights reserved.
 * Copyright (c) 2011, 2014 by Delphix. All rights reserved.
 */

/* Portions Copyright 2010 Robert Milkowski */

#include <sys/zfs_context.h>
#include <sys/spa.h>
#include <sys/dmu.h>
#include <sys/zap.h>
#include <sys/arc.h>
#include <sys/stat.h>
#include <sys/resource.h>
#include <sys/zil.h>
#include <sys/zil_impl.h>
#include <sys/dsl_dataset.h>
#include <sys/vdev_impl.h>
#include <sys/dmu_tx.h>
#include <sys/dsl_pool.h>
#include <sys/metaslab.h>
#include <sys/trace_zil.h>

/*
 * The zfs intent log (ZIL) saves transaction records of system calls
 * that change the file system in memory with enough information
 * to be able to replay them. These are stored in memory until
 * either the DMU transaction group (txg) commits them to the stable pool
 * and they can be discarded, or they are flushed to the stable log
 * (also in the pool) due to a fsync, O_DSYNC or other synchronous
 * requirement. In the event of a panic or power fail then those log
 * records (transactions) are replayed.
 *
 * There is one ZIL per file system. Its on-disk (pool) format consists
 * of 3 parts:
 *
 * 	- ZIL header
 * 	- ZIL blocks
 * 	- ZIL records
 *
 * A log record holds a system call transaction. Log blocks can
 * hold many log records and the blocks are chained together.
 * Each ZIL block contains a block pointer (blkptr_t) to the next
 * ZIL block in the chain. The ZIL header points to the first
 * block in the chain. Note there is not a fixed place in the pool
 * to hold blocks. They are dynamically allocated and freed as
 * needed from the blocks available. Figure X shows the ZIL structure:
 */

/*
 * See zil.h for more information about these fields.
 */
zil_stats_t zil_stats = {
	{ "zil_commit_count",			KSTAT_DATA_UINT64 },
	{ "zil_commit_writer_count",		KSTAT_DATA_UINT64 },
	{ "zil_itx_count",			KSTAT_DATA_UINT64 },
	{ "zil_itx_indirect_count",		KSTAT_DATA_UINT64 },
	{ "zil_itx_indirect_bytes",		KSTAT_DATA_UINT64 },
	{ "zil_itx_copied_count",		KSTAT_DATA_UINT64 },
	{ "zil_itx_copied_bytes",		KSTAT_DATA_UINT64 },
	{ "zil_itx_needcopy_count",		KSTAT_DATA_UINT64 },
	{ "zil_itx_needcopy_bytes",		KSTAT_DATA_UINT64 },
	{ "zil_itx_metaslab_normal_count",	KSTAT_DATA_UINT64 },
	{ "zil_itx_metaslab_normal_bytes",	KSTAT_DATA_UINT64 },
	{ "zil_itx_metaslab_slog_count",	KSTAT_DATA_UINT64 },
	{ "zil_itx_metaslab_slog_bytes",	KSTAT_DATA_UINT64 },
};

static kstat_t *zil_ksp;

/*
 * Disable intent logging replay.  This global ZIL switch affects all pools.
 */
int zil_replay_disable = 0;

/*
 * Tunable parameter for debugging or performance analysis.  Setting
 * zfs_nocacheflush will cause corruption on power loss if a volatile
 * out-of-order write cache is enabled.
 */
int zfs_nocacheflush = 0;

static kmem_cache_t *zil_lwb_cache;

static void zil_async_to_sync(zilog_t *zilog, uint64_t foid);

#define	LWB_EMPTY(lwb) ((BP_GET_LSIZE(&lwb->lwb_blk) - \
    sizeof (zil_chain_t)) == (lwb->lwb_sz - lwb->lwb_nused))


/*
 * ziltest is by and large an ugly hack, but very useful in
 * checking replay without tedious work.
 * When running ziltest we want to keep all itx's and so maintain
 * a single list in the zl_itxg[] that uses a high txg: ZILTEST_TXG
 * We subtract TXG_CONCURRENT_STATES to allow for common code.
 */
#define	ZILTEST_TXG (UINT64_MAX - TXG_CONCURRENT_STATES)

static int
zil_bp_compare(const void *x1, const void *x2)
{
	const dva_t *dva1 = &((zil_bp_node_t *)x1)->zn_dva;
	const dva_t *dva2 = &((zil_bp_node_t *)x2)->zn_dva;

	if (DVA_GET_VDEV(dva1) < DVA_GET_VDEV(dva2))
		return (-1);
	if (DVA_GET_VDEV(dva1) > DVA_GET_VDEV(dva2))
		return (1);

	if (DVA_GET_OFFSET(dva1) < DVA_GET_OFFSET(dva2))
		return (-1);
	if (DVA_GET_OFFSET(dva1) > DVA_GET_OFFSET(dva2))
		return (1);

	return (0);
}

static void
zil_bp_tree_init(zilog_t *zilog)
{
	avl_create(&zilog->zl_bp_tree, zil_bp_compare,
	    sizeof (zil_bp_node_t), offsetof(zil_bp_node_t, zn_node));
}

static void
zil_bp_tree_fini(zilog_t *zilog)
{
	avl_tree_t *t = &zilog->zl_bp_tree;
	zil_bp_node_t *zn;
	void *cookie = NULL;

	while ((zn = avl_destroy_nodes(t, &cookie)) != NULL)
		kmem_free(zn, sizeof (zil_bp_node_t));

	avl_destroy(t);
}

int
zil_bp_tree_add(zilog_t *zilog, const blkptr_t *bp)
{
	avl_tree_t *t = &zilog->zl_bp_tree;
	const dva_t *dva;
	zil_bp_node_t *zn;
	avl_index_t where;

	if (BP_IS_EMBEDDED(bp))
		return (0);

	dva = BP_IDENTITY(bp);

	if (avl_find(t, dva, &where) != NULL)
		return (SET_ERROR(EEXIST));

	zn = kmem_alloc(sizeof (zil_bp_node_t), KM_SLEEP);
	zn->zn_dva = *dva;
	avl_insert(t, zn, where);

	return (0);
}

static zil_header_t *
zil_header_in_syncing_context(zilog_t *zilog)
{
	return ((zil_header_t *)zilog->zl_header);
}

static void
zil_init_log_chain(zilog_t *zilog, blkptr_t *bp)
{
	zio_cksum_t *zc = &bp->blk_cksum;

	zc->zc_word[ZIL_ZC_GUID_0] = spa_get_random(-1ULL);
	zc->zc_word[ZIL_ZC_GUID_1] = spa_get_random(-1ULL);
	zc->zc_word[ZIL_ZC_OBJSET] = dmu_objset_id(zilog->zl_os);
	zc->zc_word[ZIL_ZC_SEQ] = 1ULL;
}

/*
 * Read a log block and make sure it's valid.
 */
static int
zil_read_log_block(zilog_t *zilog, const blkptr_t *bp, blkptr_t *nbp, void *dst,
    char **end)
{
	enum zio_flag zio_flags = ZIO_FLAG_CANFAIL;
	arc_flags_t aflags = ARC_FLAG_WAIT;
	arc_buf_t *abuf = NULL;
	zbookmark_phys_t zb;
	int error;

	if (zilog->zl_header->zh_claim_txg == 0)
		zio_flags |= ZIO_FLAG_SPECULATIVE | ZIO_FLAG_SCRUB;

	if (!(zilog->zl_header->zh_flags & ZIL_CLAIM_LR_SEQ_VALID))
		zio_flags |= ZIO_FLAG_SPECULATIVE;

	SET_BOOKMARK(&zb, bp->blk_cksum.zc_word[ZIL_ZC_OBJSET],
	    ZB_ZIL_OBJECT, ZB_ZIL_LEVEL, bp->blk_cksum.zc_word[ZIL_ZC_SEQ]);

	error = arc_read(NULL, zilog->zl_spa, bp, arc_getbuf_func, &abuf,
	    ZIO_PRIORITY_SYNC_READ, zio_flags, &aflags, &zb);

	if (error == 0) {
		zio_cksum_t cksum = bp->blk_cksum;

		/*
		 * Validate the checksummed log block.
		 *
		 * Sequence numbers should be... sequential.  The checksum
		 * verifier for the next block should be bp's checksum plus 1.
		 *
		 * Also check the log chain linkage and size used.
		 */
		cksum.zc_word[ZIL_ZC_SEQ]++;

		if (BP_GET_CHECKSUM(bp) == ZIO_CHECKSUM_ZILOG2) {
			zil_chain_t *zilc = abuf->b_data;
			char *lr = (char *)(zilc + 1);
			uint64_t len = zilc->zc_nused - sizeof (zil_chain_t);

			if (bcmp(&cksum, &zilc->zc_next_blk.blk_cksum,
			    sizeof (cksum)) || BP_IS_HOLE(&zilc->zc_next_blk)) {
				error = SET_ERROR(ECKSUM);
			} else {
				ASSERT3U(len, <=, SPA_OLD_MAXBLOCKSIZE);
				bcopy(lr, dst, len);
				*end = (char *)dst + len;
				*nbp = zilc->zc_next_blk;
			}
		} else {
			char *lr = abuf->b_data;
			uint64_t size = BP_GET_LSIZE(bp);
			zil_chain_t *zilc = (zil_chain_t *)(lr + size) - 1;

			if (bcmp(&cksum, &zilc->zc_next_blk.blk_cksum,
			    sizeof (cksum)) || BP_IS_HOLE(&zilc->zc_next_blk) ||
			    (zilc->zc_nused > (size - sizeof (*zilc)))) {
				error = SET_ERROR(ECKSUM);
			} else {
				ASSERT3U(zilc->zc_nused, <=,
				    SPA_OLD_MAXBLOCKSIZE);
				bcopy(lr, dst, zilc->zc_nused);
				*end = (char *)dst + zilc->zc_nused;
				*nbp = zilc->zc_next_blk;
			}
		}

		VERIFY(arc_buf_remove_ref(abuf, &abuf));
	}

	return (error);
}

/*
 * Read a TX_WRITE log data block.
 */
static int
zil_read_log_data(zilog_t *zilog, const lr_write_t *lr, void *wbuf)
{
	enum zio_flag zio_flags = ZIO_FLAG_CANFAIL;
	const blkptr_t *bp = &lr->lr_blkptr;
	arc_flags_t aflags = ARC_FLAG_WAIT;
	arc_buf_t *abuf = NULL;
	zbookmark_phys_t zb;
	int error;

	if (BP_IS_HOLE(bp)) {
		if (wbuf != NULL)
			bzero(wbuf, MAX(BP_GET_LSIZE(bp), lr->lr_length));
		return (0);
	}

	if (zilog->zl_header->zh_claim_txg == 0)
		zio_flags |= ZIO_FLAG_SPECULATIVE | ZIO_FLAG_SCRUB;

	SET_BOOKMARK(&zb, dmu_objset_id(zilog->zl_os), lr->lr_foid,
	    ZB_ZIL_LEVEL, lr->lr_offset / BP_GET_LSIZE(bp));

	error = arc_read(NULL, zilog->zl_spa, bp, arc_getbuf_func, &abuf,
	    ZIO_PRIORITY_SYNC_READ, zio_flags, &aflags, &zb);

	if (error == 0) {
		if (wbuf != NULL)
			bcopy(abuf->b_data, wbuf, arc_buf_size(abuf));
		(void) arc_buf_remove_ref(abuf, &abuf);
	}

	return (error);
}

/*
 * Parse the intent log, and call parse_func for each valid record within.
 */
int
zil_parse(zilog_t *zilog, zil_parse_blk_func_t *parse_blk_func,
    zil_parse_lr_func_t *parse_lr_func, void *arg, uint64_t txg)
{
	const zil_header_t *zh = zilog->zl_header;
	boolean_t claimed = !!zh->zh_claim_txg;
	uint64_t claim_blk_seq = claimed ? zh->zh_claim_blk_seq : UINT64_MAX;
	uint64_t claim_lr_seq = claimed ? zh->zh_claim_lr_seq : UINT64_MAX;
	uint64_t max_blk_seq = 0;
	uint64_t max_lr_seq = 0;
	uint64_t blk_count = 0;
	uint64_t lr_count = 0;
	blkptr_t blk, next_blk;
	char *lrbuf, *lrp;
	int error = 0;

	bzero(&next_blk, sizeof (blkptr_t));

	/*
	 * Old logs didn't record the maximum zh_claim_lr_seq.
	 */
	if (!(zh->zh_flags & ZIL_CLAIM_LR_SEQ_VALID))
		claim_lr_seq = UINT64_MAX;

	/*
	 * Starting at the block pointed to by zh_log we read the log chain.
	 * For each block in the chain we strongly check that block to
	 * ensure its validity.  We stop when an invalid block is found.
	 * For each block pointer in the chain we call parse_blk_func().
	 * For each record in each valid block we call parse_lr_func().
	 * If the log has been claimed, stop if we encounter a sequence
	 * number greater than the highest claimed sequence number.
	 */
	lrbuf = zio_buf_alloc(SPA_OLD_MAXBLOCKSIZE);
	zil_bp_tree_init(zilog);

	for (blk = zh->zh_log; !BP_IS_HOLE(&blk); blk = next_blk) {
		uint64_t blk_seq = blk.blk_cksum.zc_word[ZIL_ZC_SEQ];
		int reclen;
		char *end = NULL;

		if (blk_seq > claim_blk_seq)
			break;
		if ((error = parse_blk_func(zilog, &blk, arg, txg)) != 0)
			break;
		ASSERT3U(max_blk_seq, <, blk_seq);
		max_blk_seq = blk_seq;
		blk_count++;

		if (max_lr_seq == claim_lr_seq && max_blk_seq == claim_blk_seq)
			break;

		error = zil_read_log_block(zilog, &blk, &next_blk, lrbuf, &end);
		if (error != 0)
			break;

		for (lrp = lrbuf; lrp < end; lrp += reclen) {
			lr_t *lr = (lr_t *)lrp;
			reclen = lr->lrc_reclen;
			ASSERT3U(reclen, >=, sizeof (lr_t));
			if (lr->lrc_seq > claim_lr_seq)
				goto done;
			if ((error = parse_lr_func(zilog, lr, arg, txg)) != 0)
				goto done;
			ASSERT3U(max_lr_seq, <, lr->lrc_seq);
			max_lr_seq = lr->lrc_seq;
			lr_count++;
		}
	}
done:
	zilog->zl_parse_error = error;
	zilog->zl_parse_blk_seq = max_blk_seq;
	zilog->zl_parse_lr_seq = max_lr_seq;
	zilog->zl_parse_blk_count = blk_count;
	zilog->zl_parse_lr_count = lr_count;

	ASSERT(!claimed || !(zh->zh_flags & ZIL_CLAIM_LR_SEQ_VALID) ||
	    (max_blk_seq == claim_blk_seq && max_lr_seq == claim_lr_seq));

	zil_bp_tree_fini(zilog);
	zio_buf_free(lrbuf, SPA_OLD_MAXBLOCKSIZE);

	return (error);
}

static int
zil_claim_log_block(zilog_t *zilog, blkptr_t *bp, void *tx, uint64_t first_txg)
{
	/*
	 * Claim log block if not already committed and not already claimed.
	 * If tx == NULL, just verify that the block is claimable.
	 */
	if (BP_IS_HOLE(bp) || bp->blk_birth < first_txg ||
	    zil_bp_tree_add(zilog, bp) != 0)
		return (0);

	return (zio_wait(zio_claim(NULL, zilog->zl_spa,
	    tx == NULL ? 0 : first_txg, bp, spa_claim_notify, NULL,
	    ZIO_FLAG_CANFAIL | ZIO_FLAG_SPECULATIVE | ZIO_FLAG_SCRUB)));
}

static int
zil_claim_log_record(zilog_t *zilog, lr_t *lrc, void *tx, uint64_t first_txg)
{
	lr_write_t *lr = (lr_write_t *)lrc;
	int error;

	if (lrc->lrc_txtype != TX_WRITE)
		return (0);

	/*
	 * If the block is not readable, don't claim it.  This can happen
	 * in normal operation when a log block is written to disk before
	 * some of the dmu_sync() blocks it points to.  In this case, the
	 * transaction cannot have been committed to anyone (we would have
	 * waited for all writes to be stable first), so it is semantically
	 * correct to declare this the end of the log.
	 */
	if (lr->lr_blkptr.blk_birth >= first_txg &&
	    (error = zil_read_log_data(zilog, lr, NULL)) != 0)
		return (error);
	return (zil_claim_log_block(zilog, &lr->lr_blkptr, tx, first_txg));
}

/* ARGSUSED */
static int
zil_free_log_block(zilog_t *zilog, blkptr_t *bp, void *tx, uint64_t claim_txg)
{
	zio_free_zil(zilog->zl_spa, dmu_tx_get_txg(tx), bp);

	return (0);
}

static int
zil_free_log_record(zilog_t *zilog, lr_t *lrc, void *tx, uint64_t claim_txg)
{
	lr_write_t *lr = (lr_write_t *)lrc;
	blkptr_t *bp = &lr->lr_blkptr;

	/*
	 * If we previously claimed it, we need to free it.
	 */
	if (claim_txg != 0 && lrc->lrc_txtype == TX_WRITE &&
	    bp->blk_birth >= claim_txg && zil_bp_tree_add(zilog, bp) == 0 &&
	    !BP_IS_HOLE(bp))
		zio_free(zilog->zl_spa, dmu_tx_get_txg(tx), bp);

	return (0);
}

static lwb_t *
zil_alloc_lwb(zilog_t *zilog, blkptr_t *bp, uint64_t txg, boolean_t fastwrite)
{
	lwb_t *lwb;

	lwb = kmem_cache_alloc(zil_lwb_cache, KM_SLEEP);
	lwb->lwb_zilog = zilog;
	lwb->lwb_blk = *bp;
	lwb->lwb_fastwrite = fastwrite;
	lwb->lwb_buf = zio_buf_alloc(BP_GET_LSIZE(bp));
	lwb->lwb_max_txg = txg;
	lwb->lwb_zio = NULL;
	lwb->lwb_tx = NULL;
	if (BP_GET_CHECKSUM(bp) == ZIO_CHECKSUM_ZILOG2) {
		lwb->lwb_nused = sizeof (zil_chain_t);
		lwb->lwb_sz = BP_GET_LSIZE(bp);
	} else {
		lwb->lwb_nused = 0;
		lwb->lwb_sz = BP_GET_LSIZE(bp) - sizeof (zil_chain_t);
	}

	mutex_enter(&zilog->zl_lock);
	list_insert_tail(&zilog->zl_lwb_list, lwb);
	mutex_exit(&zilog->zl_lock);

	return (lwb);
}

/*
 * Called when we create in-memory log transactions so that we know
 * to cleanup the itxs at the end of spa_sync().
 */
void
zilog_dirty(zilog_t *zilog, uint64_t txg)
{
	dsl_pool_t *dp = zilog->zl_dmu_pool;
	dsl_dataset_t *ds = dmu_objset_ds(zilog->zl_os);

	if (ds->ds_is_snapshot)
		panic("dirtying snapshot!");

	if (txg_list_add(&dp->dp_dirty_zilogs, zilog, txg)) {
		/* up the hold count until we can be written out */
		dmu_buf_add_ref(ds->ds_dbuf, zilog);
	}
}

boolean_t
zilog_is_dirty(zilog_t *zilog)
{
	dsl_pool_t *dp = zilog->zl_dmu_pool;
	int t;

	for (t = 0; t < TXG_SIZE; t++) {
		if (txg_list_member(&dp->dp_dirty_zilogs, zilog, t))
			return (B_TRUE);
	}
	return (B_FALSE);
}

/*
 * Create an on-disk intent log.
 */
static lwb_t *
zil_create(zilog_t *zilog)
{
	const zil_header_t *zh = zilog->zl_header;
	lwb_t *lwb = NULL;
	uint64_t txg = 0;
	dmu_tx_t *tx = NULL;
	blkptr_t blk;
	int error = 0;
	boolean_t fastwrite = FALSE;

	/*
	 * Wait for any previous destroy to complete.
	 */
	txg_wait_synced(zilog->zl_dmu_pool, zilog->zl_destroy_txg);

	ASSERT(zh->zh_claim_txg == 0);
	ASSERT(zh->zh_replay_seq == 0);

	blk = zh->zh_log;

	/*
	 * Allocate an initial log block if:
	 *    - there isn't one already
	 *    - the existing block is the wrong endianess
	 */
	if (BP_IS_HOLE(&blk) || BP_SHOULD_BYTESWAP(&blk)) {
		tx = dmu_tx_create(zilog->zl_os);
		VERIFY(dmu_tx_assign(tx, TXG_WAIT) == 0);
		dsl_dataset_dirty(dmu_objset_ds(zilog->zl_os), tx);
		txg = dmu_tx_get_txg(tx);

		if (!BP_IS_HOLE(&blk)) {
			zio_free_zil(zilog->zl_spa, txg, &blk);
			BP_ZERO(&blk);
		}

		error = zio_alloc_zil(zilog->zl_spa, txg, &blk,
		    ZIL_MIN_BLKSZ, B_TRUE);
		fastwrite = TRUE;

		if (error == 0)
			zil_init_log_chain(zilog, &blk);
	}

	/*
	 * Allocate a log write buffer (lwb) for the first log block.
	 */
	if (error == 0)
		lwb = zil_alloc_lwb(zilog, &blk, txg, fastwrite);

	/*
	 * If we just allocated the first log block, commit our transaction
	 * and wait for zil_sync() to stuff the block poiner into zh_log.
	 * (zh is part of the MOS, so we cannot modify it in open context.)
	 */
	if (tx != NULL) {
		dmu_tx_commit(tx);
		txg_wait_synced(zilog->zl_dmu_pool, txg);
	}

	ASSERT(bcmp(&blk, &zh->zh_log, sizeof (blk)) == 0);

	return (lwb);
}

/*
 * In one tx, free all log blocks and clear the log header.
 * If keep_first is set, then we're replaying a log with no content.
 * We want to keep the first block, however, so that the first
 * synchronous transaction doesn't require a txg_wait_synced()
 * in zil_create().  We don't need to txg_wait_synced() here either
 * when keep_first is set, because both zil_create() and zil_destroy()
 * will wait for any in-progress destroys to complete.
 */
void
zil_destroy(zilog_t *zilog, boolean_t keep_first)
{
	const zil_header_t *zh = zilog->zl_header;
	lwb_t *lwb;
	dmu_tx_t *tx;
	uint64_t txg;

	/*
	 * Wait for any previous destroy to complete.
	 */
	txg_wait_synced(zilog->zl_dmu_pool, zilog->zl_destroy_txg);

	zilog->zl_old_header = *zh;		/* debugging aid */

	if (BP_IS_HOLE(&zh->zh_log))
		return;

	tx = dmu_tx_create(zilog->zl_os);
	VERIFY(dmu_tx_assign(tx, TXG_WAIT) == 0);
	dsl_dataset_dirty(dmu_objset_ds(zilog->zl_os), tx);
	txg = dmu_tx_get_txg(tx);

	mutex_enter(&zilog->zl_lock);

	ASSERT3U(zilog->zl_destroy_txg, <, txg);
	zilog->zl_destroy_txg = txg;
	zilog->zl_keep_first = keep_first;

	if (!list_is_empty(&zilog->zl_lwb_list)) {
		ASSERT(zh->zh_claim_txg == 0);
		VERIFY(!keep_first);
		while ((lwb = list_head(&zilog->zl_lwb_list)) != NULL) {
			ASSERT(lwb->lwb_zio == NULL);
			if (lwb->lwb_fastwrite)
				metaslab_fastwrite_unmark(zilog->zl_spa,
				    &lwb->lwb_blk);
			list_remove(&zilog->zl_lwb_list, lwb);
			if (lwb->lwb_buf != NULL)
				zio_buf_free(lwb->lwb_buf, lwb->lwb_sz);
			zio_free_zil(zilog->zl_spa, txg, &lwb->lwb_blk);
			kmem_cache_free(zil_lwb_cache, lwb);
		}
	} else if (!keep_first) {
		zil_destroy_sync(zilog, tx);
	}
	mutex_exit(&zilog->zl_lock);

	dmu_tx_commit(tx);
}

void
zil_destroy_sync(zilog_t *zilog, dmu_tx_t *tx)
{
	ASSERT(list_is_empty(&zilog->zl_lwb_list));
	(void) zil_parse(zilog, zil_free_log_block,
	    zil_free_log_record, tx, zilog->zl_header->zh_claim_txg);
}

int
zil_claim(dsl_pool_t *dp, dsl_dataset_t *ds, void *txarg)
{
	dmu_tx_t *tx = txarg;
	uint64_t first_txg = dmu_tx_get_txg(tx);
	zilog_t *zilog;
	zil_header_t *zh;
	objset_t *os;
	int error;

<<<<<<< HEAD
	error = dmu_objset_own(osname, DMU_OST_ANY, B_FALSE, FTAG, &os);
=======
	error = dmu_objset_own_obj(dp, ds->ds_object,
	    DMU_OST_ANY, B_FALSE, FTAG, &os);
>>>>>>> 23d56208
	if (error != 0) {
		/*
		 * EBUSY indicates that the objset is inconsistent, in which
		 * case it can not have a ZIL.
		 */
		if (error != EBUSY) {
<<<<<<< HEAD
			cmn_err(CE_WARN, "can't open objset for %s, error %u",
				osname, error);
=======
			cmn_err(CE_WARN, "can't open objset for %llu, error %u",
			    (unsigned long long)ds->ds_object, error);
>>>>>>> 23d56208
		}

		return (0);
	}

	zilog = dmu_objset_zil(os);
	zh = zil_header_in_syncing_context(zilog);

	if (spa_get_log_state(zilog->zl_spa) == SPA_LOG_CLEAR) {
		if (!BP_IS_HOLE(&zh->zh_log))
			zio_free_zil(zilog->zl_spa, first_txg, &zh->zh_log);
		BP_ZERO(&zh->zh_log);
		dsl_dataset_dirty(dmu_objset_ds(os), tx);
		dmu_objset_disown(os, FTAG);
		return (0);
	}

	/*
	 * Claim all log blocks if we haven't already done so, and remember
	 * the highest claimed sequence number.  This ensures that if we can
	 * read only part of the log now (e.g. due to a missing device),
	 * but we can read the entire log later, we will not try to replay
	 * or destroy beyond the last block we successfully claimed.
	 */
	ASSERT3U(zh->zh_claim_txg, <=, first_txg);
	if (zh->zh_claim_txg == 0 && !BP_IS_HOLE(&zh->zh_log)) {
		(void) zil_parse(zilog, zil_claim_log_block,
		    zil_claim_log_record, tx, first_txg);
		zh->zh_claim_txg = first_txg;
		zh->zh_claim_blk_seq = zilog->zl_parse_blk_seq;
		zh->zh_claim_lr_seq = zilog->zl_parse_lr_seq;
		if (zilog->zl_parse_lr_count || zilog->zl_parse_blk_count > 1)
			zh->zh_flags |= ZIL_REPLAY_NEEDED;
		zh->zh_flags |= ZIL_CLAIM_LR_SEQ_VALID;
		dsl_dataset_dirty(dmu_objset_ds(os), tx);
	}

	ASSERT3U(first_txg, ==, (spa_last_synced_txg(zilog->zl_spa) + 1));
	dmu_objset_disown(os, FTAG);
	return (0);
}

/*
 * Check the log by walking the log chain.
 * Checksum errors are ok as they indicate the end of the chain.
 * Any other error (no device or read failure) returns an error.
 */
/* ARGSUSED */
int
zil_check_log_chain(dsl_pool_t *dp, dsl_dataset_t *ds, void *tx)
{
	zilog_t *zilog;
	objset_t *os;
	blkptr_t *bp;
	int error;

	ASSERT(tx == NULL);

<<<<<<< HEAD
	error = dmu_objset_hold(osname, FTAG, &os);
	if (error != 0) {
		cmn_err(CE_WARN, "can't open objset for %s", osname);
=======
	error = dmu_objset_from_ds(ds, &os);
	if (error != 0) {
		cmn_err(CE_WARN, "can't open objset %llu, error %d",
		    (unsigned long long)ds->ds_object, error);
>>>>>>> 23d56208
		return (0);
	}

	zilog = dmu_objset_zil(os);
	bp = (blkptr_t *)&zilog->zl_header->zh_log;

	/*
	 * Check the first block and determine if it's on a log device
	 * which may have been removed or faulted prior to loading this
	 * pool.  If so, there's no point in checking the rest of the log
	 * as its content should have already been synced to the pool.
	 */
	if (!BP_IS_HOLE(bp)) {
		vdev_t *vd;
		boolean_t valid = B_TRUE;

		spa_config_enter(os->os_spa, SCL_STATE, FTAG, RW_READER);
		vd = vdev_lookup_top(os->os_spa, DVA_GET_VDEV(&bp->blk_dva[0]));
		if (vd->vdev_islog && vdev_is_dead(vd))
			valid = vdev_log_state_valid(vd);
		spa_config_exit(os->os_spa, SCL_STATE, FTAG);

		if (!valid)
			return (0);
	}

	/*
	 * Because tx == NULL, zil_claim_log_block() will not actually claim
	 * any blocks, but just determine whether it is possible to do so.
	 * In addition to checking the log chain, zil_claim_log_block()
	 * will invoke zio_claim() with a done func of spa_claim_notify(),
	 * which will update spa_max_claim_txg.  See spa_load() for details.
	 */
	error = zil_parse(zilog, zil_claim_log_block, zil_claim_log_record, tx,
	    zilog->zl_header->zh_claim_txg ? -1ULL : spa_first_txg(os->os_spa));

	return ((error == ECKSUM || error == ENOENT) ? 0 : error);
}

static int
zil_vdev_compare(const void *x1, const void *x2)
{
	const uint64_t v1 = ((zil_vdev_node_t *)x1)->zv_vdev;
	const uint64_t v2 = ((zil_vdev_node_t *)x2)->zv_vdev;

	if (v1 < v2)
		return (-1);
	if (v1 > v2)
		return (1);

	return (0);
}

void
zil_add_block(zilog_t *zilog, const blkptr_t *bp)
{
	avl_tree_t *t = &zilog->zl_vdev_tree;
	avl_index_t where;
	zil_vdev_node_t *zv, zvsearch;
	int ndvas = BP_GET_NDVAS(bp);
	int i;

	if (zfs_nocacheflush)
		return;

	ASSERT(zilog->zl_writer);

	/*
	 * Even though we're zl_writer, we still need a lock because the
	 * zl_get_data() callbacks may have dmu_sync() done callbacks
	 * that will run concurrently.
	 */
	mutex_enter(&zilog->zl_vdev_lock);
	for (i = 0; i < ndvas; i++) {
		zvsearch.zv_vdev = DVA_GET_VDEV(&bp->blk_dva[i]);
		if (avl_find(t, &zvsearch, &where) == NULL) {
			zv = kmem_alloc(sizeof (*zv), KM_SLEEP);
			zv->zv_vdev = zvsearch.zv_vdev;
			avl_insert(t, zv, where);
		}
	}
	mutex_exit(&zilog->zl_vdev_lock);
}

static void
zil_flush_vdevs(zilog_t *zilog)
{
	spa_t *spa = zilog->zl_spa;
	avl_tree_t *t = &zilog->zl_vdev_tree;
	void *cookie = NULL;
	zil_vdev_node_t *zv;
	zio_t *zio;

	ASSERT(zilog->zl_writer);

	/*
	 * We don't need zl_vdev_lock here because we're the zl_writer,
	 * and all zl_get_data() callbacks are done.
	 */
	if (avl_numnodes(t) == 0)
		return;

	spa_config_enter(spa, SCL_STATE, FTAG, RW_READER);

	zio = zio_root(spa, NULL, NULL, ZIO_FLAG_CANFAIL);

	while ((zv = avl_destroy_nodes(t, &cookie)) != NULL) {
		vdev_t *vd = vdev_lookup_top(spa, zv->zv_vdev);
		if (vd != NULL)
			zio_flush(zio, vd);
		kmem_free(zv, sizeof (*zv));
	}

	/*
	 * Wait for all the flushes to complete.  Not all devices actually
	 * support the DKIOCFLUSHWRITECACHE ioctl, so it's OK if it fails.
	 */
	(void) zio_wait(zio);

	spa_config_exit(spa, SCL_STATE, FTAG);
}

/*
 * Function called when a log block write completes
 */
static void
zil_lwb_write_done(zio_t *zio)
{
	lwb_t *lwb = zio->io_private;
	zilog_t *zilog = lwb->lwb_zilog;
	dmu_tx_t *tx = lwb->lwb_tx;

	ASSERT(BP_GET_COMPRESS(zio->io_bp) == ZIO_COMPRESS_OFF);
	ASSERT(BP_GET_TYPE(zio->io_bp) == DMU_OT_INTENT_LOG);
	ASSERT(BP_GET_LEVEL(zio->io_bp) == 0);
	ASSERT(BP_GET_BYTEORDER(zio->io_bp) == ZFS_HOST_BYTEORDER);
	ASSERT(!BP_IS_GANG(zio->io_bp));
	ASSERT(!BP_IS_HOLE(zio->io_bp));
	ASSERT(BP_GET_FILL(zio->io_bp) == 0);

	/*
	 * Ensure the lwb buffer pointer is cleared before releasing
	 * the txg. If we have had an allocation failure and
	 * the txg is waiting to sync then we want want zil_sync()
	 * to remove the lwb so that it's not picked up as the next new
	 * one in zil_commit_writer(). zil_sync() will only remove
	 * the lwb if lwb_buf is null.
	 */
	zio_buf_free(lwb->lwb_buf, lwb->lwb_sz);
	mutex_enter(&zilog->zl_lock);
	lwb->lwb_zio = NULL;
	lwb->lwb_fastwrite = FALSE;
	lwb->lwb_buf = NULL;
	lwb->lwb_tx = NULL;
	mutex_exit(&zilog->zl_lock);

	/*
	 * Now that we've written this log block, we have a stable pointer
	 * to the next block in the chain, so it's OK to let the txg in
	 * which we allocated the next block sync.
	 */
	dmu_tx_commit(tx);
}

/*
 * Initialize the io for a log block.
 */
static void
zil_lwb_write_init(zilog_t *zilog, lwb_t *lwb)
{
	zbookmark_phys_t zb;

	SET_BOOKMARK(&zb, lwb->lwb_blk.blk_cksum.zc_word[ZIL_ZC_OBJSET],
	    ZB_ZIL_OBJECT, ZB_ZIL_LEVEL,
	    lwb->lwb_blk.blk_cksum.zc_word[ZIL_ZC_SEQ]);

	if (zilog->zl_root_zio == NULL) {
		zilog->zl_root_zio = zio_root(zilog->zl_spa, NULL, NULL,
		    ZIO_FLAG_CANFAIL);
	}

	/* Lock so zil_sync() doesn't fastwrite_unmark after zio is created */
	mutex_enter(&zilog->zl_lock);
	if (lwb->lwb_zio == NULL) {
		if (!lwb->lwb_fastwrite) {
			metaslab_fastwrite_mark(zilog->zl_spa, &lwb->lwb_blk);
			lwb->lwb_fastwrite = 1;
		}
		lwb->lwb_zio = zio_rewrite(zilog->zl_root_zio, zilog->zl_spa,
		    0, &lwb->lwb_blk, lwb->lwb_buf, BP_GET_LSIZE(&lwb->lwb_blk),
		    zil_lwb_write_done, lwb, ZIO_PRIORITY_SYNC_WRITE,
		    ZIO_FLAG_CANFAIL | ZIO_FLAG_DONT_PROPAGATE |
		    ZIO_FLAG_FASTWRITE, &zb);
	}
	mutex_exit(&zilog->zl_lock);
}

/*
 * Define a limited set of intent log block sizes.
 *
 * These must be a multiple of 4KB. Note only the amount used (again
 * aligned to 4KB) actually gets written. However, we can't always just
 * allocate SPA_OLD_MAXBLOCKSIZE as the slog space could be exhausted.
 */
uint64_t zil_block_buckets[] = {
    4096,		/* non TX_WRITE */
    8192+4096,		/* data base */
    32*1024 + 4096, 	/* NFS writes */
    UINT64_MAX
};

/*
 * Use the slog as long as the current commit size is less than the
 * limit or the total list size is less than 2X the limit.  Limit
 * checking is disabled by setting zil_slog_limit to UINT64_MAX.
 */
unsigned long zil_slog_limit = 1024 * 1024;
#define	USE_SLOG(zilog) (((zilog)->zl_cur_used < zil_slog_limit) || \
	((zilog)->zl_itx_list_sz < (zil_slog_limit << 1)))

/*
 * Start a log block write and advance to the next log block.
 * Calls are serialized.
 */
static lwb_t *
zil_lwb_write_start(zilog_t *zilog, lwb_t *lwb)
{
	lwb_t *nlwb = NULL;
	zil_chain_t *zilc;
	spa_t *spa = zilog->zl_spa;
	blkptr_t *bp;
	dmu_tx_t *tx;
	uint64_t txg;
	uint64_t zil_blksz, wsz;
	int i, error;
	boolean_t use_slog;

	if (BP_GET_CHECKSUM(&lwb->lwb_blk) == ZIO_CHECKSUM_ZILOG2) {
		zilc = (zil_chain_t *)lwb->lwb_buf;
		bp = &zilc->zc_next_blk;
	} else {
		zilc = (zil_chain_t *)(lwb->lwb_buf + lwb->lwb_sz);
		bp = &zilc->zc_next_blk;
	}

	ASSERT(lwb->lwb_nused <= lwb->lwb_sz);

	/*
	 * Allocate the next block and save its address in this block
	 * before writing it in order to establish the log chain.
	 * Note that if the allocation of nlwb synced before we wrote
	 * the block that points at it (lwb), we'd leak it if we crashed.
	 * Therefore, we don't do dmu_tx_commit() until zil_lwb_write_done().
	 * We dirty the dataset to ensure that zil_sync() will be called
	 * to clean up in the event of allocation failure or I/O failure.
	 */
	tx = dmu_tx_create(zilog->zl_os);
	VERIFY(dmu_tx_assign(tx, TXG_WAIT) == 0);
	dsl_dataset_dirty(dmu_objset_ds(zilog->zl_os), tx);
	txg = dmu_tx_get_txg(tx);

	lwb->lwb_tx = tx;

	/*
	 * Log blocks are pre-allocated. Here we select the size of the next
	 * block, based on size used in the last block.
	 * - first find the smallest bucket that will fit the block from a
	 *   limited set of block sizes. This is because it's faster to write
	 *   blocks allocated from the same metaslab as they are adjacent or
	 *   close.
	 * - next find the maximum from the new suggested size and an array of
	 *   previous sizes. This lessens a picket fence effect of wrongly
	 *   guesssing the size if we have a stream of say 2k, 64k, 2k, 64k
	 *   requests.
	 *
	 * Note we only write what is used, but we can't just allocate
	 * the maximum block size because we can exhaust the available
	 * pool log space.
	 */
	zil_blksz = zilog->zl_cur_used + sizeof (zil_chain_t);
	for (i = 0; zil_blksz > zil_block_buckets[i]; i++)
		continue;
	zil_blksz = zil_block_buckets[i];
	if (zil_blksz == UINT64_MAX)
		zil_blksz = SPA_OLD_MAXBLOCKSIZE;
	zilog->zl_prev_blks[zilog->zl_prev_rotor] = zil_blksz;
	for (i = 0; i < ZIL_PREV_BLKS; i++)
		zil_blksz = MAX(zil_blksz, zilog->zl_prev_blks[i]);
	zilog->zl_prev_rotor = (zilog->zl_prev_rotor + 1) & (ZIL_PREV_BLKS - 1);

	BP_ZERO(bp);
	use_slog = USE_SLOG(zilog);
	error = zio_alloc_zil(spa, txg, bp, zil_blksz,
	    USE_SLOG(zilog));
	if (use_slog) {
		ZIL_STAT_BUMP(zil_itx_metaslab_slog_count);
		ZIL_STAT_INCR(zil_itx_metaslab_slog_bytes, lwb->lwb_nused);
	} else {
		ZIL_STAT_BUMP(zil_itx_metaslab_normal_count);
		ZIL_STAT_INCR(zil_itx_metaslab_normal_bytes, lwb->lwb_nused);
	}
	if (error == 0) {
		ASSERT3U(bp->blk_birth, ==, txg);
		bp->blk_cksum = lwb->lwb_blk.blk_cksum;
		bp->blk_cksum.zc_word[ZIL_ZC_SEQ]++;

		/*
		 * Allocate a new log write buffer (lwb).
		 */
		nlwb = zil_alloc_lwb(zilog, bp, txg, TRUE);

		/* Record the block for later vdev flushing */
		zil_add_block(zilog, &lwb->lwb_blk);
	}

	if (BP_GET_CHECKSUM(&lwb->lwb_blk) == ZIO_CHECKSUM_ZILOG2) {
		/* For Slim ZIL only write what is used. */
		wsz = P2ROUNDUP_TYPED(lwb->lwb_nused, ZIL_MIN_BLKSZ, uint64_t);
		ASSERT3U(wsz, <=, lwb->lwb_sz);
		zio_shrink(lwb->lwb_zio, wsz);

	} else {
		wsz = lwb->lwb_sz;
	}

	zilc->zc_pad = 0;
	zilc->zc_nused = lwb->lwb_nused;
	zilc->zc_eck.zec_cksum = lwb->lwb_blk.blk_cksum;

	/*
	 * clear unused data for security
	 */
	bzero(lwb->lwb_buf + lwb->lwb_nused, wsz - lwb->lwb_nused);

	zio_nowait(lwb->lwb_zio); /* Kick off the write for the old log block */

	/*
	 * If there was an allocation failure then nlwb will be null which
	 * forces a txg_wait_synced().
	 */
	return (nlwb);
}

static lwb_t *
zil_lwb_commit(zilog_t *zilog, itx_t *itx, lwb_t *lwb)
{
	lr_t *lrc = &itx->itx_lr; /* common log record */
	lr_write_t *lrw = (lr_write_t *)lrc;
	char *lr_buf;
	uint64_t txg = lrc->lrc_txg;
	uint64_t reclen = lrc->lrc_reclen;
	uint64_t dlen = 0;

	if (lwb == NULL)
		return (NULL);

	ASSERT(lwb->lwb_buf != NULL);
	ASSERT(zilog_is_dirty(zilog) ||
	    spa_freeze_txg(zilog->zl_spa) != UINT64_MAX);

	if (lrc->lrc_txtype == TX_WRITE && itx->itx_wr_state == WR_NEED_COPY)
		dlen = P2ROUNDUP_TYPED(
		    lrw->lr_length, sizeof (uint64_t), uint64_t);

	zilog->zl_cur_used += (reclen + dlen);

	zil_lwb_write_init(zilog, lwb);

	/*
	 * If this record won't fit in the current log block, start a new one.
	 */
	if (lwb->lwb_nused + reclen + dlen > lwb->lwb_sz) {
		lwb = zil_lwb_write_start(zilog, lwb);
		if (lwb == NULL)
			return (NULL);
		zil_lwb_write_init(zilog, lwb);
		ASSERT(LWB_EMPTY(lwb));
		if (lwb->lwb_nused + reclen + dlen > lwb->lwb_sz) {
			txg_wait_synced(zilog->zl_dmu_pool, txg);
			return (lwb);
		}
	}

	lr_buf = lwb->lwb_buf + lwb->lwb_nused;
	bcopy(lrc, lr_buf, reclen);
	lrc = (lr_t *)lr_buf;
	lrw = (lr_write_t *)lrc;

	ZIL_STAT_BUMP(zil_itx_count);

	/*
	 * If it's a write, fetch the data or get its blkptr as appropriate.
	 */
	if (lrc->lrc_txtype == TX_WRITE) {
		if (txg > spa_freeze_txg(zilog->zl_spa))
			txg_wait_synced(zilog->zl_dmu_pool, txg);
		if (itx->itx_wr_state == WR_COPIED) {
			ZIL_STAT_BUMP(zil_itx_copied_count);
			ZIL_STAT_INCR(zil_itx_copied_bytes, lrw->lr_length);
		} else {
			char *dbuf;
			int error;

			if (dlen) {
				ASSERT(itx->itx_wr_state == WR_NEED_COPY);
				dbuf = lr_buf + reclen;
				lrw->lr_common.lrc_reclen += dlen;
				ZIL_STAT_BUMP(zil_itx_needcopy_count);
				ZIL_STAT_INCR(zil_itx_needcopy_bytes,
				    lrw->lr_length);
			} else {
				ASSERT(itx->itx_wr_state == WR_INDIRECT);
				dbuf = NULL;
				ZIL_STAT_BUMP(zil_itx_indirect_count);
				ZIL_STAT_INCR(zil_itx_indirect_bytes,
				    lrw->lr_length);
			}
			error = zilog->zl_get_data(
			    itx->itx_private, lrw, dbuf, lwb->lwb_zio);
			if (error == EIO) {
				txg_wait_synced(zilog->zl_dmu_pool, txg);
				return (lwb);
			}
			if (error != 0) {
				ASSERT(error == ENOENT || error == EEXIST ||
				    error == EALREADY);
				return (lwb);
			}
		}
	}

	/*
	 * We're actually making an entry, so update lrc_seq to be the
	 * log record sequence number.  Note that this is generally not
	 * equal to the itx sequence number because not all transactions
	 * are synchronous, and sometimes spa_sync() gets there first.
	 */
	lrc->lrc_seq = ++zilog->zl_lr_seq; /* we are single threaded */
	lwb->lwb_nused += reclen + dlen;
	lwb->lwb_max_txg = MAX(lwb->lwb_max_txg, txg);
	ASSERT3U(lwb->lwb_nused, <=, lwb->lwb_sz);
	ASSERT0(P2PHASE(lwb->lwb_nused, sizeof (uint64_t)));

	return (lwb);
}

itx_t *
zil_itx_create(uint64_t txtype, size_t lrsize)
{
	itx_t *itx;

	lrsize = P2ROUNDUP_TYPED(lrsize, sizeof (uint64_t), size_t);

	itx = zio_data_buf_alloc(offsetof(itx_t, itx_lr) + lrsize);
	itx->itx_lr.lrc_txtype = txtype;
	itx->itx_lr.lrc_reclen = lrsize;
	itx->itx_sod = lrsize; /* if write & WR_NEED_COPY will be increased */
	itx->itx_lr.lrc_seq = 0;	/* defensive */
	itx->itx_sync = B_TRUE;		/* default is synchronous */
	itx->itx_callback = NULL;
	itx->itx_callback_data = NULL;

	return (itx);
}

void
zil_itx_destroy(itx_t *itx)
{
	zio_data_buf_free(itx, offsetof(itx_t, itx_lr)+itx->itx_lr.lrc_reclen);
}

/*
 * Free up the sync and async itxs. The itxs_t has already been detached
 * so no locks are needed.
 */
static void
zil_itxg_clean(itxs_t *itxs)
{
	itx_t *itx;
	list_t *list;
	avl_tree_t *t;
	void *cookie;
	itx_async_node_t *ian;

	list = &itxs->i_sync_list;
	while ((itx = list_head(list)) != NULL) {
		if (itx->itx_callback != NULL)
			itx->itx_callback(itx->itx_callback_data);
		list_remove(list, itx);
		zil_itx_destroy(itx);
	}

	cookie = NULL;
	t = &itxs->i_async_tree;
	while ((ian = avl_destroy_nodes(t, &cookie)) != NULL) {
		list = &ian->ia_list;
		while ((itx = list_head(list)) != NULL) {
			if (itx->itx_callback != NULL)
				itx->itx_callback(itx->itx_callback_data);
			list_remove(list, itx);
			zil_itx_destroy(itx);
		}
		list_destroy(list);
		kmem_free(ian, sizeof (itx_async_node_t));
	}
	avl_destroy(t);

	kmem_free(itxs, sizeof (itxs_t));
}

static int
zil_aitx_compare(const void *x1, const void *x2)
{
	const uint64_t o1 = ((itx_async_node_t *)x1)->ia_foid;
	const uint64_t o2 = ((itx_async_node_t *)x2)->ia_foid;

	if (o1 < o2)
		return (-1);
	if (o1 > o2)
		return (1);

	return (0);
}

/*
 * Remove all async itx with the given oid.
 */
static void
zil_remove_async(zilog_t *zilog, uint64_t oid)
{
	uint64_t otxg, txg;
	itx_async_node_t *ian;
	avl_tree_t *t;
	avl_index_t where;
	list_t clean_list;
	itx_t *itx;

	ASSERT(oid != 0);
	list_create(&clean_list, sizeof (itx_t), offsetof(itx_t, itx_node));

	if (spa_freeze_txg(zilog->zl_spa) != UINT64_MAX) /* ziltest support */
		otxg = ZILTEST_TXG;
	else
		otxg = spa_last_synced_txg(zilog->zl_spa) + 1;

	for (txg = otxg; txg < (otxg + TXG_CONCURRENT_STATES); txg++) {
		itxg_t *itxg = &zilog->zl_itxg[txg & TXG_MASK];

		mutex_enter(&itxg->itxg_lock);
		if (itxg->itxg_txg != txg) {
			mutex_exit(&itxg->itxg_lock);
			continue;
		}

		/*
		 * Locate the object node and append its list.
		 */
		t = &itxg->itxg_itxs->i_async_tree;
		ian = avl_find(t, &oid, &where);
		if (ian != NULL)
			list_move_tail(&clean_list, &ian->ia_list);
		mutex_exit(&itxg->itxg_lock);
	}
	while ((itx = list_head(&clean_list)) != NULL) {
		if (itx->itx_callback != NULL)
			itx->itx_callback(itx->itx_callback_data);
		list_remove(&clean_list, itx);
		zil_itx_destroy(itx);
	}
	list_destroy(&clean_list);
}

void
zil_itx_assign(zilog_t *zilog, itx_t *itx, dmu_tx_t *tx)
{
	uint64_t txg;
	itxg_t *itxg;
	itxs_t *itxs, *clean = NULL;

	/*
	 * Object ids can be re-instantiated in the next txg so
	 * remove any async transactions to avoid future leaks.
	 * This can happen if a fsync occurs on the re-instantiated
	 * object for a WR_INDIRECT or WR_NEED_COPY write, which gets
	 * the new file data and flushes a write record for the old object.
	 */
	if ((itx->itx_lr.lrc_txtype & ~TX_CI) == TX_REMOVE)
		zil_remove_async(zilog, itx->itx_oid);

	/*
	 * Ensure the data of a renamed file is committed before the rename.
	 */
	if ((itx->itx_lr.lrc_txtype & ~TX_CI) == TX_RENAME)
		zil_async_to_sync(zilog, itx->itx_oid);

	if (spa_freeze_txg(zilog->zl_spa) != UINT64_MAX)
		txg = ZILTEST_TXG;
	else
		txg = dmu_tx_get_txg(tx);

	itxg = &zilog->zl_itxg[txg & TXG_MASK];
	mutex_enter(&itxg->itxg_lock);
	itxs = itxg->itxg_itxs;
	if (itxg->itxg_txg != txg) {
		if (itxs != NULL) {
			/*
			 * The zil_clean callback hasn't got around to cleaning
			 * this itxg. Save the itxs for release below.
			 * This should be rare.
			 */
			atomic_add_64(&zilog->zl_itx_list_sz, -itxg->itxg_sod);
			itxg->itxg_sod = 0;
			clean = itxg->itxg_itxs;
		}
		ASSERT(itxg->itxg_sod == 0);
		itxg->itxg_txg = txg;
		itxs = itxg->itxg_itxs = kmem_zalloc(sizeof (itxs_t),
		    KM_SLEEP);

		list_create(&itxs->i_sync_list, sizeof (itx_t),
		    offsetof(itx_t, itx_node));
		avl_create(&itxs->i_async_tree, zil_aitx_compare,
		    sizeof (itx_async_node_t),
		    offsetof(itx_async_node_t, ia_node));
	}
	if (itx->itx_sync) {
		list_insert_tail(&itxs->i_sync_list, itx);
		atomic_add_64(&zilog->zl_itx_list_sz, itx->itx_sod);
		itxg->itxg_sod += itx->itx_sod;
	} else {
		avl_tree_t *t = &itxs->i_async_tree;
		uint64_t foid = ((lr_ooo_t *)&itx->itx_lr)->lr_foid;
		itx_async_node_t *ian;
		avl_index_t where;

		ian = avl_find(t, &foid, &where);
		if (ian == NULL) {
			ian = kmem_alloc(sizeof (itx_async_node_t),
			    KM_SLEEP);
			list_create(&ian->ia_list, sizeof (itx_t),
			    offsetof(itx_t, itx_node));
			ian->ia_foid = foid;
			avl_insert(t, ian, where);
		}
		list_insert_tail(&ian->ia_list, itx);
	}

	itx->itx_lr.lrc_txg = dmu_tx_get_txg(tx);
	zilog_dirty(zilog, txg);
	mutex_exit(&itxg->itxg_lock);

	/* Release the old itxs now we've dropped the lock */
	if (clean != NULL)
		zil_itxg_clean(clean);
}

/*
 * If there are any in-memory intent log transactions which have now been
 * synced then start up a taskq to free them. We should only do this after we
 * have written out the uberblocks (i.e. txg has been comitted) so that
 * don't inadvertently clean out in-memory log records that would be required
 * by zil_commit().
 */
void
zil_clean(zilog_t *zilog, uint64_t synced_txg)
{
	itxg_t *itxg = &zilog->zl_itxg[synced_txg & TXG_MASK];
	itxs_t *clean_me;

	mutex_enter(&itxg->itxg_lock);
	if (itxg->itxg_itxs == NULL || itxg->itxg_txg == ZILTEST_TXG) {
		mutex_exit(&itxg->itxg_lock);
		return;
	}
	ASSERT3U(itxg->itxg_txg, <=, synced_txg);
	ASSERT(itxg->itxg_txg != 0);
	ASSERT(zilog->zl_clean_taskq != NULL);
	atomic_add_64(&zilog->zl_itx_list_sz, -itxg->itxg_sod);
	itxg->itxg_sod = 0;
	clean_me = itxg->itxg_itxs;
	itxg->itxg_itxs = NULL;
	itxg->itxg_txg = 0;
	mutex_exit(&itxg->itxg_lock);
	/*
	 * Preferably start a task queue to free up the old itxs but
	 * if taskq_dispatch can't allocate resources to do that then
	 * free it in-line. This should be rare. Note, using TQ_SLEEP
	 * created a bad performance problem.
	 */
	if (taskq_dispatch(zilog->zl_clean_taskq,
	    (void (*)(void *))zil_itxg_clean, clean_me, TQ_NOSLEEP) == 0)
		zil_itxg_clean(clean_me);
}

/*
 * Get the list of itxs to commit into zl_itx_commit_list.
 */
static void
zil_get_commit_list(zilog_t *zilog)
{
	uint64_t otxg, txg;
	list_t *commit_list = &zilog->zl_itx_commit_list;
	uint64_t push_sod = 0;

	if (spa_freeze_txg(zilog->zl_spa) != UINT64_MAX) /* ziltest support */
		otxg = ZILTEST_TXG;
	else
		otxg = spa_last_synced_txg(zilog->zl_spa) + 1;

	for (txg = otxg; txg < (otxg + TXG_CONCURRENT_STATES); txg++) {
		itxg_t *itxg = &zilog->zl_itxg[txg & TXG_MASK];

		mutex_enter(&itxg->itxg_lock);
		if (itxg->itxg_txg != txg) {
			mutex_exit(&itxg->itxg_lock);
			continue;
		}

		list_move_tail(commit_list, &itxg->itxg_itxs->i_sync_list);
		push_sod += itxg->itxg_sod;
		itxg->itxg_sod = 0;

		mutex_exit(&itxg->itxg_lock);
	}
	atomic_add_64(&zilog->zl_itx_list_sz, -push_sod);
}

/*
 * Move the async itxs for a specified object to commit into sync lists.
 */
static void
zil_async_to_sync(zilog_t *zilog, uint64_t foid)
{
	uint64_t otxg, txg;
	itx_async_node_t *ian;
	avl_tree_t *t;
	avl_index_t where;

	if (spa_freeze_txg(zilog->zl_spa) != UINT64_MAX) /* ziltest support */
		otxg = ZILTEST_TXG;
	else
		otxg = spa_last_synced_txg(zilog->zl_spa) + 1;

	for (txg = otxg; txg < (otxg + TXG_CONCURRENT_STATES); txg++) {
		itxg_t *itxg = &zilog->zl_itxg[txg & TXG_MASK];

		mutex_enter(&itxg->itxg_lock);
		if (itxg->itxg_txg != txg) {
			mutex_exit(&itxg->itxg_lock);
			continue;
		}

		/*
		 * If a foid is specified then find that node and append its
		 * list. Otherwise walk the tree appending all the lists
		 * to the sync list. We add to the end rather than the
		 * beginning to ensure the create has happened.
		 */
		t = &itxg->itxg_itxs->i_async_tree;
		if (foid != 0) {
			ian = avl_find(t, &foid, &where);
			if (ian != NULL) {
				list_move_tail(&itxg->itxg_itxs->i_sync_list,
				    &ian->ia_list);
			}
		} else {
			void *cookie = NULL;

			while ((ian = avl_destroy_nodes(t, &cookie)) != NULL) {
				list_move_tail(&itxg->itxg_itxs->i_sync_list,
				    &ian->ia_list);
				list_destroy(&ian->ia_list);
				kmem_free(ian, sizeof (itx_async_node_t));
			}
		}
		mutex_exit(&itxg->itxg_lock);
	}
}

static void
zil_commit_writer(zilog_t *zilog)
{
	uint64_t txg;
	itx_t *itx;
	lwb_t *lwb;
	spa_t *spa = zilog->zl_spa;
	int error = 0;

	ASSERT(zilog->zl_root_zio == NULL);

	mutex_exit(&zilog->zl_lock);

	zil_get_commit_list(zilog);

	/*
	 * Return if there's nothing to commit before we dirty the fs by
	 * calling zil_create().
	 */
	if (list_head(&zilog->zl_itx_commit_list) == NULL) {
		mutex_enter(&zilog->zl_lock);
		return;
	}

	if (zilog->zl_suspend) {
		lwb = NULL;
	} else {
		lwb = list_tail(&zilog->zl_lwb_list);
		if (lwb == NULL)
			lwb = zil_create(zilog);
	}

	DTRACE_PROBE1(zil__cw1, zilog_t *, zilog);
	for (itx = list_head(&zilog->zl_itx_commit_list); itx != NULL;
	    itx = list_next(&zilog->zl_itx_commit_list, itx)) {
		txg = itx->itx_lr.lrc_txg;
		ASSERT(txg);

		if (txg > spa_last_synced_txg(spa) || txg > spa_freeze_txg(spa))
			lwb = zil_lwb_commit(zilog, itx, lwb);
	}
	DTRACE_PROBE1(zil__cw2, zilog_t *, zilog);

	/* write the last block out */
	if (lwb != NULL && lwb->lwb_zio != NULL)
		lwb = zil_lwb_write_start(zilog, lwb);

	zilog->zl_cur_used = 0;

	/*
	 * Wait if necessary for the log blocks to be on stable storage.
	 */
	if (zilog->zl_root_zio) {
		error = zio_wait(zilog->zl_root_zio);
		zilog->zl_root_zio = NULL;
		zil_flush_vdevs(zilog);
	}

	if (error || lwb == NULL)
		txg_wait_synced(zilog->zl_dmu_pool, 0);

	while ((itx = list_head(&zilog->zl_itx_commit_list))) {
		txg = itx->itx_lr.lrc_txg;
		ASSERT(txg);

		if (itx->itx_callback != NULL)
			itx->itx_callback(itx->itx_callback_data);
		list_remove(&zilog->zl_itx_commit_list, itx);
		zil_itx_destroy(itx);
	}

	mutex_enter(&zilog->zl_lock);

	/*
	 * Remember the highest committed log sequence number for ztest.
	 * We only update this value when all the log writes succeeded,
	 * because ztest wants to ASSERT that it got the whole log chain.
	 */
	if (error == 0 && lwb != NULL)
		zilog->zl_commit_lr_seq = zilog->zl_lr_seq;
}

/*
 * Commit zfs transactions to stable storage.
 * If foid is 0 push out all transactions, otherwise push only those
 * for that object or might reference that object.
 *
 * itxs are committed in batches. In a heavily stressed zil there will be
 * a commit writer thread who is writing out a bunch of itxs to the log
 * for a set of committing threads (cthreads) in the same batch as the writer.
 * Those cthreads are all waiting on the same cv for that batch.
 *
 * There will also be a different and growing batch of threads that are
 * waiting to commit (qthreads). When the committing batch completes
 * a transition occurs such that the cthreads exit and the qthreads become
 * cthreads. One of the new cthreads becomes the writer thread for the
 * batch. Any new threads arriving become new qthreads.
 *
 * Only 2 condition variables are needed and there's no transition
 * between the two cvs needed. They just flip-flop between qthreads
 * and cthreads.
 *
 * Using this scheme we can efficiently wakeup up only those threads
 * that have been committed.
 */
void
zil_commit(zilog_t *zilog, uint64_t foid)
{
	uint64_t mybatch;

	if (zilog->zl_sync == ZFS_SYNC_DISABLED)
		return;

	ZIL_STAT_BUMP(zil_commit_count);

	/* move the async itxs for the foid to the sync queues */
	zil_async_to_sync(zilog, foid);

	mutex_enter(&zilog->zl_lock);
	mybatch = zilog->zl_next_batch;
	while (zilog->zl_writer) {
		cv_wait(&zilog->zl_cv_batch[mybatch & 1], &zilog->zl_lock);
		if (mybatch <= zilog->zl_com_batch) {
			mutex_exit(&zilog->zl_lock);
			return;
		}
	}

	zilog->zl_next_batch++;
	zilog->zl_writer = B_TRUE;
	ZIL_STAT_BUMP(zil_commit_writer_count);
	zil_commit_writer(zilog);
	zilog->zl_com_batch = mybatch;
	zilog->zl_writer = B_FALSE;

	/* wake up one thread to become the next writer */
	cv_signal(&zilog->zl_cv_batch[(mybatch+1) & 1]);

	/* wake up all threads waiting for this batch to be committed */
	cv_broadcast(&zilog->zl_cv_batch[mybatch & 1]);

	mutex_exit(&zilog->zl_lock);
}

/*
 * Called in syncing context to free committed log blocks and update log header.
 */
void
zil_sync(zilog_t *zilog, dmu_tx_t *tx)
{
	zil_header_t *zh = zil_header_in_syncing_context(zilog);
	uint64_t txg = dmu_tx_get_txg(tx);
	spa_t *spa = zilog->zl_spa;
	uint64_t *replayed_seq = &zilog->zl_replayed_seq[txg & TXG_MASK];
	lwb_t *lwb;

	/*
	 * We don't zero out zl_destroy_txg, so make sure we don't try
	 * to destroy it twice.
	 */
	if (spa_sync_pass(spa) != 1)
		return;

	mutex_enter(&zilog->zl_lock);

	ASSERT(zilog->zl_stop_sync == 0);

	if (*replayed_seq != 0) {
		ASSERT(zh->zh_replay_seq < *replayed_seq);
		zh->zh_replay_seq = *replayed_seq;
		*replayed_seq = 0;
	}

	if (zilog->zl_destroy_txg == txg) {
		blkptr_t blk = zh->zh_log;

		ASSERT(list_head(&zilog->zl_lwb_list) == NULL);

		bzero(zh, sizeof (zil_header_t));
		bzero(zilog->zl_replayed_seq, sizeof (zilog->zl_replayed_seq));

		if (zilog->zl_keep_first) {
			/*
			 * If this block was part of log chain that couldn't
			 * be claimed because a device was missing during
			 * zil_claim(), but that device later returns,
			 * then this block could erroneously appear valid.
			 * To guard against this, assign a new GUID to the new
			 * log chain so it doesn't matter what blk points to.
			 */
			zil_init_log_chain(zilog, &blk);
			zh->zh_log = blk;
		}
	}

	while ((lwb = list_head(&zilog->zl_lwb_list)) != NULL) {
		zh->zh_log = lwb->lwb_blk;
		if (lwb->lwb_buf != NULL || lwb->lwb_max_txg > txg)
			break;

		ASSERT(lwb->lwb_zio == NULL);

		list_remove(&zilog->zl_lwb_list, lwb);
		zio_free_zil(spa, txg, &lwb->lwb_blk);
		kmem_cache_free(zil_lwb_cache, lwb);

		/*
		 * If we don't have anything left in the lwb list then
		 * we've had an allocation failure and we need to zero
		 * out the zil_header blkptr so that we don't end
		 * up freeing the same block twice.
		 */
		if (list_head(&zilog->zl_lwb_list) == NULL)
			BP_ZERO(&zh->zh_log);
	}

	/*
	 * Remove fastwrite on any blocks that have been pre-allocated for
	 * the next commit. This prevents fastwrite counter pollution by
	 * unused, long-lived LWBs.
	 */
	for (; lwb != NULL; lwb = list_next(&zilog->zl_lwb_list, lwb)) {
		if (lwb->lwb_fastwrite && !lwb->lwb_zio) {
			metaslab_fastwrite_unmark(zilog->zl_spa, &lwb->lwb_blk);
			lwb->lwb_fastwrite = 0;
		}
	}

	mutex_exit(&zilog->zl_lock);
}

void
zil_init(void)
{
	zil_lwb_cache = kmem_cache_create("zil_lwb_cache",
	    sizeof (struct lwb), 0, NULL, NULL, NULL, NULL, NULL, 0);

	zil_ksp = kstat_create("zfs", 0, "zil", "misc",
	    KSTAT_TYPE_NAMED, sizeof (zil_stats) / sizeof (kstat_named_t),
	    KSTAT_FLAG_VIRTUAL);

	if (zil_ksp != NULL) {
		zil_ksp->ks_data = &zil_stats;
		kstat_install(zil_ksp);
	}
}

void
zil_fini(void)
{
	kmem_cache_destroy(zil_lwb_cache);

	if (zil_ksp != NULL) {
		kstat_delete(zil_ksp);
		zil_ksp = NULL;
	}
}

void
zil_set_sync(zilog_t *zilog, uint64_t sync)
{
	zilog->zl_sync = sync;
}

void
zil_set_logbias(zilog_t *zilog, uint64_t logbias)
{
	zilog->zl_logbias = logbias;
}

zilog_t *
zil_alloc(objset_t *os, zil_header_t *zh_phys)
{
	zilog_t *zilog;
	int i;

	zilog = kmem_zalloc(sizeof (zilog_t), KM_SLEEP);

	zilog->zl_header = zh_phys;
	zilog->zl_os = os;
	zilog->zl_spa = dmu_objset_spa(os);
	zilog->zl_dmu_pool = dmu_objset_pool(os);
	zilog->zl_destroy_txg = TXG_INITIAL - 1;
	zilog->zl_logbias = dmu_objset_logbias(os);
	zilog->zl_sync = dmu_objset_syncprop(os);
	zilog->zl_next_batch = 1;

	mutex_init(&zilog->zl_lock, NULL, MUTEX_DEFAULT, NULL);

	for (i = 0; i < TXG_SIZE; i++) {
		mutex_init(&zilog->zl_itxg[i].itxg_lock, NULL,
		    MUTEX_DEFAULT, NULL);
	}

	list_create(&zilog->zl_lwb_list, sizeof (lwb_t),
	    offsetof(lwb_t, lwb_node));

	list_create(&zilog->zl_itx_commit_list, sizeof (itx_t),
	    offsetof(itx_t, itx_node));

	mutex_init(&zilog->zl_vdev_lock, NULL, MUTEX_DEFAULT, NULL);

	avl_create(&zilog->zl_vdev_tree, zil_vdev_compare,
	    sizeof (zil_vdev_node_t), offsetof(zil_vdev_node_t, zv_node));

	cv_init(&zilog->zl_cv_writer, NULL, CV_DEFAULT, NULL);
	cv_init(&zilog->zl_cv_suspend, NULL, CV_DEFAULT, NULL);
	cv_init(&zilog->zl_cv_batch[0], NULL, CV_DEFAULT, NULL);
	cv_init(&zilog->zl_cv_batch[1], NULL, CV_DEFAULT, NULL);

	return (zilog);
}

void
zil_free(zilog_t *zilog)
{
	int i;

	zilog->zl_stop_sync = 1;

	ASSERT0(zilog->zl_suspend);
	ASSERT0(zilog->zl_suspending);

	ASSERT(list_is_empty(&zilog->zl_lwb_list));
	list_destroy(&zilog->zl_lwb_list);

	avl_destroy(&zilog->zl_vdev_tree);
	mutex_destroy(&zilog->zl_vdev_lock);

	ASSERT(list_is_empty(&zilog->zl_itx_commit_list));
	list_destroy(&zilog->zl_itx_commit_list);

	for (i = 0; i < TXG_SIZE; i++) {
		/*
		 * It's possible for an itx to be generated that doesn't dirty
		 * a txg (e.g. ztest TX_TRUNCATE). So there's no zil_clean()
		 * callback to remove the entry. We remove those here.
		 *
		 * Also free up the ziltest itxs.
		 */
		if (zilog->zl_itxg[i].itxg_itxs)
			zil_itxg_clean(zilog->zl_itxg[i].itxg_itxs);
		mutex_destroy(&zilog->zl_itxg[i].itxg_lock);
	}

	mutex_destroy(&zilog->zl_lock);

	cv_destroy(&zilog->zl_cv_writer);
	cv_destroy(&zilog->zl_cv_suspend);
	cv_destroy(&zilog->zl_cv_batch[0]);
	cv_destroy(&zilog->zl_cv_batch[1]);

	kmem_free(zilog, sizeof (zilog_t));
}

/*
 * Open an intent log.
 */
zilog_t *
zil_open(objset_t *os, zil_get_data_t *get_data)
{
	zilog_t *zilog = dmu_objset_zil(os);

	ASSERT(zilog->zl_clean_taskq == NULL);
	ASSERT(zilog->zl_get_data == NULL);
	ASSERT(list_is_empty(&zilog->zl_lwb_list));

	zilog->zl_get_data = get_data;
	zilog->zl_clean_taskq = taskq_create("zil_clean", 1, defclsyspri,
	    2, 2, TASKQ_PREPOPULATE);

	return (zilog);
}

/*
 * Close an intent log.
 */
void
zil_close(zilog_t *zilog)
{
	lwb_t *lwb;
	uint64_t txg = 0;

	zil_commit(zilog, 0); /* commit all itx */

	/*
	 * The lwb_max_txg for the stubby lwb will reflect the last activity
	 * for the zil.  After a txg_wait_synced() on the txg we know all the
	 * callbacks have occurred that may clean the zil.  Only then can we
	 * destroy the zl_clean_taskq.
	 */
	mutex_enter(&zilog->zl_lock);
	lwb = list_tail(&zilog->zl_lwb_list);
	if (lwb != NULL)
		txg = lwb->lwb_max_txg;
	mutex_exit(&zilog->zl_lock);
	if (txg)
		txg_wait_synced(zilog->zl_dmu_pool, txg);
	ASSERT(!zilog_is_dirty(zilog));

	taskq_destroy(zilog->zl_clean_taskq);
	zilog->zl_clean_taskq = NULL;
	zilog->zl_get_data = NULL;

	/*
	 * We should have only one LWB left on the list; remove it now.
	 */
	mutex_enter(&zilog->zl_lock);
	lwb = list_head(&zilog->zl_lwb_list);
	if (lwb != NULL) {
		ASSERT(lwb == list_tail(&zilog->zl_lwb_list));
		ASSERT(lwb->lwb_zio == NULL);
		if (lwb->lwb_fastwrite)
			metaslab_fastwrite_unmark(zilog->zl_spa, &lwb->lwb_blk);
		list_remove(&zilog->zl_lwb_list, lwb);
		zio_buf_free(lwb->lwb_buf, lwb->lwb_sz);
		kmem_cache_free(zil_lwb_cache, lwb);
	}
	mutex_exit(&zilog->zl_lock);
}

static char *suspend_tag = "zil suspending";

/*
 * Suspend an intent log.  While in suspended mode, we still honor
 * synchronous semantics, but we rely on txg_wait_synced() to do it.
 * On old version pools, we suspend the log briefly when taking a
 * snapshot so that it will have an empty intent log.
 *
 * Long holds are not really intended to be used the way we do here --
 * held for such a short time.  A concurrent caller of dsl_dataset_long_held()
 * could fail.  Therefore we take pains to only put a long hold if it is
 * actually necessary.  Fortunately, it will only be necessary if the
 * objset is currently mounted (or the ZVOL equivalent).  In that case it
 * will already have a long hold, so we are not really making things any worse.
 *
 * Ideally, we would locate the existing long-holder (i.e. the zfsvfs_t or
 * zvol_state_t), and use their mechanism to prevent their hold from being
 * dropped (e.g. VFS_HOLD()).  However, that would be even more pain for
 * very little gain.
 *
 * if cookiep == NULL, this does both the suspend & resume.
 * Otherwise, it returns with the dataset "long held", and the cookie
 * should be passed into zil_resume().
 */
int
zil_suspend(const char *osname, void **cookiep)
{
	objset_t *os;
	zilog_t *zilog;
	const zil_header_t *zh;
	int error;

	error = dmu_objset_hold(osname, suspend_tag, &os);
	if (error != 0)
		return (error);
	zilog = dmu_objset_zil(os);

	mutex_enter(&zilog->zl_lock);
	zh = zilog->zl_header;

	if (zh->zh_flags & ZIL_REPLAY_NEEDED) {		/* unplayed log */
		mutex_exit(&zilog->zl_lock);
		dmu_objset_rele(os, suspend_tag);
		return (SET_ERROR(EBUSY));
<<<<<<< HEAD
	}

	/*
	 * Don't put a long hold in the cases where we can avoid it.  This
	 * is when there is no cookie so we are doing a suspend & resume
	 * (i.e. called from zil_vdev_offline()), and there's nothing to do
	 * for the suspend because it's already suspended, or there's no ZIL.
	 */
	if (cookiep == NULL && !zilog->zl_suspending &&
	    (zilog->zl_suspend > 0 || BP_IS_HOLE(&zh->zh_log))) {
		mutex_exit(&zilog->zl_lock);
		dmu_objset_rele(os, suspend_tag);
		return (0);
	}

=======
	}

	/*
	 * Don't put a long hold in the cases where we can avoid it.  This
	 * is when there is no cookie so we are doing a suspend & resume
	 * (i.e. called from zil_vdev_offline()), and there's nothing to do
	 * for the suspend because it's already suspended, or there's no ZIL.
	 */
	if (cookiep == NULL && !zilog->zl_suspending &&
	    (zilog->zl_suspend > 0 || BP_IS_HOLE(&zh->zh_log))) {
		mutex_exit(&zilog->zl_lock);
		dmu_objset_rele(os, suspend_tag);
		return (0);
	}

>>>>>>> 23d56208
	dsl_dataset_long_hold(dmu_objset_ds(os), suspend_tag);
	dsl_pool_rele(dmu_objset_pool(os), suspend_tag);

	zilog->zl_suspend++;

	if (zilog->zl_suspend > 1) {
		/*
		 * Someone else is already suspending it.
		 * Just wait for them to finish.
		 */

		while (zilog->zl_suspending)
			cv_wait(&zilog->zl_cv_suspend, &zilog->zl_lock);
		mutex_exit(&zilog->zl_lock);

		if (cookiep == NULL)
			zil_resume(os);
		else
			*cookiep = os;
<<<<<<< HEAD
		return (0);
	}

	/*
	 * If there is no pointer to an on-disk block, this ZIL must not
	 * be active (e.g. filesystem not mounted), so there's nothing
	 * to clean up.
	 */
	if (BP_IS_HOLE(&zh->zh_log)) {
		ASSERT(cookiep != NULL); /* fast path already handled */

		*cookiep = os;
		mutex_exit(&zilog->zl_lock);
		return (0);
	}

=======
		return (0);
	}

	/*
	 * If there is no pointer to an on-disk block, this ZIL must not
	 * be active (e.g. filesystem not mounted), so there's nothing
	 * to clean up.
	 */
	if (BP_IS_HOLE(&zh->zh_log)) {
		ASSERT(cookiep != NULL); /* fast path already handled */

		*cookiep = os;
		mutex_exit(&zilog->zl_lock);
		return (0);
	}

>>>>>>> 23d56208
	zilog->zl_suspending = B_TRUE;
	mutex_exit(&zilog->zl_lock);

	zil_commit(zilog, 0);

	zil_destroy(zilog, B_FALSE);

	mutex_enter(&zilog->zl_lock);
	zilog->zl_suspending = B_FALSE;
	cv_broadcast(&zilog->zl_cv_suspend);
	mutex_exit(&zilog->zl_lock);

	if (cookiep == NULL)
		zil_resume(os);
	else
		*cookiep = os;
	return (0);
}

void
zil_resume(void *cookie)
{
	objset_t *os = cookie;
	zilog_t *zilog = dmu_objset_zil(os);

	mutex_enter(&zilog->zl_lock);
	ASSERT(zilog->zl_suspend != 0);
	zilog->zl_suspend--;
	mutex_exit(&zilog->zl_lock);
	dsl_dataset_long_rele(dmu_objset_ds(os), suspend_tag);
	dsl_dataset_rele(dmu_objset_ds(os), suspend_tag);
}

typedef struct zil_replay_arg {
	zil_replay_func_t *zr_replay;
	void		*zr_arg;
	boolean_t	zr_byteswap;
	char		*zr_lr;
} zil_replay_arg_t;

static int
zil_replay_error(zilog_t *zilog, lr_t *lr, int error)
{
	char name[MAXNAMELEN];

	zilog->zl_replaying_seq--;	/* didn't actually replay this one */

	dmu_objset_name(zilog->zl_os, name);

	cmn_err(CE_WARN, "ZFS replay transaction error %d, "
	    "dataset %s, seq 0x%llx, txtype %llu %s\n", error, name,
	    (u_longlong_t)lr->lrc_seq,
	    (u_longlong_t)(lr->lrc_txtype & ~TX_CI),
	    (lr->lrc_txtype & TX_CI) ? "CI" : "");

	return (error);
}

static int
zil_replay_log_record(zilog_t *zilog, lr_t *lr, void *zra, uint64_t claim_txg)
{
	zil_replay_arg_t *zr = zra;
	const zil_header_t *zh = zilog->zl_header;
	uint64_t reclen = lr->lrc_reclen;
	uint64_t txtype = lr->lrc_txtype;
	int error = 0;

	zilog->zl_replaying_seq = lr->lrc_seq;

	if (lr->lrc_seq <= zh->zh_replay_seq)	/* already replayed */
		return (0);

	if (lr->lrc_txg < claim_txg)		/* already committed */
		return (0);

	/* Strip case-insensitive bit, still present in log record */
	txtype &= ~TX_CI;

	if (txtype == 0 || txtype >= TX_MAX_TYPE)
		return (zil_replay_error(zilog, lr, EINVAL));

	/*
	 * If this record type can be logged out of order, the object
	 * (lr_foid) may no longer exist.  That's legitimate, not an error.
	 */
	if (TX_OOO(txtype)) {
		error = dmu_object_info(zilog->zl_os,
		    ((lr_ooo_t *)lr)->lr_foid, NULL);
		if (error == ENOENT || error == EEXIST)
			return (0);
	}

	/*
	 * Make a copy of the data so we can revise and extend it.
	 */
	bcopy(lr, zr->zr_lr, reclen);

	/*
	 * If this is a TX_WRITE with a blkptr, suck in the data.
	 */
	if (txtype == TX_WRITE && reclen == sizeof (lr_write_t)) {
		error = zil_read_log_data(zilog, (lr_write_t *)lr,
		    zr->zr_lr + reclen);
		if (error != 0)
			return (zil_replay_error(zilog, lr, error));
	}

	/*
	 * The log block containing this lr may have been byteswapped
	 * so that we can easily examine common fields like lrc_txtype.
	 * However, the log is a mix of different record types, and only the
	 * replay vectors know how to byteswap their records.  Therefore, if
	 * the lr was byteswapped, undo it before invoking the replay vector.
	 */
	if (zr->zr_byteswap)
		byteswap_uint64_array(zr->zr_lr, reclen);

	/*
	 * We must now do two things atomically: replay this log record,
	 * and update the log header sequence number to reflect the fact that
	 * we did so. At the end of each replay function the sequence number
	 * is updated if we are in replay mode.
	 */
	error = zr->zr_replay[txtype](zr->zr_arg, zr->zr_lr, zr->zr_byteswap);
	if (error != 0) {
		/*
		 * The DMU's dnode layer doesn't see removes until the txg
		 * commits, so a subsequent claim can spuriously fail with
		 * EEXIST. So if we receive any error we try syncing out
		 * any removes then retry the transaction.  Note that we
		 * specify B_FALSE for byteswap now, so we don't do it twice.
		 */
		txg_wait_synced(spa_get_dsl(zilog->zl_spa), 0);
		error = zr->zr_replay[txtype](zr->zr_arg, zr->zr_lr, B_FALSE);
		if (error != 0)
			return (zil_replay_error(zilog, lr, error));
	}
	return (0);
}

/* ARGSUSED */
static int
zil_incr_blks(zilog_t *zilog, blkptr_t *bp, void *arg, uint64_t claim_txg)
{
	zilog->zl_replay_blks++;

	return (0);
}

/*
 * If this dataset has a non-empty intent log, replay it and destroy it.
 */
void
zil_replay(objset_t *os, void *arg, zil_replay_func_t replay_func[TX_MAX_TYPE])
{
	zilog_t *zilog = dmu_objset_zil(os);
	const zil_header_t *zh = zilog->zl_header;
	zil_replay_arg_t zr;

	if ((zh->zh_flags & ZIL_REPLAY_NEEDED) == 0) {
		zil_destroy(zilog, B_TRUE);
		return;
	}

	zr.zr_replay = replay_func;
	zr.zr_arg = arg;
	zr.zr_byteswap = BP_SHOULD_BYTESWAP(&zh->zh_log);
	zr.zr_lr = vmem_alloc(2 * SPA_MAXBLOCKSIZE, KM_SLEEP);

	/*
	 * Wait for in-progress removes to sync before starting replay.
	 */
	txg_wait_synced(zilog->zl_dmu_pool, 0);

	zilog->zl_replay = B_TRUE;
	zilog->zl_replay_time = ddi_get_lbolt();
	ASSERT(zilog->zl_replay_blks == 0);
	(void) zil_parse(zilog, zil_incr_blks, zil_replay_log_record, &zr,
	    zh->zh_claim_txg);
	vmem_free(zr.zr_lr, 2 * SPA_MAXBLOCKSIZE);

	zil_destroy(zilog, B_FALSE);
	txg_wait_synced(zilog->zl_dmu_pool, zilog->zl_destroy_txg);
	zilog->zl_replay = B_FALSE;
}

boolean_t
zil_replaying(zilog_t *zilog, dmu_tx_t *tx)
{
	if (zilog->zl_sync == ZFS_SYNC_DISABLED)
		return (B_TRUE);

	if (zilog->zl_replay) {
		dsl_dataset_dirty(dmu_objset_ds(zilog->zl_os), tx);
		zilog->zl_replayed_seq[dmu_tx_get_txg(tx) & TXG_MASK] =
		    zilog->zl_replaying_seq;
		return (B_TRUE);
	}

	return (B_FALSE);
}

/* ARGSUSED */
int
zil_vdev_offline(const char *osname, void *arg)
{
	int error;

	error = zil_suspend(osname, NULL);
	if (error != 0)
		return (SET_ERROR(EEXIST));
	return (0);
}

#if defined(_KERNEL) && defined(HAVE_SPL)
EXPORT_SYMBOL(zil_alloc);
EXPORT_SYMBOL(zil_free);
EXPORT_SYMBOL(zil_open);
EXPORT_SYMBOL(zil_close);
EXPORT_SYMBOL(zil_replay);
EXPORT_SYMBOL(zil_replaying);
EXPORT_SYMBOL(zil_destroy);
EXPORT_SYMBOL(zil_destroy_sync);
EXPORT_SYMBOL(zil_itx_create);
EXPORT_SYMBOL(zil_itx_destroy);
EXPORT_SYMBOL(zil_itx_assign);
EXPORT_SYMBOL(zil_commit);
EXPORT_SYMBOL(zil_vdev_offline);
EXPORT_SYMBOL(zil_claim);
EXPORT_SYMBOL(zil_check_log_chain);
EXPORT_SYMBOL(zil_sync);
EXPORT_SYMBOL(zil_clean);
EXPORT_SYMBOL(zil_suspend);
EXPORT_SYMBOL(zil_resume);
EXPORT_SYMBOL(zil_add_block);
EXPORT_SYMBOL(zil_bp_tree_add);
EXPORT_SYMBOL(zil_set_sync);
EXPORT_SYMBOL(zil_set_logbias);

module_param(zil_replay_disable, int, 0644);
MODULE_PARM_DESC(zil_replay_disable, "Disable intent logging replay");

module_param(zfs_nocacheflush, int, 0644);
MODULE_PARM_DESC(zfs_nocacheflush, "Disable cache flushes");

module_param(zil_slog_limit, ulong, 0644);
MODULE_PARM_DESC(zil_slog_limit, "Max commit bytes to separate log device");
#endif<|MERGE_RESOLUTION|>--- conflicted
+++ resolved
@@ -669,25 +669,16 @@
 	objset_t *os;
 	int error;
 
-<<<<<<< HEAD
-	error = dmu_objset_own(osname, DMU_OST_ANY, B_FALSE, FTAG, &os);
-=======
 	error = dmu_objset_own_obj(dp, ds->ds_object,
 	    DMU_OST_ANY, B_FALSE, FTAG, &os);
->>>>>>> 23d56208
 	if (error != 0) {
 		/*
 		 * EBUSY indicates that the objset is inconsistent, in which
 		 * case it can not have a ZIL.
 		 */
 		if (error != EBUSY) {
-<<<<<<< HEAD
-			cmn_err(CE_WARN, "can't open objset for %s, error %u",
-				osname, error);
-=======
 			cmn_err(CE_WARN, "can't open objset for %llu, error %u",
 			    (unsigned long long)ds->ds_object, error);
->>>>>>> 23d56208
 		}
 
 		return (0);
@@ -746,16 +737,10 @@
 
 	ASSERT(tx == NULL);
 
-<<<<<<< HEAD
-	error = dmu_objset_hold(osname, FTAG, &os);
-	if (error != 0) {
-		cmn_err(CE_WARN, "can't open objset for %s", osname);
-=======
 	error = dmu_objset_from_ds(ds, &os);
 	if (error != 0) {
 		cmn_err(CE_WARN, "can't open objset %llu, error %d",
 		    (unsigned long long)ds->ds_object, error);
->>>>>>> 23d56208
 		return (0);
 	}
 
@@ -2000,7 +1985,6 @@
 		mutex_exit(&zilog->zl_lock);
 		dmu_objset_rele(os, suspend_tag);
 		return (SET_ERROR(EBUSY));
-<<<<<<< HEAD
 	}
 
 	/*
@@ -2016,23 +2000,6 @@
 		return (0);
 	}
 
-=======
-	}
-
-	/*
-	 * Don't put a long hold in the cases where we can avoid it.  This
-	 * is when there is no cookie so we are doing a suspend & resume
-	 * (i.e. called from zil_vdev_offline()), and there's nothing to do
-	 * for the suspend because it's already suspended, or there's no ZIL.
-	 */
-	if (cookiep == NULL && !zilog->zl_suspending &&
-	    (zilog->zl_suspend > 0 || BP_IS_HOLE(&zh->zh_log))) {
-		mutex_exit(&zilog->zl_lock);
-		dmu_objset_rele(os, suspend_tag);
-		return (0);
-	}
-
->>>>>>> 23d56208
 	dsl_dataset_long_hold(dmu_objset_ds(os), suspend_tag);
 	dsl_pool_rele(dmu_objset_pool(os), suspend_tag);
 
@@ -2052,7 +2019,6 @@
 			zil_resume(os);
 		else
 			*cookiep = os;
-<<<<<<< HEAD
 		return (0);
 	}
 
@@ -2069,24 +2035,6 @@
 		return (0);
 	}
 
-=======
-		return (0);
-	}
-
-	/*
-	 * If there is no pointer to an on-disk block, this ZIL must not
-	 * be active (e.g. filesystem not mounted), so there's nothing
-	 * to clean up.
-	 */
-	if (BP_IS_HOLE(&zh->zh_log)) {
-		ASSERT(cookiep != NULL); /* fast path already handled */
-
-		*cookiep = os;
-		mutex_exit(&zilog->zl_lock);
-		return (0);
-	}
-
->>>>>>> 23d56208
 	zilog->zl_suspending = B_TRUE;
 	mutex_exit(&zilog->zl_lock);
 
