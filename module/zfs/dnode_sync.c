--- conflicted
+++ resolved
@@ -21,12 +21,8 @@
 
 /*
  * Copyright (c) 2005, 2010, Oracle and/or its affiliates. All rights reserved.
-<<<<<<< HEAD
- * Copyright (c) 2012, 2014 by Delphix. All rights reserved.
-=======
  * Copyright (c) 2012, 2015 by Delphix. All rights reserved.
  * Copyright (c) 2014 Spectra Logic Corporation, All rights reserved.
->>>>>>> 23d56208
  */
 
 #include <sys/zfs_context.h>
@@ -511,11 +507,6 @@
 
 	dnode_undirty_dbufs(&dn->dn_dirty_records[txgoff]);
 	dnode_evict_dbufs(dn);
-<<<<<<< HEAD
-	ASSERT3P(list_head(&dn->dn_dbufs), ==, NULL);
-	ASSERT3P(dn->dn_bonus, ==, NULL);
-=======
->>>>>>> 23d56208
 
 	/*
 	 * XXX - It would be nice to assert this, but we may still
@@ -614,21 +605,12 @@
 	ASSERT(dnp->dn_nlevels < 2 ||
 	    BP_IS_HOLE(&dnp->dn_blkptr[0]) ||
 	    BP_GET_LSIZE(&dnp->dn_blkptr[0]) == 1 << dnp->dn_indblkshift);
-<<<<<<< HEAD
 
 	if (dn->dn_next_type[txgoff] != 0) {
 		dnp->dn_type = dn->dn_type;
 		dn->dn_next_type[txgoff] = 0;
 	}
 
-=======
-
-	if (dn->dn_next_type[txgoff] != 0) {
-		dnp->dn_type = dn->dn_type;
-		dn->dn_next_type[txgoff] = 0;
-	}
-
->>>>>>> 23d56208
 	if (dn->dn_next_blksz[txgoff] != 0) {
 		ASSERT(P2PHASE(dn->dn_next_blksz[txgoff],
 		    SPA_MINBLOCKSIZE) == 0);
@@ -663,14 +645,8 @@
 	 * Remove the spill block if we have been explicitly asked to
 	 * remove it, or if the object is being removed.
 	 */
-<<<<<<< HEAD
-	if (dn->dn_rm_spillblk[txgoff] ||
-	    ((dnp->dn_flags & DNODE_FLAG_SPILL_BLKPTR) && freeing_dnode)) {
-		if ((dnp->dn_flags & DNODE_FLAG_SPILL_BLKPTR))
-=======
 	if (dn->dn_rm_spillblk[txgoff] || freeing_dnode) {
 		if (dnp->dn_flags & DNODE_FLAG_SPILL_BLKPTR)
->>>>>>> 23d56208
 			kill_spill = B_TRUE;
 		dn->dn_rm_spillblk[txgoff] = 0;
 	}
@@ -746,11 +722,7 @@
 		mutex_exit(&dn->dn_mtx);
 	}
 
-<<<<<<< HEAD
-	dbuf_sync_list(list, tx);
-=======
 	dbuf_sync_list(list, dn->dn_phys->dn_nlevels - 1, tx);
->>>>>>> 23d56208
 
 	if (!DMU_OBJECT_IS_SPECIAL(dn->dn_object)) {
 		ASSERT3P(list_head(list), ==, NULL);
