--- conflicted
+++ resolved
@@ -20,11 +20,7 @@
  */
 /*
  * Copyright (c) 2007, 2010, Oracle and/or its affiliates. All rights reserved.
-<<<<<<< HEAD
- * Copyright (c) 2013 by Delphix. All rights reserved.
-=======
  * Copyright (c) 2011, 2014 by Delphix. All rights reserved.
->>>>>>> 23d56208
  */
 
 /*
@@ -165,17 +161,10 @@
 	objset_t *mos = dp->dp_meta_objset;
 	nvpair_t *whopair = NULL;
 	uint64_t zapobj;
-<<<<<<< HEAD
 
 	VERIFY0(dsl_dir_hold(dp, dda->dda_name, FTAG, &dd, NULL));
 
-	zapobj = dd->dd_phys->dd_deleg_zapobj;
-=======
-
-	VERIFY0(dsl_dir_hold(dp, dda->dda_name, FTAG, &dd, NULL));
-
 	zapobj = dsl_dir_phys(dd)->dd_deleg_zapobj;
->>>>>>> 23d56208
 	if (zapobj == 0) {
 		dmu_buf_will_dirty(dd->dd_dbuf, tx);
 		zapobj = dsl_dir_phys(dd)->dd_deleg_zapobj = zap_create(mos,
@@ -219,11 +208,7 @@
 	uint64_t zapobj;
 
 	VERIFY0(dsl_dir_hold(dp, dda->dda_name, FTAG, &dd, NULL));
-<<<<<<< HEAD
-	zapobj = dd->dd_phys->dd_deleg_zapobj;
-=======
 	zapobj = dsl_dir_phys(dd)->dd_deleg_zapobj;
->>>>>>> 23d56208
 	if (zapobj == 0) {
 		dsl_dir_rele(dd, FTAG);
 		return;
@@ -297,11 +282,7 @@
 
 	return (dsl_sync_task(ddname, dsl_deleg_check,
 	    unset ? dsl_deleg_unset_sync : dsl_deleg_set_sync,
-<<<<<<< HEAD
-	    &dda, fnvlist_num_pairs(nvp)));
-=======
 	    &dda, fnvlist_num_pairs(nvp), ZFS_SPACE_CHECK_RESERVED));
->>>>>>> 23d56208
 }
 
 /*
@@ -334,16 +315,7 @@
 
 	error = dsl_pool_hold(ddname, FTAG, &dp);
 	if (error != 0)
-<<<<<<< HEAD
 		return (error);
-
-	error = dsl_dir_hold(dp, ddname, FTAG, &startdd, NULL);
-	if (error != 0) {
-		dsl_pool_rele(dp, FTAG);
-=======
->>>>>>> 23d56208
-		return (error);
-	}
 
 	error = dsl_dir_hold(dp, ddname, FTAG, &startdd, NULL);
 	if (error != 0) {
@@ -365,15 +337,9 @@
 		nvlist_t *sp_nvp;
 		uint64_t n;
 
-<<<<<<< HEAD
-		if (dd->dd_phys->dd_deleg_zapobj == 0 ||
-		    zap_count(mos, dd->dd_phys->dd_deleg_zapobj, &n) != 0 ||
-		    n == 0)
-=======
 		if (dsl_dir_phys(dd)->dd_deleg_zapobj == 0 ||
 		    zap_count(mos,
 		    dsl_dir_phys(dd)->dd_deleg_zapobj, &n) != 0 || n == 0)
->>>>>>> 23d56208
 			continue;
 
 		sp_nvp = fnvlist_alloc();
@@ -604,11 +570,7 @@
 	    SPA_VERSION_DELEGATED_PERMS)
 		return (SET_ERROR(EPERM));
 
-<<<<<<< HEAD
-	if (dsl_dataset_is_snapshot(ds)) {
-=======
 	if (ds->ds_is_snapshot) {
->>>>>>> 23d56208
 		/*
 		 * Snapshots are treated as descendents only,
 		 * local permissions do not apply.
