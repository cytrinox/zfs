--- conflicted
+++ resolved
@@ -367,30 +367,6 @@
 
 	kmem_free(dr, sizeof (dio_request_t) +
 	    sizeof (struct bio *) * dr->dr_bio_count);
-<<<<<<< HEAD
-}
-
-static int
-vdev_disk_dio_is_sync(dio_request_t *dr)
-{
-#ifdef HAVE_BIO_RW_SYNC
-	/* BIO_RW_SYNC preferred interface from 2.6.12-2.6.29 */
-	return (dr->dr_rw & (1 << BIO_RW_SYNC));
-#else
-#ifdef HAVE_BIO_RW_SYNCIO
-	/* BIO_RW_SYNCIO preferred interface from 2.6.30-2.6.35 */
-	return (dr->dr_rw & (1 << BIO_RW_SYNCIO));
-#else
-#ifdef HAVE_REQ_SYNC
-	/* REQ_SYNC preferred interface from 2.6.36-2.6.xx */
-	return (dr->dr_rw & REQ_SYNC);
-#else
-#error "Unable to determine bio sync flag"
-#endif /* HAVE_REQ_SYNC */
-#endif /* HAVE_BIO_RW_SYNC */
-#endif /* HAVE_BIO_RW_SYNCIO */
-=======
->>>>>>> 23d56208
 }
 
 static void
@@ -433,27 +409,6 @@
 	int rc;
 	int wait;
 
-<<<<<<< HEAD
-	/* Fatal error but print some useful debugging before asserting */
-	if (dr == NULL)
-		PANIC("dr == NULL, bio->bi_private == NULL\n"
-		    "bi_next: %p, bi_flags: %lx, bi_rw: %lu, bi_vcnt: %d\n"
-		    "bi_idx: %d, bi_size: %d, bi_end_io: %p, bi_cnt: %d\n",
-		    bio->bi_next, bio->bi_flags, bio->bi_rw, bio->bi_vcnt,
-		    BIO_BI_IDX(bio), BIO_BI_SIZE(bio), bio->bi_end_io,
-		    atomic_read(&bio->bi_cnt));
-
-#ifndef HAVE_2ARGS_BIO_END_IO_T
-	if (BIO_BI_SIZE(bio))
-		return (1);
-#endif /* HAVE_2ARGS_BIO_END_IO_T */
-
-	if (error == 0 && !test_bit(BIO_UPTODATE, &bio->bi_flags))
-		error = (-EIO);
-
-	if (dr->dr_error == 0)
-		dr->dr_error = -error;
-=======
 	if (dr->dr_error == 0) {
 #ifdef HAVE_1ARG_BIO_END_IO_T
 		dr->dr_error = -(bio->bi_error);
@@ -464,7 +419,6 @@
 			dr->dr_error = EIO;
 #endif
 	}
->>>>>>> 23d56208
 
 	wait = dr->dr_wait;
 	/* Drop reference aquired by __vdev_disk_physio */
@@ -519,8 +473,6 @@
 	}
 
 	return (bio_size);
-<<<<<<< HEAD
-=======
 }
 
 static inline void
@@ -537,16 +489,11 @@
 	submit_bio(rw, bio);
 	current->bio_list = bio_list;
 #endif
->>>>>>> 23d56208
 }
 
 static int
 __vdev_disk_physio(struct block_device *bdev, zio_t *zio, caddr_t kbuf_ptr,
-<<<<<<< HEAD
-    size_t kbuf_size, uint64_t kbuf_offset, int flags)
-=======
     size_t kbuf_size, uint64_t kbuf_offset, int flags, int wait)
->>>>>>> 23d56208
 {
 	dio_request_t *dr;
 	caddr_t bio_ptr;
@@ -597,12 +544,7 @@
 
 		/* bio_alloc() with __GFP_WAIT never returns NULL */
 		dr->dr_bio[i] = bio_alloc(GFP_NOIO,
-<<<<<<< HEAD
-		    bio_nr_pages(bio_ptr, bio_size));
-		/* bio_alloc() with __GFP_WAIT never returns NULL */
-=======
 		    MIN(bio_nr_pages(bio_ptr, bio_size), BIO_MAX_PAGES));
->>>>>>> 23d56208
 		if (unlikely(dr->dr_bio[i] == NULL)) {
 			vdev_disk_dio_free(dr);
 			return (ENOMEM);
@@ -613,11 +555,7 @@
 
 		dr->dr_bio[i]->bi_bdev = bdev;
 		BIO_BI_SECTOR(dr->dr_bio[i]) = bio_offset >> 9;
-<<<<<<< HEAD
-		dr->dr_bio[i]->bi_rw = dr->dr_rw;
-=======
 		dr->dr_bio[i]->bi_rw = rw;
->>>>>>> 23d56208
 		dr->dr_bio[i]->bi_end_io = vdev_disk_physio_completion;
 		dr->dr_bio[i]->bi_private = dr;
 
@@ -663,11 +601,7 @@
     size_t size, uint64_t offset, int flags)
 {
 	bio_set_flags_failfast(bdev, &flags);
-<<<<<<< HEAD
-	return (__vdev_disk_physio(bdev, NULL, kbuf, size, offset, flags));
-=======
 	return (__vdev_disk_physio(bdev, NULL, kbuf, size, offset, flags, 1));
->>>>>>> 23d56208
 }
 
 BIO_END_IO_PROTO(vdev_disk_io_flush_completion, bio, rc)
@@ -708,11 +642,7 @@
 	bio->bi_private = zio;
 	bio->bi_bdev = bdev;
 	zio->io_delay = jiffies_64;
-<<<<<<< HEAD
-	submit_bio(VDEV_WRITE_FLUSH_FUA, bio);
-=======
 	vdev_submit_bio(VDEV_WRITE_FLUSH_FUA, bio);
->>>>>>> 23d56208
 	invalidate_bdev(bdev);
 
 	return (0);
@@ -731,12 +661,8 @@
 
 		if (!vdev_readable(v)) {
 			zio->io_error = SET_ERROR(ENXIO);
-<<<<<<< HEAD
-			return (ZIO_PIPELINE_CONTINUE);
-=======
 			zio_interrupt(zio);
 			return;
->>>>>>> 23d56208
 		}
 
 		switch (zio->io_cmd) {
@@ -752,11 +678,7 @@
 
 			error = vdev_disk_io_flush(vd->vd_bdev, zio);
 			if (error == 0)
-<<<<<<< HEAD
-				return (ZIO_PIPELINE_STOP);
-=======
 				return;
->>>>>>> 23d56208
 
 			zio->io_error = error;
 			if (error == ENOTSUP)
@@ -768,13 +690,8 @@
 			zio->io_error = SET_ERROR(ENOTSUP);
 		}
 
-<<<<<<< HEAD
-		return (ZIO_PIPELINE_CONTINUE);
-
-=======
 		zio_execute(zio);
 		return;
->>>>>>> 23d56208
 	case ZIO_TYPE_WRITE:
 		if ((pri == ZIO_PRIORITY_SYNC_WRITE) && (v->vdev_nonrot))
 			flags = WRITE_SYNC;
@@ -791,19 +708,6 @@
 
 	default:
 		zio->io_error = SET_ERROR(ENOTSUP);
-<<<<<<< HEAD
-		return (ZIO_PIPELINE_CONTINUE);
-	}
-
-	error = __vdev_disk_physio(vd->vd_bdev, zio, zio->io_data,
-	    zio->io_size, zio->io_offset, flags);
-	if (error) {
-		zio->io_error = error;
-		return (ZIO_PIPELINE_CONTINUE);
-	}
-
-	return (ZIO_PIPELINE_STOP);
-=======
 		zio_interrupt(zio);
 		return;
 	}
@@ -815,7 +719,6 @@
 		zio_interrupt(zio);
 		return;
 	}
->>>>>>> 23d56208
 }
 
 static void
