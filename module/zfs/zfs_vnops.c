/*
 * CDDL HEADER START
 *
 * The contents of this file are subject to the terms of the
 * Common Development and Distribution License (the "License").
 * You may not use this file except in compliance with the License.
 *
 * You can obtain a copy of the license at usr/src/OPENSOLARIS.LICENSE
 * or http://www.opensolaris.org/os/licensing.
 * See the License for the specific language governing permissions
 * and limitations under the License.
 *
 * When distributing Covered Code, include this CDDL HEADER in each
 * file and include the License file at usr/src/OPENSOLARIS.LICENSE.
 * If applicable, add the following below this CDDL HEADER, with the
 * fields enclosed by brackets "[]" replaced with your own identifying
 * information: Portions Copyright [yyyy] [name of copyright owner]
 *
 * CDDL HEADER END
 */
/*
 * Copyright (c) 2005, 2010, Oracle and/or its affiliates. All rights reserved.
 * Copyright (c) 2013 by Delphix. All rights reserved.
<<<<<<< HEAD
=======
 * Copyright (c) 2015 by Chunwei Chen. All rights reserved.
>>>>>>> 23d56208
 */

/* Portions Copyright 2007 Jeremy Teo */
/* Portions Copyright 2010 Robert Milkowski */


#include <sys/types.h>
#include <sys/param.h>
#include <sys/time.h>
#include <sys/systm.h>
#include <sys/sysmacros.h>
#include <sys/resource.h>
#include <sys/vfs.h>
#include <sys/vfs_opreg.h>
#include <sys/file.h>
#include <sys/stat.h>
#include <sys/kmem.h>
#include <sys/taskq.h>
#include <sys/uio.h>
#include <sys/vmsystm.h>
#include <sys/atomic.h>
#include <vm/pvn.h>
#include <sys/pathname.h>
#include <sys/cmn_err.h>
#include <sys/errno.h>
#include <sys/unistd.h>
#include <sys/zfs_dir.h>
#include <sys/zfs_acl.h>
#include <sys/zfs_ioctl.h>
#include <sys/fs/zfs.h>
#include <sys/dmu.h>
#include <sys/dmu_objset.h>
#include <sys/spa.h>
#include <sys/txg.h>
#include <sys/dbuf.h>
#include <sys/zap.h>
#include <sys/sa.h>
#include <sys/dirent.h>
#include <sys/policy.h>
#include <sys/sunddi.h>
#include <sys/sid.h>
#include <sys/mode.h>
#include "fs/fs_subr.h"
#include <sys/zfs_ctldir.h>
#include <sys/zfs_fuid.h>
#include <sys/zfs_sa.h>
#include <sys/zfs_vnops.h>
#include <sys/dnlc.h>
#include <sys/zfs_rlock.h>
#include <sys/extdirent.h>
#include <sys/kidmap.h>
#include <sys/cred.h>
#include <sys/attr.h>
#include <sys/zpl.h>

/*
 * Programming rules.
 *
 * Each vnode op performs some logical unit of work.  To do this, the ZPL must
 * properly lock its in-core state, create a DMU transaction, do the work,
 * record this work in the intent log (ZIL), commit the DMU transaction,
 * and wait for the intent log to commit if it is a synchronous operation.
 * Moreover, the vnode ops must work in both normal and log replay context.
 * The ordering of events is important to avoid deadlocks and references
 * to freed memory.  The example below illustrates the following Big Rules:
 *
 *  (1) A check must be made in each zfs thread for a mounted file system.
 *	This is done avoiding races using ZFS_ENTER(zsb).
 *      A ZFS_EXIT(zsb) is needed before all returns.  Any znodes
 *      must be checked with ZFS_VERIFY_ZP(zp).  Both of these macros
 *      can return EIO from the calling function.
 *
 *  (2)	iput() should always be the last thing except for zil_commit()
 *	(if necessary) and ZFS_EXIT(). This is for 3 reasons:
 *	First, if it's the last reference, the vnode/znode
 *	can be freed, so the zp may point to freed memory.  Second, the last
 *	reference will call zfs_zinactive(), which may induce a lot of work --
 *	pushing cached pages (which acquires range locks) and syncing out
 *	cached atime changes.  Third, zfs_zinactive() may require a new tx,
 *	which could deadlock the system if you were already holding one.
 *	If you must call iput() within a tx then use zfs_iput_async().
 *
 *  (3)	All range locks must be grabbed before calling dmu_tx_assign(),
 *	as they can span dmu_tx_assign() calls.
 *
 *  (4) If ZPL locks are held, pass TXG_NOWAIT as the second argument to
 *      dmu_tx_assign().  This is critical because we don't want to block
 *      while holding locks.
 *
 *	If no ZPL locks are held (aside from ZFS_ENTER()), use TXG_WAIT.  This
 *	reduces lock contention and CPU usage when we must wait (note that if
 *	throughput is constrained by the storage, nearly every transaction
 *	must wait).
 *
 *      Note, in particular, that if a lock is sometimes acquired before
 *      the tx assigns, and sometimes after (e.g. z_lock), then failing
 *      to use a non-blocking assign can deadlock the system.  The scenario:
 *
 *	Thread A has grabbed a lock before calling dmu_tx_assign().
 *	Thread B is in an already-assigned tx, and blocks for this lock.
 *	Thread A calls dmu_tx_assign(TXG_WAIT) and blocks in txg_wait_open()
 *	forever, because the previous txg can't quiesce until B's tx commits.
 *
 *	If dmu_tx_assign() returns ERESTART and zsb->z_assign is TXG_NOWAIT,
 *	then drop all locks, call dmu_tx_wait(), and try again.  On subsequent
 *	calls to dmu_tx_assign(), pass TXG_WAITED rather than TXG_NOWAIT,
 *	to indicate that this operation has already called dmu_tx_wait().
 *	This will ensure that we don't retry forever, waiting a short bit
 *	each time.
 *
 *  (5)	If the operation succeeded, generate the intent log entry for it
 *	before dropping locks.  This ensures that the ordering of events
 *	in the intent log matches the order in which they actually occurred.
 *	During ZIL replay the zfs_log_* functions will update the sequence
 *	number to indicate the zil transaction has replayed.
 *
 *  (6)	At the end of each vnode op, the DMU tx must always commit,
 *	regardless of whether there were any errors.
 *
 *  (7)	After dropping all locks, invoke zil_commit(zilog, foid)
 *	to ensure that synchronous semantics are provided when necessary.
 *
 * In general, this is how things should be ordered in each vnode op:
 *
 *	ZFS_ENTER(zsb);		// exit if unmounted
 * top:
 *	zfs_dirent_lock(&dl, ...)	// lock directory entry (may igrab())
 *	rw_enter(...);			// grab any other locks you need
 *	tx = dmu_tx_create(...);	// get DMU tx
 *	dmu_tx_hold_*();		// hold each object you might modify
 *	error = dmu_tx_assign(tx, waited ? TXG_WAITED : TXG_NOWAIT);
 *	if (error) {
 *		rw_exit(...);		// drop locks
 *		zfs_dirent_unlock(dl);	// unlock directory entry
 *		iput(...);		// release held vnodes
 *		if (error == ERESTART) {
 *			waited = B_TRUE;
 *			dmu_tx_wait(tx);
 *			dmu_tx_abort(tx);
 *			goto top;
 *		}
 *		dmu_tx_abort(tx);	// abort DMU tx
 *		ZFS_EXIT(zsb);	// finished in zfs
 *		return (error);		// really out of space
 *	}
 *	error = do_real_work();		// do whatever this VOP does
 *	if (error == 0)
 *		zfs_log_*(...);		// on success, make ZIL entry
 *	dmu_tx_commit(tx);		// commit DMU tx -- error or not
 *	rw_exit(...);			// drop locks
 *	zfs_dirent_unlock(dl);		// unlock directory entry
 *	iput(...);			// release held vnodes
 *	zil_commit(zilog, foid);	// synchronous when necessary
 *	ZFS_EXIT(zsb);		// finished in zfs
 *	return (error);			// done, report error
 */

/*
 * Virus scanning is unsupported.  It would be possible to add a hook
 * here to performance the required virus scan.  This could be done
 * entirely in the kernel or potentially as an update to invoke a
 * scanning utility.
 */
static int
zfs_vscan(struct inode *ip, cred_t *cr, int async)
{
	return (0);
}

/* ARGSUSED */
int
zfs_open(struct inode *ip, int mode, int flag, cred_t *cr)
{
	znode_t	*zp = ITOZ(ip);
	zfs_sb_t *zsb = ITOZSB(ip);

	ZFS_ENTER(zsb);
	ZFS_VERIFY_ZP(zp);

	/* Honor ZFS_APPENDONLY file attribute */
	if ((mode & FMODE_WRITE) && (zp->z_pflags & ZFS_APPENDONLY) &&
	    ((flag & O_APPEND) == 0)) {
		ZFS_EXIT(zsb);
		return (SET_ERROR(EPERM));
	}

	/* Virus scan eligible files on open */
	if (!zfs_has_ctldir(zp) && zsb->z_vscan && S_ISREG(ip->i_mode) &&
	    !(zp->z_pflags & ZFS_AV_QUARANTINED) && zp->z_size > 0) {
		if (zfs_vscan(ip, cr, 0) != 0) {
			ZFS_EXIT(zsb);
			return (SET_ERROR(EACCES));
		}
	}

	/* Keep a count of the synchronous opens in the znode */
	if (flag & O_SYNC)
		atomic_inc_32(&zp->z_sync_cnt);

	ZFS_EXIT(zsb);
	return (0);
}
EXPORT_SYMBOL(zfs_open);

/* ARGSUSED */
int
zfs_close(struct inode *ip, int flag, cred_t *cr)
{
	znode_t	*zp = ITOZ(ip);
	zfs_sb_t *zsb = ITOZSB(ip);

	ZFS_ENTER(zsb);
	ZFS_VERIFY_ZP(zp);

	/* Decrement the synchronous opens in the znode */
	if (flag & O_SYNC)
		atomic_dec_32(&zp->z_sync_cnt);

	if (!zfs_has_ctldir(zp) && zsb->z_vscan && S_ISREG(ip->i_mode) &&
	    !(zp->z_pflags & ZFS_AV_QUARANTINED) && zp->z_size > 0)
		VERIFY(zfs_vscan(ip, cr, 1) == 0);

	ZFS_EXIT(zsb);
	return (0);
}
EXPORT_SYMBOL(zfs_close);

#if defined(SEEK_HOLE) && defined(SEEK_DATA)
/*
 * Lseek support for finding holes (cmd == SEEK_HOLE) and
 * data (cmd == SEEK_DATA). "off" is an in/out parameter.
 */
static int
zfs_holey_common(struct inode *ip, int cmd, loff_t *off)
{
	znode_t	*zp = ITOZ(ip);
	uint64_t noff = (uint64_t)*off; /* new offset */
	uint64_t file_sz;
	int error;
	boolean_t hole;

	file_sz = zp->z_size;
	if (noff >= file_sz)  {
		return (SET_ERROR(ENXIO));
	}

	if (cmd == SEEK_HOLE)
		hole = B_TRUE;
	else
		hole = B_FALSE;

	error = dmu_offset_next(ZTOZSB(zp)->z_os, zp->z_id, hole, &noff);

	if (error == ESRCH)
		return (SET_ERROR(ENXIO));

	/*
	 * We could find a hole that begins after the logical end-of-file,
	 * because dmu_offset_next() only works on whole blocks.  If the
	 * EOF falls mid-block, then indicate that the "virtual hole"
	 * at the end of the file begins at the logical EOF, rather than
	 * at the end of the last block.
	 */
	if (noff > file_sz) {
		ASSERT(hole);
		noff = file_sz;
	}

	if (noff < *off)
		return (error);
	*off = noff;
	return (error);
}

int
zfs_holey(struct inode *ip, int cmd, loff_t *off)
{
	znode_t	*zp = ITOZ(ip);
	zfs_sb_t *zsb = ITOZSB(ip);
	int error;

	ZFS_ENTER(zsb);
	ZFS_VERIFY_ZP(zp);

	error = zfs_holey_common(ip, cmd, off);

	ZFS_EXIT(zsb);
	return (error);
}
EXPORT_SYMBOL(zfs_holey);
#endif /* SEEK_HOLE && SEEK_DATA */

#if defined(_KERNEL)
/*
 * When a file is memory mapped, we must keep the IO data synchronized
 * between the DMU cache and the memory mapped pages.  What this means:
 *
 * On Write:	If we find a memory mapped page, we write to *both*
 *		the page and the dmu buffer.
 */
static void
update_pages(struct inode *ip, int64_t start, int len,
    objset_t *os, uint64_t oid)
{
	struct address_space *mp = ip->i_mapping;
	struct page *pp;
	uint64_t nbytes;
	int64_t	off;
	void *pb;

	off = start & (PAGE_CACHE_SIZE-1);
	for (start &= PAGE_CACHE_MASK; len > 0; start += PAGE_CACHE_SIZE) {
		nbytes = MIN(PAGE_CACHE_SIZE - off, len);

		pp = find_lock_page(mp, start >> PAGE_CACHE_SHIFT);
		if (pp) {
			if (mapping_writably_mapped(mp))
				flush_dcache_page(pp);

			pb = kmap(pp);
			(void) dmu_read(os, oid, start+off, nbytes, pb+off,
			    DMU_READ_PREFETCH);
			kunmap(pp);

			if (mapping_writably_mapped(mp))
				flush_dcache_page(pp);

			mark_page_accessed(pp);
			SetPageUptodate(pp);
			ClearPageError(pp);
			unlock_page(pp);
			page_cache_release(pp);
		}

		len -= nbytes;
		off = 0;
	}
}

/*
 * When a file is memory mapped, we must keep the IO data synchronized
 * between the DMU cache and the memory mapped pages.  What this means:
 *
 * On Read:	We "read" preferentially from memory mapped pages,
 *		else we default from the dmu buffer.
 *
 * NOTE: We will always "break up" the IO into PAGESIZE uiomoves when
 *	 the file is memory mapped.
 */
static int
mappedread(struct inode *ip, int nbytes, uio_t *uio)
{
	struct address_space *mp = ip->i_mapping;
	struct page *pp;
	znode_t *zp = ITOZ(ip);
	int64_t	start, off;
	uint64_t bytes;
	int len = nbytes;
	int error = 0;
	void *pb;

	start = uio->uio_loffset;
	off = start & (PAGE_CACHE_SIZE-1);
	for (start &= PAGE_CACHE_MASK; len > 0; start += PAGE_CACHE_SIZE) {
		bytes = MIN(PAGE_CACHE_SIZE - off, len);

		pp = find_lock_page(mp, start >> PAGE_CACHE_SHIFT);
		if (pp) {
			ASSERT(PageUptodate(pp));

			pb = kmap(pp);
			error = uiomove(pb + off, bytes, UIO_READ, uio);
			kunmap(pp);

			if (mapping_writably_mapped(mp))
				flush_dcache_page(pp);

			mark_page_accessed(pp);
			unlock_page(pp);
			page_cache_release(pp);
		} else {
			error = dmu_read_uio_dbuf(sa_get_db(zp->z_sa_hdl),
			    uio, bytes);
		}

		len -= bytes;
		off = 0;
		if (error)
			break;
	}
	return (error);
}
#endif /* _KERNEL */

unsigned long zfs_read_chunk_size = 1024 * 1024; /* Tunable */

/*
 * Read bytes from specified file into supplied buffer.
 *
 *	IN:	ip	- inode of file to be read from.
 *		uio	- structure supplying read location, range info,
 *			  and return buffer.
 *		ioflag	- FSYNC flags; used to provide FRSYNC semantics.
 *			  O_DIRECT flag; used to bypass page cache.
 *		cr	- credentials of caller.
 *
 *	OUT:	uio	- updated offset and range, buffer filled.
 *
 *	RETURN:	0 on success, error code on failure.
 *
 * Side Effects:
 *	inode - atime updated if byte count > 0
 */
/* ARGSUSED */
int
zfs_read(struct inode *ip, uio_t *uio, int ioflag, cred_t *cr)
{
	znode_t		*zp = ITOZ(ip);
	zfs_sb_t	*zsb = ITOZSB(ip);
	ssize_t		n, nbytes;
	int		error = 0;
	rl_t		*rl;
#ifdef HAVE_UIO_ZEROCOPY
	xuio_t		*xuio = NULL;
#endif /* HAVE_UIO_ZEROCOPY */

	ZFS_ENTER(zsb);
	ZFS_VERIFY_ZP(zp);

	if (zp->z_pflags & ZFS_AV_QUARANTINED) {
		ZFS_EXIT(zsb);
		return (SET_ERROR(EACCES));
	}

	/*
	 * Validate file offset
	 */
	if (uio->uio_loffset < (offset_t)0) {
		ZFS_EXIT(zsb);
		return (SET_ERROR(EINVAL));
	}

	/*
	 * Fasttrack empty reads
	 */
	if (uio->uio_resid == 0) {
		ZFS_EXIT(zsb);
		return (0);
	}

	/*
	 * If we're in FRSYNC mode, sync out this znode before reading it.
	 */
	if (ioflag & FRSYNC || zsb->z_os->os_sync == ZFS_SYNC_ALWAYS)
		zil_commit(zsb->z_log, zp->z_id);

	/*
	 * Lock the range against changes.
	 */
	rl = zfs_range_lock(zp, uio->uio_loffset, uio->uio_resid, RL_READER);

	/*
	 * If we are reading past end-of-file we can skip
	 * to the end; but we might still need to set atime.
	 */
	if (uio->uio_loffset >= zp->z_size) {
		error = 0;
		goto out;
	}

	ASSERT(uio->uio_loffset < zp->z_size);
	n = MIN(uio->uio_resid, zp->z_size - uio->uio_loffset);

#ifdef HAVE_UIO_ZEROCOPY
	if ((uio->uio_extflg == UIO_XUIO) &&
	    (((xuio_t *)uio)->xu_type == UIOTYPE_ZEROCOPY)) {
		int nblk;
		int blksz = zp->z_blksz;
		uint64_t offset = uio->uio_loffset;

		xuio = (xuio_t *)uio;
		if ((ISP2(blksz))) {
			nblk = (P2ROUNDUP(offset + n, blksz) - P2ALIGN(offset,
			    blksz)) / blksz;
		} else {
			ASSERT(offset + n <= blksz);
			nblk = 1;
		}
		(void) dmu_xuio_init(xuio, nblk);

		if (vn_has_cached_data(ip)) {
			/*
			 * For simplicity, we always allocate a full buffer
			 * even if we only expect to read a portion of a block.
			 */
			while (--nblk >= 0) {
				(void) dmu_xuio_add(xuio,
				    dmu_request_arcbuf(sa_get_db(zp->z_sa_hdl),
				    blksz), 0, blksz);
			}
		}
	}
#endif /* HAVE_UIO_ZEROCOPY */

	while (n > 0) {
		nbytes = MIN(n, zfs_read_chunk_size -
		    P2PHASE(uio->uio_loffset, zfs_read_chunk_size));

		if (zp->z_is_mapped && !(ioflag & O_DIRECT)) {
			error = mappedread(ip, nbytes, uio);
		} else {
			error = dmu_read_uio_dbuf(sa_get_db(zp->z_sa_hdl),
			    uio, nbytes);
		}

		if (error) {
			/* convert checksum errors into IO errors */
			if (error == ECKSUM)
				error = SET_ERROR(EIO);
			break;
		}

		n -= nbytes;
	}
out:
	zfs_range_unlock(rl);

	ZFS_ACCESSTIME_STAMP(zsb, zp);
	ZFS_EXIT(zsb);
	return (error);
}
EXPORT_SYMBOL(zfs_read);

/*
 * Write the bytes to a file.
 *
 *	IN:	ip	- inode of file to be written to.
 *		uio	- structure supplying write location, range info,
 *			  and data buffer.
 *		ioflag	- FAPPEND flag set if in append mode.
 *			  O_DIRECT flag; used to bypass page cache.
 *		cr	- credentials of caller.
 *
 *	OUT:	uio	- updated offset and range.
 *
 *	RETURN:	0 if success
 *		error code if failure
 *
 * Timestamps:
 *	ip - ctime|mtime updated if byte count > 0
 */

/* ARGSUSED */
int
zfs_write(struct inode *ip, uio_t *uio, int ioflag, cred_t *cr)
{
	znode_t		*zp = ITOZ(ip);
	rlim64_t	limit = uio->uio_limit;
	ssize_t		start_resid = uio->uio_resid;
	ssize_t		tx_bytes;
	uint64_t	end_size;
	dmu_tx_t	*tx;
	zfs_sb_t	*zsb = ZTOZSB(zp);
	zilog_t		*zilog;
	offset_t	woff;
	ssize_t		n, nbytes;
	rl_t		*rl;
	int		max_blksz = zsb->z_max_blksz;
	int		error = 0;
	arc_buf_t	*abuf;
	const iovec_t	*aiov = NULL;
	xuio_t		*xuio = NULL;
	int		i_iov = 0;
	const iovec_t	*iovp = uio->uio_iov;
	int		write_eof;
	int		count = 0;
	sa_bulk_attr_t	bulk[4];
	uint64_t	mtime[2], ctime[2];
	ASSERTV(int	iovcnt = uio->uio_iovcnt);

	/*
	 * Fasttrack empty write
	 */
	n = start_resid;
	if (n == 0)
		return (0);

	if (limit == RLIM64_INFINITY || limit > MAXOFFSET_T)
		limit = MAXOFFSET_T;

	ZFS_ENTER(zsb);
	ZFS_VERIFY_ZP(zp);

	SA_ADD_BULK_ATTR(bulk, count, SA_ZPL_MTIME(zsb), NULL, &mtime, 16);
	SA_ADD_BULK_ATTR(bulk, count, SA_ZPL_CTIME(zsb), NULL, &ctime, 16);
	SA_ADD_BULK_ATTR(bulk, count, SA_ZPL_SIZE(zsb), NULL, &zp->z_size, 8);
	SA_ADD_BULK_ATTR(bulk, count, SA_ZPL_FLAGS(zsb), NULL,
	    &zp->z_pflags, 8);

	/*
	 * If immutable or not appending then return EPERM
	 */
	if ((zp->z_pflags & (ZFS_IMMUTABLE | ZFS_READONLY)) ||
	    ((zp->z_pflags & ZFS_APPENDONLY) && !(ioflag & FAPPEND) &&
	    (uio->uio_loffset < zp->z_size))) {
		ZFS_EXIT(zsb);
		return (SET_ERROR(EPERM));
	}

	zilog = zsb->z_log;

	/*
	 * Validate file offset
	 */
	woff = ioflag & FAPPEND ? zp->z_size : uio->uio_loffset;
	if (woff < 0) {
		ZFS_EXIT(zsb);
		return (SET_ERROR(EINVAL));
	}

	/*
	 * Pre-fault the pages to ensure slow (eg NFS) pages
	 * don't hold up txg.
	 * Skip this if uio contains loaned arc_buf.
	 */
#ifdef HAVE_UIO_ZEROCOPY
	if ((uio->uio_extflg == UIO_XUIO) &&
	    (((xuio_t *)uio)->xu_type == UIOTYPE_ZEROCOPY))
		xuio = (xuio_t *)uio;
	else
#endif
		uio_prefaultpages(MIN(n, max_blksz), uio);

	/*
	 * If in append mode, set the io offset pointer to eof.
	 */
	if (ioflag & FAPPEND) {
		/*
		 * Obtain an appending range lock to guarantee file append
		 * semantics.  We reset the write offset once we have the lock.
		 */
		rl = zfs_range_lock(zp, 0, n, RL_APPEND);
		woff = rl->r_off;
		if (rl->r_len == UINT64_MAX) {
			/*
			 * We overlocked the file because this write will cause
			 * the file block size to increase.
			 * Note that zp_size cannot change with this lock held.
			 */
			woff = zp->z_size;
		}
		uio->uio_loffset = woff;
	} else {
		/*
		 * Note that if the file block size will change as a result of
		 * this write, then this range lock will lock the entire file
		 * so that we can re-write the block safely.
		 */
		rl = zfs_range_lock(zp, woff, n, RL_WRITER);
	}

	if (woff >= limit) {
		zfs_range_unlock(rl);
		ZFS_EXIT(zsb);
		return (SET_ERROR(EFBIG));
	}

	if ((woff + n) > limit || woff > (limit - n))
		n = limit - woff;

	/* Will this write extend the file length? */
	write_eof = (woff + n > zp->z_size);

	end_size = MAX(zp->z_size, woff + n);

	/*
	 * Write the file in reasonable size chunks.  Each chunk is written
	 * in a separate transaction; this keeps the intent log records small
	 * and allows us to do more fine-grained space accounting.
	 */
	while (n > 0) {
		abuf = NULL;
		woff = uio->uio_loffset;
		if (zfs_owner_overquota(zsb, zp, B_FALSE) ||
		    zfs_owner_overquota(zsb, zp, B_TRUE)) {
			if (abuf != NULL)
				dmu_return_arcbuf(abuf);
			error = SET_ERROR(EDQUOT);
			break;
		}

		if (xuio && abuf == NULL) {
			ASSERT(i_iov < iovcnt);
			ASSERT3U(uio->uio_segflg, !=, UIO_BVEC);
			aiov = &iovp[i_iov];
			abuf = dmu_xuio_arcbuf(xuio, i_iov);
			dmu_xuio_clear(xuio, i_iov);
			ASSERT((aiov->iov_base == abuf->b_data) ||
			    ((char *)aiov->iov_base - (char *)abuf->b_data +
			    aiov->iov_len == arc_buf_size(abuf)));
			i_iov++;
		} else if (abuf == NULL && n >= max_blksz &&
		    woff >= zp->z_size &&
		    P2PHASE(woff, max_blksz) == 0 &&
		    zp->z_blksz == max_blksz) {
			/*
			 * This write covers a full block.  "Borrow" a buffer
			 * from the dmu so that we can fill it before we enter
			 * a transaction.  This avoids the possibility of
			 * holding up the transaction if the data copy hangs
			 * up on a pagefault (e.g., from an NFS server mapping).
			 */
			size_t cbytes;

			abuf = dmu_request_arcbuf(sa_get_db(zp->z_sa_hdl),
			    max_blksz);
			ASSERT(abuf != NULL);
			ASSERT(arc_buf_size(abuf) == max_blksz);
			if ((error = uiocopy(abuf->b_data, max_blksz,
			    UIO_WRITE, uio, &cbytes))) {
				dmu_return_arcbuf(abuf);
				break;
			}
			ASSERT(cbytes == max_blksz);
		}

		/*
		 * Start a transaction.
		 */
		tx = dmu_tx_create(zsb->z_os);
		dmu_tx_hold_sa(tx, zp->z_sa_hdl, B_FALSE);
		dmu_tx_hold_write(tx, zp->z_id, woff, MIN(n, max_blksz));
		zfs_sa_upgrade_txholds(tx, zp);
		error = dmu_tx_assign(tx, TXG_WAIT);
		if (error) {
			dmu_tx_abort(tx);
			if (abuf != NULL)
				dmu_return_arcbuf(abuf);
			break;
		}

		/*
		 * If zfs_range_lock() over-locked we grow the blocksize
		 * and then reduce the lock range.  This will only happen
		 * on the first iteration since zfs_range_reduce() will
		 * shrink down r_len to the appropriate size.
		 */
		if (rl->r_len == UINT64_MAX) {
			uint64_t new_blksz;

			if (zp->z_blksz > max_blksz) {
				/*
				 * File's blocksize is already larger than the
				 * "recordsize" property.  Only let it grow to
				 * the next power of 2.
				 */
				ASSERT(!ISP2(zp->z_blksz));
				new_blksz = MIN(end_size,
				    1 << highbit64(zp->z_blksz));
			} else {
				new_blksz = MIN(end_size, max_blksz);
			}
			zfs_grow_blocksize(zp, new_blksz, tx);
			zfs_range_reduce(rl, woff, n);
		}

		/*
		 * XXX - should we really limit each write to z_max_blksz?
		 * Perhaps we should use SPA_MAXBLOCKSIZE chunks?
		 */
		nbytes = MIN(n, max_blksz - P2PHASE(woff, max_blksz));

		if (abuf == NULL) {
			tx_bytes = uio->uio_resid;
			error = dmu_write_uio_dbuf(sa_get_db(zp->z_sa_hdl),
			    uio, nbytes, tx);
			tx_bytes -= uio->uio_resid;
		} else {
			tx_bytes = nbytes;
			ASSERT(xuio == NULL || tx_bytes == aiov->iov_len);
			/*
			 * If this is not a full block write, but we are
			 * extending the file past EOF and this data starts
			 * block-aligned, use assign_arcbuf().  Otherwise,
			 * write via dmu_write().
			 */
			if (tx_bytes < max_blksz && (!write_eof ||
			    aiov->iov_base != abuf->b_data)) {
				ASSERT(xuio);
				dmu_write(zsb->z_os, zp->z_id, woff,
				    aiov->iov_len, aiov->iov_base, tx);
				dmu_return_arcbuf(abuf);
				xuio_stat_wbuf_copied();
			} else {
				ASSERT(xuio || tx_bytes == max_blksz);
				dmu_assign_arcbuf(sa_get_db(zp->z_sa_hdl),
				    woff, abuf, tx);
			}
			ASSERT(tx_bytes <= uio->uio_resid);
			uioskip(uio, tx_bytes);
		}

		if (tx_bytes && zp->z_is_mapped && !(ioflag & O_DIRECT))
			update_pages(ip, woff, tx_bytes, zsb->z_os, zp->z_id);

		/*
		 * If we made no progress, we're done.  If we made even
		 * partial progress, update the znode and ZIL accordingly.
		 */
		if (tx_bytes == 0) {
			(void) sa_update(zp->z_sa_hdl, SA_ZPL_SIZE(zsb),
			    (void *)&zp->z_size, sizeof (uint64_t), tx);
			dmu_tx_commit(tx);
			ASSERT(error != 0);
			break;
		}

		/*
		 * Clear Set-UID/Set-GID bits on successful write if not
		 * privileged and at least one of the excute bits is set.
		 *
		 * It would be nice to to this after all writes have
		 * been done, but that would still expose the ISUID/ISGID
		 * to another app after the partial write is committed.
		 *
		 * Note: we don't call zfs_fuid_map_id() here because
		 * user 0 is not an ephemeral uid.
		 */
		mutex_enter(&zp->z_acl_lock);
		if ((zp->z_mode & (S_IXUSR | (S_IXUSR >> 3) |
		    (S_IXUSR >> 6))) != 0 &&
		    (zp->z_mode & (S_ISUID | S_ISGID)) != 0 &&
		    secpolicy_vnode_setid_retain(cr,
		    (zp->z_mode & S_ISUID) != 0 && zp->z_uid == 0) != 0) {
			uint64_t newmode;
			zp->z_mode &= ~(S_ISUID | S_ISGID);
			newmode = zp->z_mode;
			(void) sa_update(zp->z_sa_hdl, SA_ZPL_MODE(zsb),
			    (void *)&newmode, sizeof (uint64_t), tx);
		}
		mutex_exit(&zp->z_acl_lock);

		zfs_tstamp_update_setup(zp, CONTENT_MODIFIED, mtime, ctime,
		    B_TRUE);

		/*
		 * Update the file size (zp_size) if it has changed;
		 * account for possible concurrent updates.
		 */
		while ((end_size = zp->z_size) < uio->uio_loffset) {
			(void) atomic_cas_64(&zp->z_size, end_size,
			    uio->uio_loffset);
			ASSERT(error == 0);
		}
		/*
		 * If we are replaying and eof is non zero then force
		 * the file size to the specified eof. Note, there's no
		 * concurrency during replay.
		 */
		if (zsb->z_replay && zsb->z_replay_eof != 0)
			zp->z_size = zsb->z_replay_eof;

		error = sa_bulk_update(zp->z_sa_hdl, bulk, count, tx);

		zfs_log_write(zilog, tx, TX_WRITE, zp, woff, tx_bytes, ioflag,
		    NULL, NULL);
		dmu_tx_commit(tx);

		if (error != 0)
			break;
		ASSERT(tx_bytes == nbytes);
		n -= nbytes;

		if (!xuio && n > 0)
			uio_prefaultpages(MIN(n, max_blksz), uio);
	}

	zfs_inode_update(zp);
	zfs_range_unlock(rl);

	/*
	 * If we're in replay mode, or we made no progress, return error.
	 * Otherwise, it's at least a partial write, so it's successful.
	 */
	if (zsb->z_replay || uio->uio_resid == start_resid) {
		ZFS_EXIT(zsb);
		return (error);
	}

	if (ioflag & (FSYNC | FDSYNC) ||
	    zsb->z_os->os_sync == ZFS_SYNC_ALWAYS)
		zil_commit(zilog, zp->z_id);

	ZFS_EXIT(zsb);
	return (0);
}
EXPORT_SYMBOL(zfs_write);

void
zfs_iput_async(struct inode *ip)
{
	objset_t *os = ITOZSB(ip)->z_os;

	ASSERT(atomic_read(&ip->i_count) > 0);
	ASSERT(os != NULL);

	if (atomic_read(&ip->i_count) == 1)
		taskq_dispatch(dsl_pool_iput_taskq(dmu_objset_pool(os)),
		    (task_func_t *)iput, ip, TQ_SLEEP);
	else
		iput(ip);
}

void
zfs_get_done(zgd_t *zgd, int error)
{
	znode_t *zp = zgd->zgd_private;

	if (zgd->zgd_db)
		dmu_buf_rele(zgd->zgd_db, zgd);

	zfs_range_unlock(zgd->zgd_rl);

	/*
	 * Release the vnode asynchronously as we currently have the
	 * txg stopped from syncing.
	 */
	zfs_iput_async(ZTOI(zp));

	if (error == 0 && zgd->zgd_bp)
		zil_add_block(zgd->zgd_zilog, zgd->zgd_bp);

	kmem_free(zgd, sizeof (zgd_t));
}

#ifdef DEBUG
static int zil_fault_io = 0;
#endif

/*
 * Get data to generate a TX_WRITE intent log record.
 */
int
zfs_get_data(void *arg, lr_write_t *lr, char *buf, zio_t *zio)
{
	zfs_sb_t *zsb = arg;
	objset_t *os = zsb->z_os;
	znode_t *zp;
	uint64_t object = lr->lr_foid;
	uint64_t offset = lr->lr_offset;
	uint64_t size = lr->lr_length;
	blkptr_t *bp = &lr->lr_blkptr;
	dmu_buf_t *db;
	zgd_t *zgd;
	int error = 0;

	ASSERT(zio != NULL);
	ASSERT(size != 0);

	/*
	 * Nothing to do if the file has been removed
	 */
	if (zfs_zget(zsb, object, &zp) != 0)
		return (SET_ERROR(ENOENT));
	if (zp->z_unlinked) {
		/*
		 * Release the vnode asynchronously as we currently have the
		 * txg stopped from syncing.
		 */
		zfs_iput_async(ZTOI(zp));
		return (SET_ERROR(ENOENT));
	}

	zgd = (zgd_t *)kmem_zalloc(sizeof (zgd_t), KM_SLEEP);
	zgd->zgd_zilog = zsb->z_log;
	zgd->zgd_private = zp;

	/*
	 * Write records come in two flavors: immediate and indirect.
	 * For small writes it's cheaper to store the data with the
	 * log record (immediate); for large writes it's cheaper to
	 * sync the data and get a pointer to it (indirect) so that
	 * we don't have to write the data twice.
	 */
	if (buf != NULL) { /* immediate write */
		zgd->zgd_rl = zfs_range_lock(zp, offset, size, RL_READER);
		/* test for truncation needs to be done while range locked */
		if (offset >= zp->z_size) {
			error = SET_ERROR(ENOENT);
		} else {
			error = dmu_read(os, object, offset, size, buf,
			    DMU_READ_NO_PREFETCH);
		}
		ASSERT(error == 0 || error == ENOENT);
	} else { /* indirect write */
		/*
		 * Have to lock the whole block to ensure when it's
		 * written out and it's checksum is being calculated
		 * that no one can change the data. We need to re-check
		 * blocksize after we get the lock in case it's changed!
		 */
		for (;;) {
			uint64_t blkoff;
			size = zp->z_blksz;
			blkoff = ISP2(size) ? P2PHASE(offset, size) : offset;
			offset -= blkoff;
			zgd->zgd_rl = zfs_range_lock(zp, offset, size,
			    RL_READER);
			if (zp->z_blksz == size)
				break;
			offset += blkoff;
			zfs_range_unlock(zgd->zgd_rl);
		}
		/* test for truncation needs to be done while range locked */
		if (lr->lr_offset >= zp->z_size)
			error = SET_ERROR(ENOENT);
#ifdef DEBUG
		if (zil_fault_io) {
			error = SET_ERROR(EIO);
			zil_fault_io = 0;
		}
#endif
		if (error == 0)
			error = dmu_buf_hold(os, object, offset, zgd, &db,
			    DMU_READ_NO_PREFETCH);

		if (error == 0) {
			blkptr_t *obp = dmu_buf_get_blkptr(db);
			if (obp) {
				ASSERT(BP_IS_HOLE(bp));
				*bp = *obp;
			}

			zgd->zgd_db = db;
			zgd->zgd_bp = bp;

			ASSERT(db->db_offset == offset);
			ASSERT(db->db_size == size);

			error = dmu_sync(zio, lr->lr_common.lrc_txg,
			    zfs_get_done, zgd);
			ASSERT(error || lr->lr_length <= zp->z_blksz);

			/*
			 * On success, we need to wait for the write I/O
			 * initiated by dmu_sync() to complete before we can
			 * release this dbuf.  We will finish everything up
			 * in the zfs_get_done() callback.
			 */
			if (error == 0)
				return (0);

			if (error == EALREADY) {
				lr->lr_common.lrc_txtype = TX_WRITE2;
				error = 0;
			}
		}
	}

	zfs_get_done(zgd, error);

	return (error);
}

/*ARGSUSED*/
int
zfs_access(struct inode *ip, int mode, int flag, cred_t *cr)
{
	znode_t *zp = ITOZ(ip);
	zfs_sb_t *zsb = ITOZSB(ip);
	int error;

	ZFS_ENTER(zsb);
	ZFS_VERIFY_ZP(zp);

	if (flag & V_ACE_MASK)
		error = zfs_zaccess(zp, mode, flag, B_FALSE, cr);
	else
		error = zfs_zaccess_rwx(zp, mode, flag, cr);

	ZFS_EXIT(zsb);
	return (error);
}
EXPORT_SYMBOL(zfs_access);

/*
 * Lookup an entry in a directory, or an extended attribute directory.
 * If it exists, return a held inode reference for it.
 *
 *	IN:	dip	- inode of directory to search.
 *		nm	- name of entry to lookup.
 *		flags	- LOOKUP_XATTR set if looking for an attribute.
 *		cr	- credentials of caller.
 *		direntflags - directory lookup flags
 *		realpnp - returned pathname.
 *
 *	OUT:	ipp	- inode of located entry, NULL if not found.
 *
 *	RETURN:	0 on success, error code on failure.
 *
 * Timestamps:
 *	NA
 */
/* ARGSUSED */
int
zfs_lookup(struct inode *dip, char *nm, struct inode **ipp, int flags,
    cred_t *cr, int *direntflags, pathname_t *realpnp)
{
	znode_t *zdp = ITOZ(dip);
	zfs_sb_t *zsb = ITOZSB(dip);
	int error = 0;

	/* fast path */
	if (!(flags & (LOOKUP_XATTR | FIGNORECASE))) {

		if (!S_ISDIR(dip->i_mode)) {
			return (SET_ERROR(ENOTDIR));
		} else if (zdp->z_sa_hdl == NULL) {
			return (SET_ERROR(EIO));
		}

		if (nm[0] == 0 || (nm[0] == '.' && nm[1] == '\0')) {
			error = zfs_fastaccesschk_execute(zdp, cr);
			if (!error) {
				*ipp = dip;
				igrab(*ipp);
				return (0);
			}
			return (error);
#ifdef HAVE_DNLC
		} else {
			vnode_t *tvp = dnlc_lookup(dvp, nm);

			if (tvp) {
				error = zfs_fastaccesschk_execute(zdp, cr);
				if (error) {
					iput(tvp);
					return (error);
				}
				if (tvp == DNLC_NO_VNODE) {
					iput(tvp);
					return (SET_ERROR(ENOENT));
				} else {
					*vpp = tvp;
					return (specvp_check(vpp, cr));
				}
			}
#endif /* HAVE_DNLC */
		}
	}

	ZFS_ENTER(zsb);
	ZFS_VERIFY_ZP(zdp);

	*ipp = NULL;

	if (flags & LOOKUP_XATTR) {
		/*
		 * We don't allow recursive attributes..
		 * Maybe someday we will.
		 */
		if (zdp->z_pflags & ZFS_XATTR) {
			ZFS_EXIT(zsb);
			return (SET_ERROR(EINVAL));
		}

		if ((error = zfs_get_xattrdir(zdp, ipp, cr, flags))) {
			ZFS_EXIT(zsb);
			return (error);
		}

		/*
		 * Do we have permission to get into attribute directory?
		 */

		if ((error = zfs_zaccess(ITOZ(*ipp), ACE_EXECUTE, 0,
		    B_FALSE, cr))) {
			iput(*ipp);
			*ipp = NULL;
		}

		ZFS_EXIT(zsb);
		return (error);
	}

	if (!S_ISDIR(dip->i_mode)) {
		ZFS_EXIT(zsb);
		return (SET_ERROR(ENOTDIR));
	}

	/*
	 * Check accessibility of directory.
	 */

	if ((error = zfs_zaccess(zdp, ACE_EXECUTE, 0, B_FALSE, cr))) {
		ZFS_EXIT(zsb);
		return (error);
	}

	if (zsb->z_utf8 && u8_validate(nm, strlen(nm),
	    NULL, U8_VALIDATE_ENTIRE, &error) < 0) {
		ZFS_EXIT(zsb);
		return (SET_ERROR(EILSEQ));
	}

	error = zfs_dirlook(zdp, nm, ipp, flags, direntflags, realpnp);
	if ((error == 0) && (*ipp))
		zfs_inode_update(ITOZ(*ipp));

	ZFS_EXIT(zsb);
	return (error);
}
EXPORT_SYMBOL(zfs_lookup);

/*
 * Attempt to create a new entry in a directory.  If the entry
 * already exists, truncate the file if permissible, else return
 * an error.  Return the ip of the created or trunc'd file.
 *
 *	IN:	dip	- inode of directory to put new file entry in.
 *		name	- name of new file entry.
 *		vap	- attributes of new file.
 *		excl	- flag indicating exclusive or non-exclusive mode.
 *		mode	- mode to open file with.
 *		cr	- credentials of caller.
 *		flag	- large file flag [UNUSED].
 *		vsecp	- ACL to be set
 *
 *	OUT:	ipp	- inode of created or trunc'd entry.
 *
 *	RETURN:	0 on success, error code on failure.
 *
 * Timestamps:
 *	dip - ctime|mtime updated if new entry created
 *	 ip - ctime|mtime always, atime if new
 */

/* ARGSUSED */
int
zfs_create(struct inode *dip, char *name, vattr_t *vap, int excl,
    int mode, struct inode **ipp, cred_t *cr, int flag, vsecattr_t *vsecp)
{
	znode_t		*zp, *dzp = ITOZ(dip);
	zfs_sb_t	*zsb = ITOZSB(dip);
	zilog_t		*zilog;
	objset_t	*os;
	zfs_dirlock_t	*dl;
	dmu_tx_t	*tx;
	int		error;
	uid_t		uid;
	gid_t		gid;
	zfs_acl_ids_t   acl_ids;
	boolean_t	fuid_dirtied;
	boolean_t	have_acl = B_FALSE;
	boolean_t	waited = B_FALSE;

	/*
	 * If we have an ephemeral id, ACL, or XVATTR then
	 * make sure file system is at proper version
	 */

	gid = crgetgid(cr);
	uid = crgetuid(cr);

	if (zsb->z_use_fuids == B_FALSE &&
	    (vsecp || IS_EPHEMERAL(uid) || IS_EPHEMERAL(gid)))
		return (SET_ERROR(EINVAL));

	ZFS_ENTER(zsb);
	ZFS_VERIFY_ZP(dzp);
	os = zsb->z_os;
	zilog = zsb->z_log;

	if (zsb->z_utf8 && u8_validate(name, strlen(name),
	    NULL, U8_VALIDATE_ENTIRE, &error) < 0) {
		ZFS_EXIT(zsb);
		return (SET_ERROR(EILSEQ));
	}

	if (vap->va_mask & ATTR_XVATTR) {
		if ((error = secpolicy_xvattr((xvattr_t *)vap,
		    crgetuid(cr), cr, vap->va_mode)) != 0) {
			ZFS_EXIT(zsb);
			return (error);
		}
	}

top:
	*ipp = NULL;
	if (*name == '\0') {
		/*
		 * Null component name refers to the directory itself.
		 */
		igrab(dip);
		zp = dzp;
		dl = NULL;
		error = 0;
	} else {
		/* possible igrab(zp) */
		int zflg = 0;

		if (flag & FIGNORECASE)
			zflg |= ZCILOOK;

		error = zfs_dirent_lock(&dl, dzp, name, &zp, zflg,
		    NULL, NULL);
		if (error) {
			if (have_acl)
				zfs_acl_ids_free(&acl_ids);
			if (strcmp(name, "..") == 0)
				error = SET_ERROR(EISDIR);
			ZFS_EXIT(zsb);
			return (error);
		}
	}

	if (zp == NULL) {
		uint64_t txtype;

		/*
		 * Create a new file object and update the directory
		 * to reference it.
		 */
		if ((error = zfs_zaccess(dzp, ACE_ADD_FILE, 0, B_FALSE, cr))) {
			if (have_acl)
				zfs_acl_ids_free(&acl_ids);
			goto out;
		}

		/*
		 * We only support the creation of regular files in
		 * extended attribute directories.
		 */

		if ((dzp->z_pflags & ZFS_XATTR) && !S_ISREG(vap->va_mode)) {
			if (have_acl)
				zfs_acl_ids_free(&acl_ids);
			error = SET_ERROR(EINVAL);
			goto out;
		}

		if (!have_acl && (error = zfs_acl_ids_create(dzp, 0, vap,
		    cr, vsecp, &acl_ids)) != 0)
			goto out;
		have_acl = B_TRUE;

		if (zfs_acl_ids_overquota(zsb, &acl_ids)) {
			zfs_acl_ids_free(&acl_ids);
			error = SET_ERROR(EDQUOT);
			goto out;
		}

		tx = dmu_tx_create(os);

		dmu_tx_hold_sa_create(tx, acl_ids.z_aclp->z_acl_bytes +
		    ZFS_SA_BASE_ATTR_SIZE);

		fuid_dirtied = zsb->z_fuid_dirty;
		if (fuid_dirtied)
			zfs_fuid_txhold(zsb, tx);
		dmu_tx_hold_zap(tx, dzp->z_id, TRUE, name);
		dmu_tx_hold_sa(tx, dzp->z_sa_hdl, B_FALSE);
		if (!zsb->z_use_sa &&
		    acl_ids.z_aclp->z_acl_bytes > ZFS_ACE_SPACE) {
			dmu_tx_hold_write(tx, DMU_NEW_OBJECT,
			    0, acl_ids.z_aclp->z_acl_bytes);
		}
		error = dmu_tx_assign(tx, waited ? TXG_WAITED : TXG_NOWAIT);
		if (error) {
			zfs_dirent_unlock(dl);
			if (error == ERESTART) {
				waited = B_TRUE;
				dmu_tx_wait(tx);
				dmu_tx_abort(tx);
				goto top;
			}
			zfs_acl_ids_free(&acl_ids);
			dmu_tx_abort(tx);
			ZFS_EXIT(zsb);
			return (error);
		}
		zfs_mknode(dzp, vap, tx, cr, 0, &zp, &acl_ids);

		if (fuid_dirtied)
			zfs_fuid_sync(zsb, tx);

		(void) zfs_link_create(dl, zp, tx, ZNEW);
		txtype = zfs_log_create_txtype(Z_FILE, vsecp, vap);
		if (flag & FIGNORECASE)
			txtype |= TX_CI;
		zfs_log_create(zilog, tx, txtype, dzp, zp, name,
		    vsecp, acl_ids.z_fuidp, vap);
		zfs_acl_ids_free(&acl_ids);
		dmu_tx_commit(tx);
	} else {
		int aflags = (flag & FAPPEND) ? V_APPEND : 0;

		if (have_acl)
			zfs_acl_ids_free(&acl_ids);
		have_acl = B_FALSE;

		/*
		 * A directory entry already exists for this name.
		 */
		/*
		 * Can't truncate an existing file if in exclusive mode.
		 */
		if (excl) {
			error = SET_ERROR(EEXIST);
			goto out;
		}
		/*
		 * Can't open a directory for writing.
		 */
		if (S_ISDIR(ZTOI(zp)->i_mode)) {
			error = SET_ERROR(EISDIR);
			goto out;
		}
		/*
		 * Verify requested access to file.
		 */
		if (mode && (error = zfs_zaccess_rwx(zp, mode, aflags, cr))) {
			goto out;
		}

		mutex_enter(&dzp->z_lock);
		dzp->z_seq++;
		mutex_exit(&dzp->z_lock);

		/*
		 * Truncate regular files if requested.
		 */
		if (S_ISREG(ZTOI(zp)->i_mode) &&
		    (vap->va_mask & ATTR_SIZE) && (vap->va_size == 0)) {
			/* we can't hold any locks when calling zfs_freesp() */
			zfs_dirent_unlock(dl);
			dl = NULL;
			error = zfs_freesp(zp, 0, 0, mode, TRUE);
		}
	}
out:

	if (dl)
		zfs_dirent_unlock(dl);

	if (error) {
		if (zp)
			iput(ZTOI(zp));
	} else {
		zfs_inode_update(dzp);
		zfs_inode_update(zp);
		*ipp = ZTOI(zp);
	}

	if (zsb->z_os->os_sync == ZFS_SYNC_ALWAYS)
		zil_commit(zilog, 0);

	ZFS_EXIT(zsb);
	return (error);
}
EXPORT_SYMBOL(zfs_create);

/*
 * Remove an entry from a directory.
 *
 *	IN:	dip	- inode of directory to remove entry from.
 *		name	- name of entry to remove.
 *		cr	- credentials of caller.
 *
 *	RETURN:	0 if success
 *		error code if failure
 *
 * Timestamps:
 *	dip - ctime|mtime
 *	 ip - ctime (if nlink > 0)
 */

uint64_t null_xattr = 0;

/*ARGSUSED*/
int
zfs_remove(struct inode *dip, char *name, cred_t *cr)
{
	znode_t		*zp, *dzp = ITOZ(dip);
	znode_t		*xzp;
	struct inode	*ip;
	zfs_sb_t	*zsb = ITOZSB(dip);
	zilog_t		*zilog;
	uint64_t	xattr_obj;
	uint64_t	xattr_obj_unlinked = 0;
	uint64_t	obj = 0;
	zfs_dirlock_t	*dl;
	dmu_tx_t	*tx;
	boolean_t	unlinked;
	uint64_t	txtype;
	pathname_t	*realnmp = NULL;
#ifdef HAVE_PN_UTILS
	pathname_t	realnm;
#endif /* HAVE_PN_UTILS */
	int		error;
	int		zflg = ZEXISTS;
	boolean_t	waited = B_FALSE;

	ZFS_ENTER(zsb);
	ZFS_VERIFY_ZP(dzp);
	zilog = zsb->z_log;

#ifdef HAVE_PN_UTILS
	if (flags & FIGNORECASE) {
		zflg |= ZCILOOK;
		pn_alloc(&realnm);
		realnmp = &realnm;
	}
#endif /* HAVE_PN_UTILS */

top:
	xattr_obj = 0;
	xzp = NULL;
	/*
	 * Attempt to lock directory; fail if entry doesn't exist.
	 */
	if ((error = zfs_dirent_lock(&dl, dzp, name, &zp, zflg,
	    NULL, realnmp))) {
#ifdef HAVE_PN_UTILS
		if (realnmp)
			pn_free(realnmp);
#endif /* HAVE_PN_UTILS */
		ZFS_EXIT(zsb);
		return (error);
	}

	ip = ZTOI(zp);

	if ((error = zfs_zaccess_delete(dzp, zp, cr))) {
		goto out;
	}

	/*
	 * Need to use rmdir for removing directories.
	 */
	if (S_ISDIR(ip->i_mode)) {
		error = SET_ERROR(EPERM);
		goto out;
	}

#ifdef HAVE_DNLC
	if (realnmp)
		dnlc_remove(dvp, realnmp->pn_buf);
	else
		dnlc_remove(dvp, name);
#endif /* HAVE_DNLC */

	/*
	 * We never delete the znode and always place it in the unlinked
	 * set.  The dentry cache will always hold the last reference and
	 * is responsible for safely freeing the znode.
	 */
	obj = zp->z_id;
	tx = dmu_tx_create(zsb->z_os);
	dmu_tx_hold_zap(tx, dzp->z_id, FALSE, name);
	dmu_tx_hold_sa(tx, zp->z_sa_hdl, B_FALSE);
	zfs_sa_upgrade_txholds(tx, zp);
	zfs_sa_upgrade_txholds(tx, dzp);

	/* are there any extended attributes? */
	error = sa_lookup(zp->z_sa_hdl, SA_ZPL_XATTR(zsb),
	    &xattr_obj, sizeof (xattr_obj));
	if (error == 0 && xattr_obj) {
		error = zfs_zget(zsb, xattr_obj, &xzp);
		ASSERT0(error);
		dmu_tx_hold_sa(tx, zp->z_sa_hdl, B_TRUE);
		dmu_tx_hold_sa(tx, xzp->z_sa_hdl, B_FALSE);
	}

	/* charge as an update -- would be nice not to charge at all */
	dmu_tx_hold_zap(tx, zsb->z_unlinkedobj, FALSE, NULL);

	error = dmu_tx_assign(tx, waited ? TXG_WAITED : TXG_NOWAIT);
	if (error) {
		zfs_dirent_unlock(dl);
		iput(ip);
		if (xzp)
			iput(ZTOI(xzp));
		if (error == ERESTART) {
			waited = B_TRUE;
			dmu_tx_wait(tx);
			dmu_tx_abort(tx);
			goto top;
		}
#ifdef HAVE_PN_UTILS
		if (realnmp)
			pn_free(realnmp);
#endif /* HAVE_PN_UTILS */
		dmu_tx_abort(tx);
		ZFS_EXIT(zsb);
		return (error);
	}

	/*
	 * Remove the directory entry.
	 */
	error = zfs_link_destroy(dl, zp, tx, zflg, &unlinked);

	if (error) {
		dmu_tx_commit(tx);
		goto out;
	}

	if (unlinked) {
		/*
		 * Hold z_lock so that we can make sure that the ACL obj
		 * hasn't changed.  Could have been deleted due to
		 * zfs_sa_upgrade().
		 */
		mutex_enter(&zp->z_lock);
		(void) sa_lookup(zp->z_sa_hdl, SA_ZPL_XATTR(zsb),
		    &xattr_obj_unlinked, sizeof (xattr_obj_unlinked));
		mutex_exit(&zp->z_lock);
		zfs_unlinked_add(zp, tx);
	}

	txtype = TX_REMOVE;
#ifdef HAVE_PN_UTILS
	if (flags & FIGNORECASE)
		txtype |= TX_CI;
#endif /* HAVE_PN_UTILS */
	zfs_log_remove(zilog, tx, txtype, dzp, name, obj);

	dmu_tx_commit(tx);
out:
#ifdef HAVE_PN_UTILS
	if (realnmp)
		pn_free(realnmp);
#endif /* HAVE_PN_UTILS */

	zfs_dirent_unlock(dl);
	zfs_inode_update(dzp);
	zfs_inode_update(zp);
	if (xzp)
		zfs_inode_update(xzp);

	iput(ip);
	if (xzp)
		iput(ZTOI(xzp));

	if (zsb->z_os->os_sync == ZFS_SYNC_ALWAYS)
		zil_commit(zilog, 0);

	ZFS_EXIT(zsb);
	return (error);
}
EXPORT_SYMBOL(zfs_remove);

/*
 * Create a new directory and insert it into dip using the name
 * provided.  Return a pointer to the inserted directory.
 *
 *	IN:	dip	- inode of directory to add subdir to.
 *		dirname	- name of new directory.
 *		vap	- attributes of new directory.
 *		cr	- credentials of caller.
 *		vsecp	- ACL to be set
 *
 *	OUT:	ipp	- inode of created directory.
 *
 *	RETURN:	0 if success
 *		error code if failure
 *
 * Timestamps:
 *	dip - ctime|mtime updated
 *	ipp - ctime|mtime|atime updated
 */
/*ARGSUSED*/
int
zfs_mkdir(struct inode *dip, char *dirname, vattr_t *vap, struct inode **ipp,
    cred_t *cr, int flags, vsecattr_t *vsecp)
{
	znode_t		*zp, *dzp = ITOZ(dip);
	zfs_sb_t	*zsb = ITOZSB(dip);
	zilog_t		*zilog;
	zfs_dirlock_t	*dl;
	uint64_t	txtype;
	dmu_tx_t	*tx;
	int		error;
	int		zf = ZNEW;
	uid_t		uid;
	gid_t		gid = crgetgid(cr);
	zfs_acl_ids_t   acl_ids;
	boolean_t	fuid_dirtied;
	boolean_t	waited = B_FALSE;

	ASSERT(S_ISDIR(vap->va_mode));

	/*
	 * If we have an ephemeral id, ACL, or XVATTR then
	 * make sure file system is at proper version
	 */

	uid = crgetuid(cr);
	if (zsb->z_use_fuids == B_FALSE &&
	    (vsecp || IS_EPHEMERAL(uid) || IS_EPHEMERAL(gid)))
		return (SET_ERROR(EINVAL));

	ZFS_ENTER(zsb);
	ZFS_VERIFY_ZP(dzp);
	zilog = zsb->z_log;

	if (dzp->z_pflags & ZFS_XATTR) {
		ZFS_EXIT(zsb);
		return (SET_ERROR(EINVAL));
	}

	if (zsb->z_utf8 && u8_validate(dirname,
	    strlen(dirname), NULL, U8_VALIDATE_ENTIRE, &error) < 0) {
		ZFS_EXIT(zsb);
		return (SET_ERROR(EILSEQ));
	}
	if (flags & FIGNORECASE)
		zf |= ZCILOOK;

	if (vap->va_mask & ATTR_XVATTR) {
		if ((error = secpolicy_xvattr((xvattr_t *)vap,
		    crgetuid(cr), cr, vap->va_mode)) != 0) {
			ZFS_EXIT(zsb);
			return (error);
		}
	}

	if ((error = zfs_acl_ids_create(dzp, 0, vap, cr,
	    vsecp, &acl_ids)) != 0) {
		ZFS_EXIT(zsb);
		return (error);
	}
	/*
	 * First make sure the new directory doesn't exist.
	 *
	 * Existence is checked first to make sure we don't return
	 * EACCES instead of EEXIST which can cause some applications
	 * to fail.
	 */
top:
	*ipp = NULL;

	if ((error = zfs_dirent_lock(&dl, dzp, dirname, &zp, zf,
	    NULL, NULL))) {
		zfs_acl_ids_free(&acl_ids);
		ZFS_EXIT(zsb);
		return (error);
	}

	if ((error = zfs_zaccess(dzp, ACE_ADD_SUBDIRECTORY, 0, B_FALSE, cr))) {
		zfs_acl_ids_free(&acl_ids);
		zfs_dirent_unlock(dl);
		ZFS_EXIT(zsb);
		return (error);
	}

	if (zfs_acl_ids_overquota(zsb, &acl_ids)) {
		zfs_acl_ids_free(&acl_ids);
		zfs_dirent_unlock(dl);
		ZFS_EXIT(zsb);
		return (SET_ERROR(EDQUOT));
	}

	/*
	 * Add a new entry to the directory.
	 */
	tx = dmu_tx_create(zsb->z_os);
	dmu_tx_hold_zap(tx, dzp->z_id, TRUE, dirname);
	dmu_tx_hold_zap(tx, DMU_NEW_OBJECT, FALSE, NULL);
	fuid_dirtied = zsb->z_fuid_dirty;
	if (fuid_dirtied)
		zfs_fuid_txhold(zsb, tx);
	if (!zsb->z_use_sa && acl_ids.z_aclp->z_acl_bytes > ZFS_ACE_SPACE) {
		dmu_tx_hold_write(tx, DMU_NEW_OBJECT, 0,
		    acl_ids.z_aclp->z_acl_bytes);
	}

	dmu_tx_hold_sa_create(tx, acl_ids.z_aclp->z_acl_bytes +
	    ZFS_SA_BASE_ATTR_SIZE);

	error = dmu_tx_assign(tx, waited ? TXG_WAITED : TXG_NOWAIT);
	if (error) {
		zfs_dirent_unlock(dl);
		if (error == ERESTART) {
			waited = B_TRUE;
			dmu_tx_wait(tx);
			dmu_tx_abort(tx);
			goto top;
		}
		zfs_acl_ids_free(&acl_ids);
		dmu_tx_abort(tx);
		ZFS_EXIT(zsb);
		return (error);
	}

	/*
	 * Create new node.
	 */
	zfs_mknode(dzp, vap, tx, cr, 0, &zp, &acl_ids);

	if (fuid_dirtied)
		zfs_fuid_sync(zsb, tx);

	/*
	 * Now put new name in parent dir.
	 */
	(void) zfs_link_create(dl, zp, tx, ZNEW);

	*ipp = ZTOI(zp);

	txtype = zfs_log_create_txtype(Z_DIR, vsecp, vap);
	if (flags & FIGNORECASE)
		txtype |= TX_CI;
	zfs_log_create(zilog, tx, txtype, dzp, zp, dirname, vsecp,
	    acl_ids.z_fuidp, vap);

	zfs_acl_ids_free(&acl_ids);

	dmu_tx_commit(tx);

	zfs_dirent_unlock(dl);

	if (zsb->z_os->os_sync == ZFS_SYNC_ALWAYS)
		zil_commit(zilog, 0);

	zfs_inode_update(dzp);
	zfs_inode_update(zp);
	ZFS_EXIT(zsb);
	return (0);
}
EXPORT_SYMBOL(zfs_mkdir);

/*
 * Remove a directory subdir entry.  If the current working
 * directory is the same as the subdir to be removed, the
 * remove will fail.
 *
 *	IN:	dip	- inode of directory to remove from.
 *		name	- name of directory to be removed.
 *		cwd	- inode of current working directory.
 *		cr	- credentials of caller.
 *		flags	- case flags
 *
 *	RETURN:	0 on success, error code on failure.
 *
 * Timestamps:
 *	dip - ctime|mtime updated
 */
/*ARGSUSED*/
int
zfs_rmdir(struct inode *dip, char *name, struct inode *cwd, cred_t *cr,
    int flags)
{
	znode_t		*dzp = ITOZ(dip);
	znode_t		*zp;
	struct inode	*ip;
	zfs_sb_t	*zsb = ITOZSB(dip);
	zilog_t		*zilog;
	zfs_dirlock_t	*dl;
	dmu_tx_t	*tx;
	int		error;
	int		zflg = ZEXISTS;
	boolean_t	waited = B_FALSE;

	ZFS_ENTER(zsb);
	ZFS_VERIFY_ZP(dzp);
	zilog = zsb->z_log;

	if (flags & FIGNORECASE)
		zflg |= ZCILOOK;
top:
	zp = NULL;

	/*
	 * Attempt to lock directory; fail if entry doesn't exist.
	 */
	if ((error = zfs_dirent_lock(&dl, dzp, name, &zp, zflg,
	    NULL, NULL))) {
		ZFS_EXIT(zsb);
		return (error);
	}

	ip = ZTOI(zp);

	if ((error = zfs_zaccess_delete(dzp, zp, cr))) {
		goto out;
	}

	if (!S_ISDIR(ip->i_mode)) {
		error = SET_ERROR(ENOTDIR);
		goto out;
	}

	if (ip == cwd) {
		error = SET_ERROR(EINVAL);
		goto out;
	}

	/*
	 * Grab a lock on the directory to make sure that noone is
	 * trying to add (or lookup) entries while we are removing it.
	 */
	rw_enter(&zp->z_name_lock, RW_WRITER);

	/*
	 * Grab a lock on the parent pointer to make sure we play well
	 * with the treewalk and directory rename code.
	 */
	rw_enter(&zp->z_parent_lock, RW_WRITER);

	tx = dmu_tx_create(zsb->z_os);
	dmu_tx_hold_zap(tx, dzp->z_id, FALSE, name);
	dmu_tx_hold_sa(tx, zp->z_sa_hdl, B_FALSE);
	dmu_tx_hold_zap(tx, zsb->z_unlinkedobj, FALSE, NULL);
	zfs_sa_upgrade_txholds(tx, zp);
	zfs_sa_upgrade_txholds(tx, dzp);
	error = dmu_tx_assign(tx, waited ? TXG_WAITED : TXG_NOWAIT);
	if (error) {
		rw_exit(&zp->z_parent_lock);
		rw_exit(&zp->z_name_lock);
		zfs_dirent_unlock(dl);
		iput(ip);
		if (error == ERESTART) {
			waited = B_TRUE;
			dmu_tx_wait(tx);
			dmu_tx_abort(tx);
			goto top;
		}
		dmu_tx_abort(tx);
		ZFS_EXIT(zsb);
		return (error);
	}

	error = zfs_link_destroy(dl, zp, tx, zflg, NULL);

	if (error == 0) {
		uint64_t txtype = TX_RMDIR;
		if (flags & FIGNORECASE)
			txtype |= TX_CI;
		zfs_log_remove(zilog, tx, txtype, dzp, name, ZFS_NO_OBJECT);
	}

	dmu_tx_commit(tx);

	rw_exit(&zp->z_parent_lock);
	rw_exit(&zp->z_name_lock);
out:
	zfs_dirent_unlock(dl);

	zfs_inode_update(dzp);
	zfs_inode_update(zp);
	iput(ip);

	if (zsb->z_os->os_sync == ZFS_SYNC_ALWAYS)
		zil_commit(zilog, 0);

	ZFS_EXIT(zsb);
	return (error);
}
EXPORT_SYMBOL(zfs_rmdir);

/*
 * Read as many directory entries as will fit into the provided
 * dirent buffer from the given directory cursor position.
 *
 *	IN:	ip	- inode of directory to read.
 *		dirent	- buffer for directory entries.
 *
 *	OUT:	dirent	- filler buffer of directory entries.
 *
 *	RETURN:	0 if success
 *		error code if failure
 *
 * Timestamps:
 *	ip - atime updated
 *
 * Note that the low 4 bits of the cookie returned by zap is always zero.
 * This allows us to use the low range for "special" directory entries:
 * We use 0 for '.', and 1 for '..'.  If this is the root of the filesystem,
 * we use the offset 2 for the '.zfs' directory.
 */
/* ARGSUSED */
int
zfs_readdir(struct inode *ip, struct dir_context *ctx, cred_t *cr)
{
	znode_t		*zp = ITOZ(ip);
	zfs_sb_t	*zsb = ITOZSB(ip);
	objset_t	*os;
	zap_cursor_t	zc;
	zap_attribute_t	zap;
	int		error;
	uint8_t		prefetch;
	uint8_t		type;
	int		done = 0;
	uint64_t	parent;
	uint64_t	offset; /* must be unsigned; checks for < 1 */

	ZFS_ENTER(zsb);
	ZFS_VERIFY_ZP(zp);

	if ((error = sa_lookup(zp->z_sa_hdl, SA_ZPL_PARENT(zsb),
	    &parent, sizeof (parent))) != 0)
		goto out;

	/*
	 * Quit if directory has been removed (posix)
	 */
	if (zp->z_unlinked)
		goto out;

	error = 0;
	os = zsb->z_os;
	offset = ctx->pos;
	prefetch = zp->z_zn_prefetch;

	/*
	 * Initialize the iterator cursor.
	 */
	if (offset <= 3) {
		/*
		 * Start iteration from the beginning of the directory.
		 */
		zap_cursor_init(&zc, os, zp->z_id);
	} else {
		/*
		 * The offset is a serialized cursor.
		 */
		zap_cursor_init_serialized(&zc, os, zp->z_id, offset);
	}

	/*
	 * Transform to file-system independent format
	 */
	while (!done) {
		uint64_t objnum;
		/*
		 * Special case `.', `..', and `.zfs'.
		 */
		if (offset == 0) {
			(void) strcpy(zap.za_name, ".");
			zap.za_normalization_conflict = 0;
			objnum = zp->z_id;
			type = DT_DIR;
		} else if (offset == 1) {
			(void) strcpy(zap.za_name, "..");
			zap.za_normalization_conflict = 0;
			objnum = parent;
			type = DT_DIR;
		} else if (offset == 2 && zfs_show_ctldir(zp)) {
			(void) strcpy(zap.za_name, ZFS_CTLDIR_NAME);
			zap.za_normalization_conflict = 0;
			objnum = ZFSCTL_INO_ROOT;
			type = DT_DIR;
		} else {
			/*
			 * Grab next entry.
			 */
			if ((error = zap_cursor_retrieve(&zc, &zap))) {
				if (error == ENOENT)
					break;
				else
					goto update;
			}

			/*
			 * Allow multiple entries provided the first entry is
			 * the object id.  Non-zpl consumers may safely make
			 * use of the additional space.
			 *
			 * XXX: This should be a feature flag for compatibility
			 */
			if (zap.za_integer_length != 8 ||
			    zap.za_num_integers == 0) {
				cmn_err(CE_WARN, "zap_readdir: bad directory "
				    "entry, obj = %lld, offset = %lld, "
				    "length = %d, num = %lld\n",
				    (u_longlong_t)zp->z_id,
				    (u_longlong_t)offset,
				    zap.za_integer_length,
				    (u_longlong_t)zap.za_num_integers);
				error = SET_ERROR(ENXIO);
				goto update;
			}

			objnum = ZFS_DIRENT_OBJ(zap.za_first_integer);
			type = ZFS_DIRENT_TYPE(zap.za_first_integer);
		}

		done = !dir_emit(ctx, zap.za_name, strlen(zap.za_name),
		    objnum, type);
		if (done)
			break;

		/* Prefetch znode */
		if (prefetch) {
			dmu_prefetch(os, objnum, 0, 0);
		}

		/*
		 * Move to the next entry, fill in the previous offset.
		 */
		if (offset > 2 || (offset == 2 && !zfs_show_ctldir(zp))) {
			zap_cursor_advance(&zc);
			offset = zap_cursor_serialize(&zc);
		} else {
			offset += 1;
		}
		ctx->pos = offset;
	}
	zp->z_zn_prefetch = B_FALSE; /* a lookup will re-enable pre-fetching */

update:
	zap_cursor_fini(&zc);
	if (error == ENOENT)
		error = 0;

	ZFS_ACCESSTIME_STAMP(zsb, zp);

out:
	ZFS_EXIT(zsb);

	return (error);
}
EXPORT_SYMBOL(zfs_readdir);

ulong_t zfs_fsync_sync_cnt = 4;

int
zfs_fsync(struct inode *ip, int syncflag, cred_t *cr)
{
	znode_t	*zp = ITOZ(ip);
	zfs_sb_t *zsb = ITOZSB(ip);

	(void) tsd_set(zfs_fsyncer_key, (void *)zfs_fsync_sync_cnt);

	if (zsb->z_os->os_sync != ZFS_SYNC_DISABLED) {
		ZFS_ENTER(zsb);
		ZFS_VERIFY_ZP(zp);
		zil_commit(zsb->z_log, zp->z_id);
		ZFS_EXIT(zsb);
	}
	tsd_set(zfs_fsyncer_key, NULL);

	return (0);
}
EXPORT_SYMBOL(zfs_fsync);


/*
 * Get the requested file attributes and place them in the provided
 * vattr structure.
 *
 *	IN:	ip	- inode of file.
 *		vap	- va_mask identifies requested attributes.
 *			  If ATTR_XVATTR set, then optional attrs are requested
 *		flags	- ATTR_NOACLCHECK (CIFS server context)
 *		cr	- credentials of caller.
 *
 *	OUT:	vap	- attribute values.
 *
 *	RETURN:	0 (always succeeds)
 */
/* ARGSUSED */
int
zfs_getattr(struct inode *ip, vattr_t *vap, int flags, cred_t *cr)
{
	znode_t *zp = ITOZ(ip);
	zfs_sb_t *zsb = ITOZSB(ip);
	int	error = 0;
	uint64_t links;
	uint64_t mtime[2], ctime[2];
	xvattr_t *xvap = (xvattr_t *)vap;	/* vap may be an xvattr_t * */
	xoptattr_t *xoap = NULL;
	boolean_t skipaclchk = (flags & ATTR_NOACLCHECK) ? B_TRUE : B_FALSE;
	sa_bulk_attr_t bulk[2];
	int count = 0;

	ZFS_ENTER(zsb);
	ZFS_VERIFY_ZP(zp);

	zfs_fuid_map_ids(zp, cr, &vap->va_uid, &vap->va_gid);

	SA_ADD_BULK_ATTR(bulk, count, SA_ZPL_MTIME(zsb), NULL, &mtime, 16);
	SA_ADD_BULK_ATTR(bulk, count, SA_ZPL_CTIME(zsb), NULL, &ctime, 16);

	if ((error = sa_bulk_lookup(zp->z_sa_hdl, bulk, count)) != 0) {
		ZFS_EXIT(zsb);
		return (error);
	}

	/*
	 * If ACL is trivial don't bother looking for ACE_READ_ATTRIBUTES.
	 * Also, if we are the owner don't bother, since owner should
	 * always be allowed to read basic attributes of file.
	 */
	if (!(zp->z_pflags & ZFS_ACL_TRIVIAL) &&
	    (vap->va_uid != crgetuid(cr))) {
		if ((error = zfs_zaccess(zp, ACE_READ_ATTRIBUTES, 0,
		    skipaclchk, cr))) {
			ZFS_EXIT(zsb);
			return (error);
		}
	}

	/*
	 * Return all attributes.  It's cheaper to provide the answer
	 * than to determine whether we were asked the question.
	 */

	mutex_enter(&zp->z_lock);
	vap->va_type = vn_mode_to_vtype(zp->z_mode);
	vap->va_mode = zp->z_mode;
	vap->va_fsid = ZTOI(zp)->i_sb->s_dev;
	vap->va_nodeid = zp->z_id;
	if ((zp->z_id == zsb->z_root) && zfs_show_ctldir(zp))
		links = zp->z_links + 1;
	else
		links = zp->z_links;
	vap->va_nlink = MIN(links, ZFS_LINK_MAX);
	vap->va_size = i_size_read(ip);
	vap->va_rdev = ip->i_rdev;
	vap->va_seq = ip->i_generation;

	/*
	 * Add in any requested optional attributes and the create time.
	 * Also set the corresponding bits in the returned attribute bitmap.
	 */
	if ((xoap = xva_getxoptattr(xvap)) != NULL && zsb->z_use_fuids) {
		if (XVA_ISSET_REQ(xvap, XAT_ARCHIVE)) {
			xoap->xoa_archive =
			    ((zp->z_pflags & ZFS_ARCHIVE) != 0);
			XVA_SET_RTN(xvap, XAT_ARCHIVE);
		}

		if (XVA_ISSET_REQ(xvap, XAT_READONLY)) {
			xoap->xoa_readonly =
			    ((zp->z_pflags & ZFS_READONLY) != 0);
			XVA_SET_RTN(xvap, XAT_READONLY);
		}

		if (XVA_ISSET_REQ(xvap, XAT_SYSTEM)) {
			xoap->xoa_system =
			    ((zp->z_pflags & ZFS_SYSTEM) != 0);
			XVA_SET_RTN(xvap, XAT_SYSTEM);
		}

		if (XVA_ISSET_REQ(xvap, XAT_HIDDEN)) {
			xoap->xoa_hidden =
			    ((zp->z_pflags & ZFS_HIDDEN) != 0);
			XVA_SET_RTN(xvap, XAT_HIDDEN);
		}

		if (XVA_ISSET_REQ(xvap, XAT_NOUNLINK)) {
			xoap->xoa_nounlink =
			    ((zp->z_pflags & ZFS_NOUNLINK) != 0);
			XVA_SET_RTN(xvap, XAT_NOUNLINK);
		}

		if (XVA_ISSET_REQ(xvap, XAT_IMMUTABLE)) {
			xoap->xoa_immutable =
			    ((zp->z_pflags & ZFS_IMMUTABLE) != 0);
			XVA_SET_RTN(xvap, XAT_IMMUTABLE);
		}

		if (XVA_ISSET_REQ(xvap, XAT_APPENDONLY)) {
			xoap->xoa_appendonly =
			    ((zp->z_pflags & ZFS_APPENDONLY) != 0);
			XVA_SET_RTN(xvap, XAT_APPENDONLY);
		}

		if (XVA_ISSET_REQ(xvap, XAT_NODUMP)) {
			xoap->xoa_nodump =
			    ((zp->z_pflags & ZFS_NODUMP) != 0);
			XVA_SET_RTN(xvap, XAT_NODUMP);
		}

		if (XVA_ISSET_REQ(xvap, XAT_OPAQUE)) {
			xoap->xoa_opaque =
			    ((zp->z_pflags & ZFS_OPAQUE) != 0);
			XVA_SET_RTN(xvap, XAT_OPAQUE);
		}

		if (XVA_ISSET_REQ(xvap, XAT_AV_QUARANTINED)) {
			xoap->xoa_av_quarantined =
			    ((zp->z_pflags & ZFS_AV_QUARANTINED) != 0);
			XVA_SET_RTN(xvap, XAT_AV_QUARANTINED);
		}

		if (XVA_ISSET_REQ(xvap, XAT_AV_MODIFIED)) {
			xoap->xoa_av_modified =
			    ((zp->z_pflags & ZFS_AV_MODIFIED) != 0);
			XVA_SET_RTN(xvap, XAT_AV_MODIFIED);
		}

		if (XVA_ISSET_REQ(xvap, XAT_AV_SCANSTAMP) &&
		    S_ISREG(ip->i_mode)) {
			zfs_sa_get_scanstamp(zp, xvap);
		}

		if (XVA_ISSET_REQ(xvap, XAT_CREATETIME)) {
			uint64_t times[2];

			(void) sa_lookup(zp->z_sa_hdl, SA_ZPL_CRTIME(zsb),
			    times, sizeof (times));
			ZFS_TIME_DECODE(&xoap->xoa_createtime, times);
			XVA_SET_RTN(xvap, XAT_CREATETIME);
		}

		if (XVA_ISSET_REQ(xvap, XAT_REPARSE)) {
			xoap->xoa_reparse = ((zp->z_pflags & ZFS_REPARSE) != 0);
			XVA_SET_RTN(xvap, XAT_REPARSE);
		}
		if (XVA_ISSET_REQ(xvap, XAT_GEN)) {
			xoap->xoa_generation = zp->z_gen;
			XVA_SET_RTN(xvap, XAT_GEN);
		}

		if (XVA_ISSET_REQ(xvap, XAT_OFFLINE)) {
			xoap->xoa_offline =
			    ((zp->z_pflags & ZFS_OFFLINE) != 0);
			XVA_SET_RTN(xvap, XAT_OFFLINE);
		}

		if (XVA_ISSET_REQ(xvap, XAT_SPARSE)) {
			xoap->xoa_sparse =
			    ((zp->z_pflags & ZFS_SPARSE) != 0);
			XVA_SET_RTN(xvap, XAT_SPARSE);
		}
	}

	ZFS_TIME_DECODE(&vap->va_atime, zp->z_atime);
	ZFS_TIME_DECODE(&vap->va_mtime, mtime);
	ZFS_TIME_DECODE(&vap->va_ctime, ctime);

	mutex_exit(&zp->z_lock);

	sa_object_size(zp->z_sa_hdl, &vap->va_blksize, &vap->va_nblocks);

	if (zp->z_blksz == 0) {
		/*
		 * Block size hasn't been set; suggest maximal I/O transfers.
		 */
		vap->va_blksize = zsb->z_max_blksz;
	}

	ZFS_EXIT(zsb);
	return (0);
}
EXPORT_SYMBOL(zfs_getattr);

/*
 * Get the basic file attributes and place them in the provided kstat
 * structure.  The inode is assumed to be the authoritative source
 * for most of the attributes.  However, the znode currently has the
 * authoritative atime, blksize, and block count.
 *
 *	IN:	ip	- inode of file.
 *
 *	OUT:	sp	- kstat values.
 *
 *	RETURN:	0 (always succeeds)
 */
/* ARGSUSED */
int
zfs_getattr_fast(struct inode *ip, struct kstat *sp)
{
	znode_t *zp = ITOZ(ip);
	zfs_sb_t *zsb = ITOZSB(ip);
	uint32_t blksize;
	u_longlong_t nblocks;

	ZFS_ENTER(zsb);
	ZFS_VERIFY_ZP(zp);

	mutex_enter(&zp->z_lock);

	generic_fillattr(ip, sp);
	ZFS_TIME_DECODE(&sp->atime, zp->z_atime);

	sa_object_size(zp->z_sa_hdl, &blksize, &nblocks);
	sp->blksize = blksize;
	sp->blocks = nblocks;

	if (unlikely(zp->z_blksz == 0)) {
		/*
		 * Block size hasn't been set; suggest maximal I/O transfers.
		 */
		sp->blksize = zsb->z_max_blksz;
	}

	mutex_exit(&zp->z_lock);

	/*
	 * Required to prevent NFS client from detecting different inode
	 * numbers of snapshot root dentry before and after snapshot mount.
	 */
	if (zsb->z_issnap) {
		if (ip->i_sb->s_root->d_inode == ip)
			sp->ino = ZFSCTL_INO_SNAPDIRS -
				dmu_objset_id(zsb->z_os);
	}

	ZFS_EXIT(zsb);

	return (0);
}
EXPORT_SYMBOL(zfs_getattr_fast);

/*
 * Set the file attributes to the values contained in the
 * vattr structure.
 *
 *	IN:	ip	- inode of file to be modified.
 *		vap	- new attribute values.
 *			  If ATTR_XVATTR set, then optional attrs are being set
 *		flags	- ATTR_UTIME set if non-default time values provided.
 *			- ATTR_NOACLCHECK (CIFS context only).
 *		cr	- credentials of caller.
 *
 *	RETURN:	0 if success
 *		error code if failure
 *
 * Timestamps:
 *	ip - ctime updated, mtime updated if size changed.
 */
/* ARGSUSED */
int
zfs_setattr(struct inode *ip, vattr_t *vap, int flags, cred_t *cr)
{
	znode_t		*zp = ITOZ(ip);
	zfs_sb_t	*zsb = ITOZSB(ip);
	zilog_t		*zilog;
	dmu_tx_t	*tx;
	vattr_t		oldva;
	xvattr_t	*tmpxvattr;
	uint_t		mask = vap->va_mask;
	uint_t		saved_mask = 0;
	int		trim_mask = 0;
	uint64_t	new_mode;
	uint64_t	new_uid, new_gid;
	uint64_t	xattr_obj;
	uint64_t	mtime[2], ctime[2];
	znode_t		*attrzp;
	int		need_policy = FALSE;
	int		err, err2;
	zfs_fuid_info_t *fuidp = NULL;
	xvattr_t *xvap = (xvattr_t *)vap;	/* vap may be an xvattr_t * */
	xoptattr_t	*xoap;
	zfs_acl_t	*aclp;
	boolean_t skipaclchk = (flags & ATTR_NOACLCHECK) ? B_TRUE : B_FALSE;
	boolean_t	fuid_dirtied = B_FALSE;
	sa_bulk_attr_t	*bulk, *xattr_bulk;
	int		count = 0, xattr_count = 0;

	if (mask == 0)
		return (0);

	ZFS_ENTER(zsb);
	ZFS_VERIFY_ZP(zp);

	zilog = zsb->z_log;

	/*
	 * Make sure that if we have ephemeral uid/gid or xvattr specified
	 * that file system is at proper version level
	 */

	if (zsb->z_use_fuids == B_FALSE &&
	    (((mask & ATTR_UID) && IS_EPHEMERAL(vap->va_uid)) ||
	    ((mask & ATTR_GID) && IS_EPHEMERAL(vap->va_gid)) ||
	    (mask & ATTR_XVATTR))) {
		ZFS_EXIT(zsb);
		return (SET_ERROR(EINVAL));
	}

	if (mask & ATTR_SIZE && S_ISDIR(ip->i_mode)) {
		ZFS_EXIT(zsb);
		return (SET_ERROR(EISDIR));
	}

	if (mask & ATTR_SIZE && !S_ISREG(ip->i_mode) && !S_ISFIFO(ip->i_mode)) {
		ZFS_EXIT(zsb);
		return (SET_ERROR(EINVAL));
	}

	/*
	 * If this is an xvattr_t, then get a pointer to the structure of
	 * optional attributes.  If this is NULL, then we have a vattr_t.
	 */
	xoap = xva_getxoptattr(xvap);

	tmpxvattr = kmem_alloc(sizeof (xvattr_t), KM_SLEEP);
	xva_init(tmpxvattr);

	bulk = kmem_alloc(sizeof (sa_bulk_attr_t) * 7, KM_SLEEP);
	xattr_bulk = kmem_alloc(sizeof (sa_bulk_attr_t) * 7, KM_SLEEP);

	/*
	 * Immutable files can only alter immutable bit and atime
	 */
	if ((zp->z_pflags & ZFS_IMMUTABLE) &&
	    ((mask & (ATTR_SIZE|ATTR_UID|ATTR_GID|ATTR_MTIME|ATTR_MODE)) ||
	    ((mask & ATTR_XVATTR) && XVA_ISSET_REQ(xvap, XAT_CREATETIME)))) {
		err = EPERM;
		goto out3;
	}

	if ((mask & ATTR_SIZE) && (zp->z_pflags & ZFS_READONLY)) {
		err = EPERM;
		goto out3;
	}

	/*
	 * Verify timestamps doesn't overflow 32 bits.
	 * ZFS can handle large timestamps, but 32bit syscalls can't
	 * handle times greater than 2039.  This check should be removed
	 * once large timestamps are fully supported.
	 */
	if (mask & (ATTR_ATIME | ATTR_MTIME)) {
		if (((mask & ATTR_ATIME) &&
		    TIMESPEC_OVERFLOW(&vap->va_atime)) ||
		    ((mask & ATTR_MTIME) &&
		    TIMESPEC_OVERFLOW(&vap->va_mtime))) {
			err = EOVERFLOW;
			goto out3;
		}
	}

top:
	attrzp = NULL;
	aclp = NULL;

	/* Can this be moved to before the top label? */
	if (zfs_is_readonly(zsb)) {
		err = EROFS;
		goto out3;
	}

	/*
	 * First validate permissions
	 */

	if (mask & ATTR_SIZE) {
		err = zfs_zaccess(zp, ACE_WRITE_DATA, 0, skipaclchk, cr);
		if (err)
			goto out3;

		/*
		 * XXX - Note, we are not providing any open
		 * mode flags here (like FNDELAY), so we may
		 * block if there are locks present... this
		 * should be addressed in openat().
		 */
		/* XXX - would it be OK to generate a log record here? */
		err = zfs_freesp(zp, vap->va_size, 0, 0, FALSE);
		if (err)
			goto out3;
	}

	if (mask & (ATTR_ATIME|ATTR_MTIME) ||
	    ((mask & ATTR_XVATTR) && (XVA_ISSET_REQ(xvap, XAT_HIDDEN) ||
	    XVA_ISSET_REQ(xvap, XAT_READONLY) ||
	    XVA_ISSET_REQ(xvap, XAT_ARCHIVE) ||
	    XVA_ISSET_REQ(xvap, XAT_OFFLINE) ||
	    XVA_ISSET_REQ(xvap, XAT_SPARSE) ||
	    XVA_ISSET_REQ(xvap, XAT_CREATETIME) ||
	    XVA_ISSET_REQ(xvap, XAT_SYSTEM)))) {
		need_policy = zfs_zaccess(zp, ACE_WRITE_ATTRIBUTES, 0,
		    skipaclchk, cr);
	}

	if (mask & (ATTR_UID|ATTR_GID)) {
		int	idmask = (mask & (ATTR_UID|ATTR_GID));
		int	take_owner;
		int	take_group;

		/*
		 * NOTE: even if a new mode is being set,
		 * we may clear S_ISUID/S_ISGID bits.
		 */

		if (!(mask & ATTR_MODE))
			vap->va_mode = zp->z_mode;

		/*
		 * Take ownership or chgrp to group we are a member of
		 */

		take_owner = (mask & ATTR_UID) && (vap->va_uid == crgetuid(cr));
		take_group = (mask & ATTR_GID) &&
		    zfs_groupmember(zsb, vap->va_gid, cr);

		/*
		 * If both ATTR_UID and ATTR_GID are set then take_owner and
		 * take_group must both be set in order to allow taking
		 * ownership.
		 *
		 * Otherwise, send the check through secpolicy_vnode_setattr()
		 *
		 */

		if (((idmask == (ATTR_UID|ATTR_GID)) &&
		    take_owner && take_group) ||
		    ((idmask == ATTR_UID) && take_owner) ||
		    ((idmask == ATTR_GID) && take_group)) {
			if (zfs_zaccess(zp, ACE_WRITE_OWNER, 0,
			    skipaclchk, cr) == 0) {
				/*
				 * Remove setuid/setgid for non-privileged users
				 */
				(void) secpolicy_setid_clear(vap, cr);
				trim_mask = (mask & (ATTR_UID|ATTR_GID));
			} else {
				need_policy =  TRUE;
			}
		} else {
			need_policy =  TRUE;
		}
	}

	mutex_enter(&zp->z_lock);
	oldva.va_mode = zp->z_mode;
	zfs_fuid_map_ids(zp, cr, &oldva.va_uid, &oldva.va_gid);
	if (mask & ATTR_XVATTR) {
		/*
		 * Update xvattr mask to include only those attributes
		 * that are actually changing.
		 *
		 * the bits will be restored prior to actually setting
		 * the attributes so the caller thinks they were set.
		 */
		if (XVA_ISSET_REQ(xvap, XAT_APPENDONLY)) {
			if (xoap->xoa_appendonly !=
			    ((zp->z_pflags & ZFS_APPENDONLY) != 0)) {
				need_policy = TRUE;
			} else {
				XVA_CLR_REQ(xvap, XAT_APPENDONLY);
				XVA_SET_REQ(tmpxvattr, XAT_APPENDONLY);
			}
		}

		if (XVA_ISSET_REQ(xvap, XAT_NOUNLINK)) {
			if (xoap->xoa_nounlink !=
			    ((zp->z_pflags & ZFS_NOUNLINK) != 0)) {
				need_policy = TRUE;
			} else {
				XVA_CLR_REQ(xvap, XAT_NOUNLINK);
				XVA_SET_REQ(tmpxvattr, XAT_NOUNLINK);
			}
		}

		if (XVA_ISSET_REQ(xvap, XAT_IMMUTABLE)) {
			if (xoap->xoa_immutable !=
			    ((zp->z_pflags & ZFS_IMMUTABLE) != 0)) {
				need_policy = TRUE;
			} else {
				XVA_CLR_REQ(xvap, XAT_IMMUTABLE);
				XVA_SET_REQ(tmpxvattr, XAT_IMMUTABLE);
			}
		}

		if (XVA_ISSET_REQ(xvap, XAT_NODUMP)) {
			if (xoap->xoa_nodump !=
			    ((zp->z_pflags & ZFS_NODUMP) != 0)) {
				need_policy = TRUE;
			} else {
				XVA_CLR_REQ(xvap, XAT_NODUMP);
				XVA_SET_REQ(tmpxvattr, XAT_NODUMP);
			}
		}

		if (XVA_ISSET_REQ(xvap, XAT_AV_MODIFIED)) {
			if (xoap->xoa_av_modified !=
			    ((zp->z_pflags & ZFS_AV_MODIFIED) != 0)) {
				need_policy = TRUE;
			} else {
				XVA_CLR_REQ(xvap, XAT_AV_MODIFIED);
				XVA_SET_REQ(tmpxvattr, XAT_AV_MODIFIED);
			}
		}

		if (XVA_ISSET_REQ(xvap, XAT_AV_QUARANTINED)) {
			if ((!S_ISREG(ip->i_mode) &&
			    xoap->xoa_av_quarantined) ||
			    xoap->xoa_av_quarantined !=
			    ((zp->z_pflags & ZFS_AV_QUARANTINED) != 0)) {
				need_policy = TRUE;
			} else {
				XVA_CLR_REQ(xvap, XAT_AV_QUARANTINED);
				XVA_SET_REQ(tmpxvattr, XAT_AV_QUARANTINED);
			}
		}

		if (XVA_ISSET_REQ(xvap, XAT_REPARSE)) {
			mutex_exit(&zp->z_lock);
			err = EPERM;
			goto out3;
		}

		if (need_policy == FALSE &&
		    (XVA_ISSET_REQ(xvap, XAT_AV_SCANSTAMP) ||
		    XVA_ISSET_REQ(xvap, XAT_OPAQUE))) {
			need_policy = TRUE;
		}
	}

	mutex_exit(&zp->z_lock);

	if (mask & ATTR_MODE) {
		if (zfs_zaccess(zp, ACE_WRITE_ACL, 0, skipaclchk, cr) == 0) {
			err = secpolicy_setid_setsticky_clear(ip, vap,
			    &oldva, cr);
			if (err)
				goto out3;

			trim_mask |= ATTR_MODE;
		} else {
			need_policy = TRUE;
		}
	}

	if (need_policy) {
		/*
		 * If trim_mask is set then take ownership
		 * has been granted or write_acl is present and user
		 * has the ability to modify mode.  In that case remove
		 * UID|GID and or MODE from mask so that
		 * secpolicy_vnode_setattr() doesn't revoke it.
		 */

		if (trim_mask) {
			saved_mask = vap->va_mask;
			vap->va_mask &= ~trim_mask;
		}
		err = secpolicy_vnode_setattr(cr, ip, vap, &oldva, flags,
		    (int (*)(void *, int, cred_t *))zfs_zaccess_unix, zp);
		if (err)
			goto out3;

		if (trim_mask)
			vap->va_mask |= saved_mask;
	}

	/*
	 * secpolicy_vnode_setattr, or take ownership may have
	 * changed va_mask
	 */
	mask = vap->va_mask;

	if ((mask & (ATTR_UID | ATTR_GID))) {
		err = sa_lookup(zp->z_sa_hdl, SA_ZPL_XATTR(zsb),
		    &xattr_obj, sizeof (xattr_obj));

		if (err == 0 && xattr_obj) {
			err = zfs_zget(ZTOZSB(zp), xattr_obj, &attrzp);
			if (err)
				goto out2;
		}
		if (mask & ATTR_UID) {
			new_uid = zfs_fuid_create(zsb,
			    (uint64_t)vap->va_uid, cr, ZFS_OWNER, &fuidp);
			if (new_uid != zp->z_uid &&
			    zfs_fuid_overquota(zsb, B_FALSE, new_uid)) {
				if (attrzp)
					iput(ZTOI(attrzp));
				err = EDQUOT;
				goto out2;
			}
		}

		if (mask & ATTR_GID) {
			new_gid = zfs_fuid_create(zsb, (uint64_t)vap->va_gid,
			    cr, ZFS_GROUP, &fuidp);
			if (new_gid != zp->z_gid &&
			    zfs_fuid_overquota(zsb, B_TRUE, new_gid)) {
				if (attrzp)
					iput(ZTOI(attrzp));
				err = EDQUOT;
				goto out2;
			}
		}
	}
	tx = dmu_tx_create(zsb->z_os);

	if (mask & ATTR_MODE) {
		uint64_t pmode = zp->z_mode;
		uint64_t acl_obj;
		new_mode = (pmode & S_IFMT) | (vap->va_mode & ~S_IFMT);

		zfs_acl_chmod_setattr(zp, &aclp, new_mode);

		mutex_enter(&zp->z_lock);
		if (!zp->z_is_sa && ((acl_obj = zfs_external_acl(zp)) != 0)) {
			/*
			 * Are we upgrading ACL from old V0 format
			 * to V1 format?
			 */
			if (zsb->z_version >= ZPL_VERSION_FUID &&
			    zfs_znode_acl_version(zp) ==
			    ZFS_ACL_VERSION_INITIAL) {
				dmu_tx_hold_free(tx, acl_obj, 0,
				    DMU_OBJECT_END);
				dmu_tx_hold_write(tx, DMU_NEW_OBJECT,
				    0, aclp->z_acl_bytes);
			} else {
				dmu_tx_hold_write(tx, acl_obj, 0,
				    aclp->z_acl_bytes);
			}
		} else if (!zp->z_is_sa && aclp->z_acl_bytes > ZFS_ACE_SPACE) {
			dmu_tx_hold_write(tx, DMU_NEW_OBJECT,
			    0, aclp->z_acl_bytes);
		}
		mutex_exit(&zp->z_lock);
		dmu_tx_hold_sa(tx, zp->z_sa_hdl, B_TRUE);
	} else {
		if ((mask & ATTR_XVATTR) &&
		    XVA_ISSET_REQ(xvap, XAT_AV_SCANSTAMP))
			dmu_tx_hold_sa(tx, zp->z_sa_hdl, B_TRUE);
		else
			dmu_tx_hold_sa(tx, zp->z_sa_hdl, B_FALSE);
	}

	if (attrzp) {
		dmu_tx_hold_sa(tx, attrzp->z_sa_hdl, B_FALSE);
	}

	fuid_dirtied = zsb->z_fuid_dirty;
	if (fuid_dirtied)
		zfs_fuid_txhold(zsb, tx);

	zfs_sa_upgrade_txholds(tx, zp);

	err = dmu_tx_assign(tx, TXG_WAIT);
	if (err)
		goto out;

	count = 0;
	/*
	 * Set each attribute requested.
	 * We group settings according to the locks they need to acquire.
	 *
	 * Note: you cannot set ctime directly, although it will be
	 * updated as a side-effect of calling this function.
	 */


	if (mask & (ATTR_UID|ATTR_GID|ATTR_MODE))
		mutex_enter(&zp->z_acl_lock);
	mutex_enter(&zp->z_lock);

	SA_ADD_BULK_ATTR(bulk, count, SA_ZPL_FLAGS(zsb), NULL,
	    &zp->z_pflags, sizeof (zp->z_pflags));

	if (attrzp) {
		if (mask & (ATTR_UID|ATTR_GID|ATTR_MODE))
			mutex_enter(&attrzp->z_acl_lock);
		mutex_enter(&attrzp->z_lock);
		SA_ADD_BULK_ATTR(xattr_bulk, xattr_count,
		    SA_ZPL_FLAGS(zsb), NULL, &attrzp->z_pflags,
		    sizeof (attrzp->z_pflags));
	}

	if (mask & (ATTR_UID|ATTR_GID)) {

		if (mask & ATTR_UID) {
			SA_ADD_BULK_ATTR(bulk, count, SA_ZPL_UID(zsb), NULL,
			    &new_uid, sizeof (new_uid));
			zp->z_uid = new_uid;
			if (attrzp) {
				SA_ADD_BULK_ATTR(xattr_bulk, xattr_count,
				    SA_ZPL_UID(zsb), NULL, &new_uid,
				    sizeof (new_uid));
				attrzp->z_uid = new_uid;
			}
		}

		if (mask & ATTR_GID) {
			SA_ADD_BULK_ATTR(bulk, count, SA_ZPL_GID(zsb),
			    NULL, &new_gid, sizeof (new_gid));
			zp->z_gid = new_gid;
			if (attrzp) {
				SA_ADD_BULK_ATTR(xattr_bulk, xattr_count,
				    SA_ZPL_GID(zsb), NULL, &new_gid,
				    sizeof (new_gid));
				attrzp->z_gid = new_gid;
			}
		}
		if (!(mask & ATTR_MODE)) {
			SA_ADD_BULK_ATTR(bulk, count, SA_ZPL_MODE(zsb),
			    NULL, &new_mode, sizeof (new_mode));
			new_mode = zp->z_mode;
		}
		err = zfs_acl_chown_setattr(zp);
		ASSERT(err == 0);
		if (attrzp) {
			err = zfs_acl_chown_setattr(attrzp);
			ASSERT(err == 0);
		}
	}

	if (mask & ATTR_MODE) {
		SA_ADD_BULK_ATTR(bulk, count, SA_ZPL_MODE(zsb), NULL,
		    &new_mode, sizeof (new_mode));
		zp->z_mode = new_mode;
		ASSERT3P(aclp, !=, NULL);
		err = zfs_aclset_common(zp, aclp, cr, tx);
		ASSERT0(err);
		if (zp->z_acl_cached)
			zfs_acl_free(zp->z_acl_cached);
		zp->z_acl_cached = aclp;
		aclp = NULL;
	}


	if (mask & ATTR_ATIME) {
		ZFS_TIME_ENCODE(&vap->va_atime, zp->z_atime);
		SA_ADD_BULK_ATTR(bulk, count, SA_ZPL_ATIME(zsb), NULL,
		    &zp->z_atime, sizeof (zp->z_atime));
	}

	if (mask & ATTR_MTIME) {
		ZFS_TIME_ENCODE(&vap->va_mtime, mtime);
		SA_ADD_BULK_ATTR(bulk, count, SA_ZPL_MTIME(zsb), NULL,
		    mtime, sizeof (mtime));
	}

	/* XXX - shouldn't this be done *before* the ATIME/MTIME checks? */
	if (mask & ATTR_SIZE && !(mask & ATTR_MTIME)) {
		SA_ADD_BULK_ATTR(bulk, count, SA_ZPL_MTIME(zsb),
		    NULL, mtime, sizeof (mtime));
		SA_ADD_BULK_ATTR(bulk, count, SA_ZPL_CTIME(zsb), NULL,
		    &ctime, sizeof (ctime));
		zfs_tstamp_update_setup(zp, CONTENT_MODIFIED, mtime, ctime,
		    B_TRUE);
	} else if (mask != 0) {
		SA_ADD_BULK_ATTR(bulk, count, SA_ZPL_CTIME(zsb), NULL,
		    &ctime, sizeof (ctime));
		zfs_tstamp_update_setup(zp, STATE_CHANGED, mtime, ctime,
		    B_TRUE);
		if (attrzp) {
			SA_ADD_BULK_ATTR(xattr_bulk, xattr_count,
			    SA_ZPL_CTIME(zsb), NULL,
			    &ctime, sizeof (ctime));
			zfs_tstamp_update_setup(attrzp, STATE_CHANGED,
			    mtime, ctime, B_TRUE);
		}
	}
	/*
	 * Do this after setting timestamps to prevent timestamp
	 * update from toggling bit
	 */

	if (xoap && (mask & ATTR_XVATTR)) {

		/*
		 * restore trimmed off masks
		 * so that return masks can be set for caller.
		 */

		if (XVA_ISSET_REQ(tmpxvattr, XAT_APPENDONLY)) {
			XVA_SET_REQ(xvap, XAT_APPENDONLY);
		}
		if (XVA_ISSET_REQ(tmpxvattr, XAT_NOUNLINK)) {
			XVA_SET_REQ(xvap, XAT_NOUNLINK);
		}
		if (XVA_ISSET_REQ(tmpxvattr, XAT_IMMUTABLE)) {
			XVA_SET_REQ(xvap, XAT_IMMUTABLE);
		}
		if (XVA_ISSET_REQ(tmpxvattr, XAT_NODUMP)) {
			XVA_SET_REQ(xvap, XAT_NODUMP);
		}
		if (XVA_ISSET_REQ(tmpxvattr, XAT_AV_MODIFIED)) {
			XVA_SET_REQ(xvap, XAT_AV_MODIFIED);
		}
		if (XVA_ISSET_REQ(tmpxvattr, XAT_AV_QUARANTINED)) {
			XVA_SET_REQ(xvap, XAT_AV_QUARANTINED);
		}

		if (XVA_ISSET_REQ(xvap, XAT_AV_SCANSTAMP))
			ASSERT(S_ISREG(ip->i_mode));

		zfs_xvattr_set(zp, xvap, tx);
	}

	if (fuid_dirtied)
		zfs_fuid_sync(zsb, tx);

	if (mask != 0)
		zfs_log_setattr(zilog, tx, TX_SETATTR, zp, vap, mask, fuidp);

	mutex_exit(&zp->z_lock);
	if (mask & (ATTR_UID|ATTR_GID|ATTR_MODE))
		mutex_exit(&zp->z_acl_lock);

	if (attrzp) {
		if (mask & (ATTR_UID|ATTR_GID|ATTR_MODE))
			mutex_exit(&attrzp->z_acl_lock);
		mutex_exit(&attrzp->z_lock);
	}
out:
	if (err == 0 && attrzp) {
		err2 = sa_bulk_update(attrzp->z_sa_hdl, xattr_bulk,
		    xattr_count, tx);
		ASSERT(err2 == 0);
	}

	if (attrzp)
		iput(ZTOI(attrzp));
	if (aclp)
		zfs_acl_free(aclp);

	if (fuidp) {
		zfs_fuid_info_free(fuidp);
		fuidp = NULL;
	}

	if (err) {
		dmu_tx_abort(tx);
		if (err == ERESTART)
			goto top;
	} else {
		err2 = sa_bulk_update(zp->z_sa_hdl, bulk, count, tx);
		dmu_tx_commit(tx);
		zfs_inode_update(zp);
	}

out2:
	if (zsb->z_os->os_sync == ZFS_SYNC_ALWAYS)
		zil_commit(zilog, 0);

out3:
	kmem_free(xattr_bulk, sizeof (sa_bulk_attr_t) * 7);
	kmem_free(bulk, sizeof (sa_bulk_attr_t) * 7);
	kmem_free(tmpxvattr, sizeof (xvattr_t));
	ZFS_EXIT(zsb);
	return (err);
}
EXPORT_SYMBOL(zfs_setattr);

typedef struct zfs_zlock {
	krwlock_t	*zl_rwlock;	/* lock we acquired */
	znode_t		*zl_znode;	/* znode we held */
	struct zfs_zlock *zl_next;	/* next in list */
} zfs_zlock_t;

/*
 * Drop locks and release vnodes that were held by zfs_rename_lock().
 */
static void
zfs_rename_unlock(zfs_zlock_t **zlpp)
{
	zfs_zlock_t *zl;

	while ((zl = *zlpp) != NULL) {
		if (zl->zl_znode != NULL)
			iput(ZTOI(zl->zl_znode));
		rw_exit(zl->zl_rwlock);
		*zlpp = zl->zl_next;
		kmem_free(zl, sizeof (*zl));
	}
}

/*
 * Search back through the directory tree, using the ".." entries.
 * Lock each directory in the chain to prevent concurrent renames.
 * Fail any attempt to move a directory into one of its own descendants.
 * XXX - z_parent_lock can overlap with map or grow locks
 */
static int
zfs_rename_lock(znode_t *szp, znode_t *tdzp, znode_t *sdzp, zfs_zlock_t **zlpp)
{
	zfs_zlock_t	*zl;
	znode_t		*zp = tdzp;
	uint64_t	rootid = ZTOZSB(zp)->z_root;
	uint64_t	oidp = zp->z_id;
	krwlock_t	*rwlp = &szp->z_parent_lock;
	krw_t		rw = RW_WRITER;

	/*
	 * First pass write-locks szp and compares to zp->z_id.
	 * Later passes read-lock zp and compare to zp->z_parent.
	 */
	do {
		if (!rw_tryenter(rwlp, rw)) {
			/*
			 * Another thread is renaming in this path.
			 * Note that if we are a WRITER, we don't have any
			 * parent_locks held yet.
			 */
			if (rw == RW_READER && zp->z_id > szp->z_id) {
				/*
				 * Drop our locks and restart
				 */
				zfs_rename_unlock(&zl);
				*zlpp = NULL;
				zp = tdzp;
				oidp = zp->z_id;
				rwlp = &szp->z_parent_lock;
				rw = RW_WRITER;
				continue;
			} else {
				/*
				 * Wait for other thread to drop its locks
				 */
				rw_enter(rwlp, rw);
			}
		}

		zl = kmem_alloc(sizeof (*zl), KM_SLEEP);
		zl->zl_rwlock = rwlp;
		zl->zl_znode = NULL;
		zl->zl_next = *zlpp;
		*zlpp = zl;

		if (oidp == szp->z_id)		/* We're a descendant of szp */
			return (SET_ERROR(EINVAL));

		if (oidp == rootid)		/* We've hit the top */
			return (0);

		if (rw == RW_READER) {		/* i.e. not the first pass */
			int error = zfs_zget(ZTOZSB(zp), oidp, &zp);
			if (error)
				return (error);
			zl->zl_znode = zp;
		}
		(void) sa_lookup(zp->z_sa_hdl, SA_ZPL_PARENT(ZTOZSB(zp)),
		    &oidp, sizeof (oidp));
		rwlp = &zp->z_parent_lock;
		rw = RW_READER;

	} while (zp->z_id != sdzp->z_id);

	return (0);
}

/*
 * Move an entry from the provided source directory to the target
 * directory.  Change the entry name as indicated.
 *
 *	IN:	sdip	- Source directory containing the "old entry".
 *		snm	- Old entry name.
 *		tdip	- Target directory to contain the "new entry".
 *		tnm	- New entry name.
 *		cr	- credentials of caller.
 *		flags	- case flags
 *
 *	RETURN:	0 on success, error code on failure.
 *
 * Timestamps:
 *	sdip,tdip - ctime|mtime updated
 */
/*ARGSUSED*/
int
zfs_rename(struct inode *sdip, char *snm, struct inode *tdip, char *tnm,
    cred_t *cr, int flags)
{
	znode_t		*tdzp, *szp, *tzp;
	znode_t		*sdzp = ITOZ(sdip);
	zfs_sb_t	*zsb = ITOZSB(sdip);
	zilog_t		*zilog;
	zfs_dirlock_t	*sdl, *tdl;
	dmu_tx_t	*tx;
	zfs_zlock_t	*zl;
	int		cmp, serr, terr;
	int		error = 0;
	int		zflg = 0;
	boolean_t	waited = B_FALSE;

	ZFS_ENTER(zsb);
	ZFS_VERIFY_ZP(sdzp);
	zilog = zsb->z_log;

	if (tdip->i_sb != sdip->i_sb || zfsctl_is_node(tdip)) {
		ZFS_EXIT(zsb);
		return (SET_ERROR(EXDEV));
	}

	tdzp = ITOZ(tdip);
	ZFS_VERIFY_ZP(tdzp);
	if (zsb->z_utf8 && u8_validate(tnm,
	    strlen(tnm), NULL, U8_VALIDATE_ENTIRE, &error) < 0) {
		ZFS_EXIT(zsb);
		return (SET_ERROR(EILSEQ));
	}

	if (flags & FIGNORECASE)
		zflg |= ZCILOOK;

top:
	szp = NULL;
	tzp = NULL;
	zl = NULL;

	/*
	 * This is to prevent the creation of links into attribute space
	 * by renaming a linked file into/outof an attribute directory.
	 * See the comment in zfs_link() for why this is considered bad.
	 */
	if ((tdzp->z_pflags & ZFS_XATTR) != (sdzp->z_pflags & ZFS_XATTR)) {
		ZFS_EXIT(zsb);
		return (SET_ERROR(EINVAL));
	}

	/*
	 * Lock source and target directory entries.  To prevent deadlock,
	 * a lock ordering must be defined.  We lock the directory with
	 * the smallest object id first, or if it's a tie, the one with
	 * the lexically first name.
	 */
	if (sdzp->z_id < tdzp->z_id) {
		cmp = -1;
	} else if (sdzp->z_id > tdzp->z_id) {
		cmp = 1;
	} else {
		/*
		 * First compare the two name arguments without
		 * considering any case folding.
		 */
		int nofold = (zsb->z_norm & ~U8_TEXTPREP_TOUPPER);

		cmp = u8_strcmp(snm, tnm, 0, nofold, U8_UNICODE_LATEST, &error);
		ASSERT(error == 0 || !zsb->z_utf8);
		if (cmp == 0) {
			/*
			 * POSIX: "If the old argument and the new argument
			 * both refer to links to the same existing file,
			 * the rename() function shall return successfully
			 * and perform no other action."
			 */
			ZFS_EXIT(zsb);
			return (0);
		}
		/*
		 * If the file system is case-folding, then we may
		 * have some more checking to do.  A case-folding file
		 * system is either supporting mixed case sensitivity
		 * access or is completely case-insensitive.  Note
		 * that the file system is always case preserving.
		 *
		 * In mixed sensitivity mode case sensitive behavior
		 * is the default.  FIGNORECASE must be used to
		 * explicitly request case insensitive behavior.
		 *
		 * If the source and target names provided differ only
		 * by case (e.g., a request to rename 'tim' to 'Tim'),
		 * we will treat this as a special case in the
		 * case-insensitive mode: as long as the source name
		 * is an exact match, we will allow this to proceed as
		 * a name-change request.
		 */
		if ((zsb->z_case == ZFS_CASE_INSENSITIVE ||
		    (zsb->z_case == ZFS_CASE_MIXED &&
		    flags & FIGNORECASE)) &&
		    u8_strcmp(snm, tnm, 0, zsb->z_norm, U8_UNICODE_LATEST,
		    &error) == 0) {
			/*
			 * case preserving rename request, require exact
			 * name matches
			 */
			zflg |= ZCIEXACT;
			zflg &= ~ZCILOOK;
		}
	}

	/*
	 * If the source and destination directories are the same, we should
	 * grab the z_name_lock of that directory only once.
	 */
	if (sdzp == tdzp) {
		zflg |= ZHAVELOCK;
		rw_enter(&sdzp->z_name_lock, RW_READER);
	}

	if (cmp < 0) {
		serr = zfs_dirent_lock(&sdl, sdzp, snm, &szp,
		    ZEXISTS | zflg, NULL, NULL);
		terr = zfs_dirent_lock(&tdl,
		    tdzp, tnm, &tzp, ZRENAMING | zflg, NULL, NULL);
	} else {
		terr = zfs_dirent_lock(&tdl,
		    tdzp, tnm, &tzp, zflg, NULL, NULL);
		serr = zfs_dirent_lock(&sdl,
		    sdzp, snm, &szp, ZEXISTS | ZRENAMING | zflg,
		    NULL, NULL);
	}

	if (serr) {
		/*
		 * Source entry invalid or not there.
		 */
		if (!terr) {
			zfs_dirent_unlock(tdl);
			if (tzp)
				iput(ZTOI(tzp));
		}

		if (sdzp == tdzp)
			rw_exit(&sdzp->z_name_lock);

		if (strcmp(snm, "..") == 0)
			serr = EINVAL;
		ZFS_EXIT(zsb);
		return (serr);
	}
	if (terr) {
		zfs_dirent_unlock(sdl);
		iput(ZTOI(szp));

		if (sdzp == tdzp)
			rw_exit(&sdzp->z_name_lock);

		if (strcmp(tnm, "..") == 0)
			terr = EINVAL;
		ZFS_EXIT(zsb);
		return (terr);
	}

	/*
	 * Must have write access at the source to remove the old entry
	 * and write access at the target to create the new entry.
	 * Note that if target and source are the same, this can be
	 * done in a single check.
	 */

	if ((error = zfs_zaccess_rename(sdzp, szp, tdzp, tzp, cr)))
		goto out;

	if (S_ISDIR(ZTOI(szp)->i_mode)) {
		/*
		 * Check to make sure rename is valid.
		 * Can't do a move like this: /usr/a/b to /usr/a/b/c/d
		 */
		if ((error = zfs_rename_lock(szp, tdzp, sdzp, &zl)))
			goto out;
	}

	/*
	 * Does target exist?
	 */
	if (tzp) {
		/*
		 * Source and target must be the same type.
		 */
		if (S_ISDIR(ZTOI(szp)->i_mode)) {
			if (!S_ISDIR(ZTOI(tzp)->i_mode)) {
				error = SET_ERROR(ENOTDIR);
				goto out;
			}
		} else {
			if (S_ISDIR(ZTOI(tzp)->i_mode)) {
				error = SET_ERROR(EISDIR);
				goto out;
			}
		}
		/*
		 * POSIX dictates that when the source and target
		 * entries refer to the same file object, rename
		 * must do nothing and exit without error.
		 */
		if (szp->z_id == tzp->z_id) {
			error = 0;
			goto out;
		}
	}

	tx = dmu_tx_create(zsb->z_os);
	dmu_tx_hold_sa(tx, szp->z_sa_hdl, B_FALSE);
	dmu_tx_hold_sa(tx, sdzp->z_sa_hdl, B_FALSE);
	dmu_tx_hold_zap(tx, sdzp->z_id, FALSE, snm);
	dmu_tx_hold_zap(tx, tdzp->z_id, TRUE, tnm);
	if (sdzp != tdzp) {
		dmu_tx_hold_sa(tx, tdzp->z_sa_hdl, B_FALSE);
		zfs_sa_upgrade_txholds(tx, tdzp);
	}
	if (tzp) {
		dmu_tx_hold_sa(tx, tzp->z_sa_hdl, B_FALSE);
		zfs_sa_upgrade_txholds(tx, tzp);
	}

	zfs_sa_upgrade_txholds(tx, szp);
	dmu_tx_hold_zap(tx, zsb->z_unlinkedobj, FALSE, NULL);
	error = dmu_tx_assign(tx, waited ? TXG_WAITED : TXG_NOWAIT);
	if (error) {
		if (zl != NULL)
			zfs_rename_unlock(&zl);
		zfs_dirent_unlock(sdl);
		zfs_dirent_unlock(tdl);

		if (sdzp == tdzp)
			rw_exit(&sdzp->z_name_lock);

		iput(ZTOI(szp));
		if (tzp)
			iput(ZTOI(tzp));
		if (error == ERESTART) {
			waited = B_TRUE;
			dmu_tx_wait(tx);
			dmu_tx_abort(tx);
			goto top;
		}
		dmu_tx_abort(tx);
		ZFS_EXIT(zsb);
		return (error);
	}

	if (tzp)	/* Attempt to remove the existing target */
		error = zfs_link_destroy(tdl, tzp, tx, zflg, NULL);

	if (error == 0) {
		error = zfs_link_create(tdl, szp, tx, ZRENAMING);
		if (error == 0) {
			szp->z_pflags |= ZFS_AV_MODIFIED;

			error = sa_update(szp->z_sa_hdl, SA_ZPL_FLAGS(zsb),
			    (void *)&szp->z_pflags, sizeof (uint64_t), tx);
			ASSERT0(error);

			error = zfs_link_destroy(sdl, szp, tx, ZRENAMING, NULL);
			if (error == 0) {
				zfs_log_rename(zilog, tx, TX_RENAME |
				    (flags & FIGNORECASE ? TX_CI : 0), sdzp,
				    sdl->dl_name, tdzp, tdl->dl_name, szp);
			} else {
				/*
				 * At this point, we have successfully created
				 * the target name, but have failed to remove
				 * the source name.  Since the create was done
				 * with the ZRENAMING flag, there are
				 * complications; for one, the link count is
				 * wrong.  The easiest way to deal with this
				 * is to remove the newly created target, and
				 * return the original error.  This must
				 * succeed; fortunately, it is very unlikely to
				 * fail, since we just created it.
				 */
				VERIFY3U(zfs_link_destroy(tdl, szp, tx,
				    ZRENAMING, NULL), ==, 0);
			}
		}
	}

	dmu_tx_commit(tx);
out:
	if (zl != NULL)
		zfs_rename_unlock(&zl);

	zfs_dirent_unlock(sdl);
	zfs_dirent_unlock(tdl);

	zfs_inode_update(sdzp);
	if (sdzp == tdzp)
		rw_exit(&sdzp->z_name_lock);

	if (sdzp != tdzp)
		zfs_inode_update(tdzp);

	zfs_inode_update(szp);
	iput(ZTOI(szp));
	if (tzp) {
		zfs_inode_update(tzp);
		iput(ZTOI(tzp));
	}

	if (zsb->z_os->os_sync == ZFS_SYNC_ALWAYS)
		zil_commit(zilog, 0);

	ZFS_EXIT(zsb);
	return (error);
}
EXPORT_SYMBOL(zfs_rename);

/*
 * Insert the indicated symbolic reference entry into the directory.
 *
 *	IN:	dip	- Directory to contain new symbolic link.
 *		link	- Name for new symlink entry.
 *		vap	- Attributes of new entry.
 *		target	- Target path of new symlink.
 *
 *		cr	- credentials of caller.
 *		flags	- case flags
 *
 *	RETURN:	0 on success, error code on failure.
 *
 * Timestamps:
 *	dip - ctime|mtime updated
 */
/*ARGSUSED*/
int
zfs_symlink(struct inode *dip, char *name, vattr_t *vap, char *link,
    struct inode **ipp, cred_t *cr, int flags)
{
	znode_t		*zp, *dzp = ITOZ(dip);
	zfs_dirlock_t	*dl;
	dmu_tx_t	*tx;
	zfs_sb_t	*zsb = ITOZSB(dip);
	zilog_t		*zilog;
	uint64_t	len = strlen(link);
	int		error;
	int		zflg = ZNEW;
	zfs_acl_ids_t	acl_ids;
	boolean_t	fuid_dirtied;
	uint64_t	txtype = TX_SYMLINK;
	boolean_t	waited = B_FALSE;

	ASSERT(S_ISLNK(vap->va_mode));

	ZFS_ENTER(zsb);
	ZFS_VERIFY_ZP(dzp);
	zilog = zsb->z_log;

	if (zsb->z_utf8 && u8_validate(name, strlen(name),
	    NULL, U8_VALIDATE_ENTIRE, &error) < 0) {
		ZFS_EXIT(zsb);
		return (SET_ERROR(EILSEQ));
	}
	if (flags & FIGNORECASE)
		zflg |= ZCILOOK;

	if (len > MAXPATHLEN) {
		ZFS_EXIT(zsb);
		return (SET_ERROR(ENAMETOOLONG));
	}

	if ((error = zfs_acl_ids_create(dzp, 0,
	    vap, cr, NULL, &acl_ids)) != 0) {
		ZFS_EXIT(zsb);
		return (error);
	}
top:
	*ipp = NULL;

	/*
	 * Attempt to lock directory; fail if entry already exists.
	 */
	error = zfs_dirent_lock(&dl, dzp, name, &zp, zflg, NULL, NULL);
	if (error) {
		zfs_acl_ids_free(&acl_ids);
		ZFS_EXIT(zsb);
		return (error);
	}

	if ((error = zfs_zaccess(dzp, ACE_ADD_FILE, 0, B_FALSE, cr))) {
		zfs_acl_ids_free(&acl_ids);
		zfs_dirent_unlock(dl);
		ZFS_EXIT(zsb);
		return (error);
	}

	if (zfs_acl_ids_overquota(zsb, &acl_ids)) {
		zfs_acl_ids_free(&acl_ids);
		zfs_dirent_unlock(dl);
		ZFS_EXIT(zsb);
		return (SET_ERROR(EDQUOT));
	}
	tx = dmu_tx_create(zsb->z_os);
	fuid_dirtied = zsb->z_fuid_dirty;
	dmu_tx_hold_write(tx, DMU_NEW_OBJECT, 0, MAX(1, len));
	dmu_tx_hold_zap(tx, dzp->z_id, TRUE, name);
	dmu_tx_hold_sa_create(tx, acl_ids.z_aclp->z_acl_bytes +
	    ZFS_SA_BASE_ATTR_SIZE + len);
	dmu_tx_hold_sa(tx, dzp->z_sa_hdl, B_FALSE);
	if (!zsb->z_use_sa && acl_ids.z_aclp->z_acl_bytes > ZFS_ACE_SPACE) {
		dmu_tx_hold_write(tx, DMU_NEW_OBJECT, 0,
		    acl_ids.z_aclp->z_acl_bytes);
	}
	if (fuid_dirtied)
		zfs_fuid_txhold(zsb, tx);
	error = dmu_tx_assign(tx, waited ? TXG_WAITED : TXG_NOWAIT);
	if (error) {
		zfs_dirent_unlock(dl);
		if (error == ERESTART) {
			waited = B_TRUE;
			dmu_tx_wait(tx);
			dmu_tx_abort(tx);
			goto top;
		}
		zfs_acl_ids_free(&acl_ids);
		dmu_tx_abort(tx);
		ZFS_EXIT(zsb);
		return (error);
	}

	/*
	 * Create a new object for the symlink.
	 * for version 4 ZPL datsets the symlink will be an SA attribute
	 */
	zfs_mknode(dzp, vap, tx, cr, 0, &zp, &acl_ids);

	if (fuid_dirtied)
		zfs_fuid_sync(zsb, tx);

	mutex_enter(&zp->z_lock);
	if (zp->z_is_sa)
		error = sa_update(zp->z_sa_hdl, SA_ZPL_SYMLINK(zsb),
		    link, len, tx);
	else
		zfs_sa_symlink(zp, link, len, tx);
	mutex_exit(&zp->z_lock);

	zp->z_size = len;
	(void) sa_update(zp->z_sa_hdl, SA_ZPL_SIZE(zsb),
	    &zp->z_size, sizeof (zp->z_size), tx);
	/*
	 * Insert the new object into the directory.
	 */
	(void) zfs_link_create(dl, zp, tx, ZNEW);

	if (flags & FIGNORECASE)
		txtype |= TX_CI;
	zfs_log_symlink(zilog, tx, txtype, dzp, zp, name, link);

	zfs_inode_update(dzp);
	zfs_inode_update(zp);

	zfs_acl_ids_free(&acl_ids);

	dmu_tx_commit(tx);

	zfs_dirent_unlock(dl);

	*ipp = ZTOI(zp);

	if (zsb->z_os->os_sync == ZFS_SYNC_ALWAYS)
		zil_commit(zilog, 0);

	ZFS_EXIT(zsb);
	return (error);
}
EXPORT_SYMBOL(zfs_symlink);

/*
 * Return, in the buffer contained in the provided uio structure,
 * the symbolic path referred to by ip.
 *
 *	IN:	ip	- inode of symbolic link
 *		uio	- structure to contain the link path.
 *		cr	- credentials of caller.
 *
 *	RETURN:	0 if success
 *		error code if failure
 *
 * Timestamps:
 *	ip - atime updated
 */
/* ARGSUSED */
int
zfs_readlink(struct inode *ip, uio_t *uio, cred_t *cr)
{
	znode_t		*zp = ITOZ(ip);
	zfs_sb_t	*zsb = ITOZSB(ip);
	int		error;

	ZFS_ENTER(zsb);
	ZFS_VERIFY_ZP(zp);

	mutex_enter(&zp->z_lock);
	if (zp->z_is_sa)
		error = sa_lookup_uio(zp->z_sa_hdl,
		    SA_ZPL_SYMLINK(zsb), uio);
	else
		error = zfs_sa_readlink(zp, uio);
	mutex_exit(&zp->z_lock);

	ZFS_ACCESSTIME_STAMP(zsb, zp);
	ZFS_EXIT(zsb);
	return (error);
}
EXPORT_SYMBOL(zfs_readlink);

/*
 * Insert a new entry into directory tdip referencing sip.
 *
 *	IN:	tdip	- Directory to contain new entry.
 *		sip	- inode of new entry.
 *		name	- name of new entry.
 *		cr	- credentials of caller.
 *
 *	RETURN:	0 if success
 *		error code if failure
 *
 * Timestamps:
 *	tdip - ctime|mtime updated
 *	 sip - ctime updated
 */
/* ARGSUSED */
int
zfs_link(struct inode *tdip, struct inode *sip, char *name, cred_t *cr)
{
	znode_t		*dzp = ITOZ(tdip);
	znode_t		*tzp, *szp;
	zfs_sb_t	*zsb = ITOZSB(tdip);
	zilog_t		*zilog;
	zfs_dirlock_t	*dl;
	dmu_tx_t	*tx;
	int		error;
	int		zf = ZNEW;
	uint64_t	parent;
	uid_t		owner;
	boolean_t	waited = B_FALSE;

	ASSERT(S_ISDIR(tdip->i_mode));

	ZFS_ENTER(zsb);
	ZFS_VERIFY_ZP(dzp);
	zilog = zsb->z_log;

	/*
	 * POSIX dictates that we return EPERM here.
	 * Better choices include ENOTSUP or EISDIR.
	 */
	if (S_ISDIR(sip->i_mode)) {
		ZFS_EXIT(zsb);
		return (SET_ERROR(EPERM));
	}

	if (sip->i_sb != tdip->i_sb || zfsctl_is_node(sip)) {
		ZFS_EXIT(zsb);
		return (SET_ERROR(EXDEV));
	}

	szp = ITOZ(sip);
	ZFS_VERIFY_ZP(szp);

	/* Prevent links to .zfs/shares files */

	if ((error = sa_lookup(szp->z_sa_hdl, SA_ZPL_PARENT(zsb),
	    &parent, sizeof (uint64_t))) != 0) {
		ZFS_EXIT(zsb);
		return (error);
	}
	if (parent == zsb->z_shares_dir) {
		ZFS_EXIT(zsb);
		return (SET_ERROR(EPERM));
	}

	if (zsb->z_utf8 && u8_validate(name,
	    strlen(name), NULL, U8_VALIDATE_ENTIRE, &error) < 0) {
		ZFS_EXIT(zsb);
		return (SET_ERROR(EILSEQ));
	}
#ifdef HAVE_PN_UTILS
	if (flags & FIGNORECASE)
		zf |= ZCILOOK;
#endif /* HAVE_PN_UTILS */

	/*
	 * We do not support links between attributes and non-attributes
	 * because of the potential security risk of creating links
	 * into "normal" file space in order to circumvent restrictions
	 * imposed in attribute space.
	 */
	if ((szp->z_pflags & ZFS_XATTR) != (dzp->z_pflags & ZFS_XATTR)) {
		ZFS_EXIT(zsb);
		return (SET_ERROR(EINVAL));
	}

	owner = zfs_fuid_map_id(zsb, szp->z_uid, cr, ZFS_OWNER);
	if (owner != crgetuid(cr) && secpolicy_basic_link(cr) != 0) {
		ZFS_EXIT(zsb);
		return (SET_ERROR(EPERM));
	}

	if ((error = zfs_zaccess(dzp, ACE_ADD_FILE, 0, B_FALSE, cr))) {
		ZFS_EXIT(zsb);
		return (error);
	}

top:
	/*
	 * Attempt to lock directory; fail if entry already exists.
	 */
	error = zfs_dirent_lock(&dl, dzp, name, &tzp, zf, NULL, NULL);
	if (error) {
		ZFS_EXIT(zsb);
		return (error);
	}

	tx = dmu_tx_create(zsb->z_os);
	dmu_tx_hold_sa(tx, szp->z_sa_hdl, B_FALSE);
	dmu_tx_hold_zap(tx, dzp->z_id, TRUE, name);
	zfs_sa_upgrade_txholds(tx, szp);
	zfs_sa_upgrade_txholds(tx, dzp);
	error = dmu_tx_assign(tx, waited ? TXG_WAITED : TXG_NOWAIT);
	if (error) {
		zfs_dirent_unlock(dl);
		if (error == ERESTART) {
			waited = B_TRUE;
			dmu_tx_wait(tx);
			dmu_tx_abort(tx);
			goto top;
		}
		dmu_tx_abort(tx);
		ZFS_EXIT(zsb);
		return (error);
	}

	error = zfs_link_create(dl, szp, tx, 0);

	if (error == 0) {
		uint64_t txtype = TX_LINK;
#ifdef HAVE_PN_UTILS
		if (flags & FIGNORECASE)
			txtype |= TX_CI;
#endif /* HAVE_PN_UTILS */
		zfs_log_link(zilog, tx, txtype, dzp, szp, name);
	}

	dmu_tx_commit(tx);

	zfs_dirent_unlock(dl);

	if (zsb->z_os->os_sync == ZFS_SYNC_ALWAYS)
		zil_commit(zilog, 0);

	zfs_inode_update(dzp);
	zfs_inode_update(szp);
	ZFS_EXIT(zsb);
	return (error);
}
EXPORT_SYMBOL(zfs_link);

static void
zfs_putpage_commit_cb(void *arg)
{
	struct page *pp = arg;

	ClearPageError(pp);
	end_page_writeback(pp);
}

/*
 * Push a page out to disk, once the page is on stable storage the
 * registered commit callback will be run as notification of completion.
 *
 *	IN:	ip	- page mapped for inode.
 *		pp	- page to push (page is locked)
 *		wbc	- writeback control data
 *
 *	RETURN:	0 if success
 *		error code if failure
 *
 * Timestamps:
 *	ip - ctime|mtime updated
 */
/* ARGSUSED */
int
zfs_putpage(struct inode *ip, struct page *pp, struct writeback_control *wbc)
{
	znode_t		*zp = ITOZ(ip);
	zfs_sb_t	*zsb = ITOZSB(ip);
	loff_t		offset;
	loff_t		pgoff;
	unsigned int	pglen;
	rl_t		*rl;
	dmu_tx_t	*tx;
	caddr_t		va;
	int		err = 0;
	uint64_t	mtime[2], ctime[2];
	sa_bulk_attr_t	bulk[3];
	int		cnt = 0;
<<<<<<< HEAD
=======
	struct address_space *mapping;
>>>>>>> 23d56208

	ZFS_ENTER(zsb);
	ZFS_VERIFY_ZP(zp);

	ASSERT(PageLocked(pp));

	pgoff = page_offset(pp);	/* Page byte-offset in file */
	offset = i_size_read(ip);	/* File length in bytes */
	pglen = MIN(PAGE_CACHE_SIZE,	/* Page length in bytes */
	    P2ROUNDUP(offset, PAGE_CACHE_SIZE)-pgoff);

	/* Page is beyond end of file */
	if (pgoff >= offset) {
		unlock_page(pp);
		ZFS_EXIT(zsb);
		return (0);
	}

	/* Truncate page length to end of file */
	if (pgoff + pglen > offset)
		pglen = offset - pgoff;

#if 0
	/*
	 * FIXME: Allow mmap writes past its quota.  The correct fix
	 * is to register a page_mkwrite() handler to count the page
	 * against its quota when it is about to be dirtied.
	 */
	if (zfs_owner_overquota(zsb, zp, B_FALSE) ||
	    zfs_owner_overquota(zsb, zp, B_TRUE)) {
		err = EDQUOT;
	}
#endif

	/*
	 * The ordering here is critical and must adhere to the following
	 * rules in order to avoid deadlocking in either zfs_read() or
	 * zfs_free_range() due to a lock inversion.
	 *
	 * 1) The page must be unlocked prior to acquiring the range lock.
	 *    This is critical because zfs_read() calls find_lock_page()
	 *    which may block on the page lock while holding the range lock.
	 *
	 * 2) Before setting or clearing write back on a page the range lock
	 *    must be held in order to prevent a lock inversion with the
	 *    zfs_free_range() function.
<<<<<<< HEAD
	 */
=======
	 *
	 * This presents a problem because upon entering this function the
	 * page lock is already held.  To safely acquire the range lock the
	 * page lock must be dropped.  This creates a window where another
	 * process could truncate, invalidate, dirty, or write out the page.
	 *
	 * Therefore, after successfully reacquiring the range and page locks
	 * the current page state is checked.  In the common case everything
	 * will be as is expected and it can be written out.  However, if
	 * the page state has changed it must be handled accordingly.
	 */
	mapping = pp->mapping;
	redirty_page_for_writepage(wbc, pp);
>>>>>>> 23d56208
	unlock_page(pp);
	rl = zfs_range_lock(zp, pgoff, pglen, RL_WRITER);
<<<<<<< HEAD
	set_page_writeback(pp);

=======
	lock_page(pp);

	/* Page mapping changed or it was no longer dirty, we're done */
	if (unlikely((mapping != pp->mapping) || !PageDirty(pp))) {
		unlock_page(pp);
		zfs_range_unlock(rl);
		ZFS_EXIT(zsb);
		return (0);
	}

	/* Another process started write block if required */
	if (PageWriteback(pp)) {
		unlock_page(pp);
		zfs_range_unlock(rl);

		if (wbc->sync_mode != WB_SYNC_NONE)
			wait_on_page_writeback(pp);

		ZFS_EXIT(zsb);
		return (0);
	}

	/* Clear the dirty flag the required locks are held */
	if (!clear_page_dirty_for_io(pp)) {
		unlock_page(pp);
		zfs_range_unlock(rl);
		ZFS_EXIT(zsb);
		return (0);
	}

	/*
	 * Counterpart for redirty_page_for_writepage() above.  This page
	 * was in fact not skipped and should not be counted as if it were.
	 */
	wbc->pages_skipped--;
	set_page_writeback(pp);
	unlock_page(pp);

>>>>>>> 23d56208
	tx = dmu_tx_create(zsb->z_os);
	dmu_tx_hold_write(tx, zp->z_id, pgoff, pglen);
	dmu_tx_hold_sa(tx, zp->z_sa_hdl, B_FALSE);
	zfs_sa_upgrade_txholds(tx, zp);

	err = dmu_tx_assign(tx, TXG_NOWAIT);
	if (err != 0) {
		if (err == ERESTART)
			dmu_tx_wait(tx);

		dmu_tx_abort(tx);
		__set_page_dirty_nobuffers(pp);
		ClearPageError(pp);
		end_page_writeback(pp);
		zfs_range_unlock(rl);
		ZFS_EXIT(zsb);
		return (err);
	}

	va = kmap(pp);
	ASSERT3U(pglen, <=, PAGE_CACHE_SIZE);
	dmu_write(zsb->z_os, zp->z_id, pgoff, pglen, va, tx);
	kunmap(pp);

	SA_ADD_BULK_ATTR(bulk, cnt, SA_ZPL_MTIME(zsb), NULL, &mtime, 16);
	SA_ADD_BULK_ATTR(bulk, cnt, SA_ZPL_CTIME(zsb), NULL, &ctime, 16);
	SA_ADD_BULK_ATTR(bulk, cnt, SA_ZPL_FLAGS(zsb), NULL, &zp->z_pflags, 8);

	/* Preserve the mtime and ctime provided by the inode */
	ZFS_TIME_ENCODE(&ip->i_mtime, mtime);
	ZFS_TIME_ENCODE(&ip->i_ctime, ctime);
	zp->z_atime_dirty = 0;
	zp->z_seq++;

	err = sa_bulk_update(zp->z_sa_hdl, bulk, cnt, tx);

	zfs_log_write(zsb->z_log, tx, TX_WRITE, zp, pgoff, pglen, 0,
	    zfs_putpage_commit_cb, pp);
	dmu_tx_commit(tx);

	zfs_range_unlock(rl);

	if (wbc->sync_mode != WB_SYNC_NONE) {
		/*
		 * Note that this is rarely called under writepages(), because
		 * writepages() normally handles the entire commit for
		 * performance reasons.
		 */
		if (zsb->z_log != NULL)
			zil_commit(zsb->z_log, zp->z_id);
	}

	ZFS_EXIT(zsb);
	return (err);
}

/*
 * Update the system attributes when the inode has been dirtied.  For the
 * moment we only update the mode, atime, mtime, and ctime.
 */
int
zfs_dirty_inode(struct inode *ip, int flags)
{
	znode_t		*zp = ITOZ(ip);
	zfs_sb_t	*zsb = ITOZSB(ip);
	dmu_tx_t	*tx;
	uint64_t	mode, atime[2], mtime[2], ctime[2];
	sa_bulk_attr_t	bulk[4];
	int		error;
	int		cnt = 0;

	if (zfs_is_readonly(zsb) || dmu_objset_is_snapshot(zsb->z_os))
		return (0);

	ZFS_ENTER(zsb);
	ZFS_VERIFY_ZP(zp);

	tx = dmu_tx_create(zsb->z_os);

	dmu_tx_hold_sa(tx, zp->z_sa_hdl, B_FALSE);
	zfs_sa_upgrade_txholds(tx, zp);

	error = dmu_tx_assign(tx, TXG_WAIT);
	if (error) {
		dmu_tx_abort(tx);
		goto out;
	}

	mutex_enter(&zp->z_lock);
	SA_ADD_BULK_ATTR(bulk, cnt, SA_ZPL_MODE(zsb), NULL, &mode, 8);
	SA_ADD_BULK_ATTR(bulk, cnt, SA_ZPL_ATIME(zsb), NULL, &atime, 16);
	SA_ADD_BULK_ATTR(bulk, cnt, SA_ZPL_MTIME(zsb), NULL, &mtime, 16);
	SA_ADD_BULK_ATTR(bulk, cnt, SA_ZPL_CTIME(zsb), NULL, &ctime, 16);

	/* Preserve the mode, mtime and ctime provided by the inode */
	ZFS_TIME_ENCODE(&ip->i_atime, atime);
	ZFS_TIME_ENCODE(&ip->i_mtime, mtime);
	ZFS_TIME_ENCODE(&ip->i_ctime, ctime);
	mode = ip->i_mode;

	zp->z_mode = mode;
	zp->z_atime_dirty = 0;

	error = sa_bulk_update(zp->z_sa_hdl, bulk, cnt, tx);
	mutex_exit(&zp->z_lock);

	dmu_tx_commit(tx);
out:
	ZFS_EXIT(zsb);
	return (error);
}
EXPORT_SYMBOL(zfs_dirty_inode);

/*ARGSUSED*/
void
zfs_inactive(struct inode *ip)
{
	znode_t	*zp = ITOZ(ip);
	zfs_sb_t *zsb = ITOZSB(ip);
	int error;
	int need_unlock = 0;

	/* Only read lock if we haven't already write locked, e.g. rollback */
	if (!RW_WRITE_HELD(&zsb->z_teardown_inactive_lock)) {
		need_unlock = 1;
		rw_enter(&zsb->z_teardown_inactive_lock, RW_READER);
	}
	if (zp->z_sa_hdl == NULL) {
		if (need_unlock)
			rw_exit(&zsb->z_teardown_inactive_lock);
		return;
	}

	if (zp->z_atime_dirty && zp->z_unlinked == 0) {
		dmu_tx_t *tx = dmu_tx_create(zsb->z_os);

		dmu_tx_hold_sa(tx, zp->z_sa_hdl, B_FALSE);
		zfs_sa_upgrade_txholds(tx, zp);
		error = dmu_tx_assign(tx, TXG_WAIT);
		if (error) {
			dmu_tx_abort(tx);
		} else {
			mutex_enter(&zp->z_lock);
			(void) sa_update(zp->z_sa_hdl, SA_ZPL_ATIME(zsb),
			    (void *)&zp->z_atime, sizeof (zp->z_atime), tx);
			zp->z_atime_dirty = 0;
			mutex_exit(&zp->z_lock);
			dmu_tx_commit(tx);
		}
	}

	zfs_zinactive(zp);
	if (need_unlock)
		rw_exit(&zsb->z_teardown_inactive_lock);
}
EXPORT_SYMBOL(zfs_inactive);

/*
 * Bounds-check the seek operation.
 *
 *	IN:	ip	- inode seeking within
 *		ooff	- old file offset
 *		noffp	- pointer to new file offset
 *		ct	- caller context
 *
 *	RETURN:	0 if success
 *		EINVAL if new offset invalid
 */
/* ARGSUSED */
int
zfs_seek(struct inode *ip, offset_t ooff, offset_t *noffp)
{
	if (S_ISDIR(ip->i_mode))
		return (0);
	return ((*noffp < 0 || *noffp > MAXOFFSET_T) ? EINVAL : 0);
}
EXPORT_SYMBOL(zfs_seek);

/*
 * Fill pages with data from the disk.
 */
static int
zfs_fillpage(struct inode *ip, struct page *pl[], int nr_pages)
{
	znode_t *zp = ITOZ(ip);
	zfs_sb_t *zsb = ITOZSB(ip);
	objset_t *os;
	struct page *cur_pp;
	u_offset_t io_off, total;
	size_t io_len;
	loff_t i_size;
	unsigned page_idx;
	int err;

	os = zsb->z_os;
	io_len = nr_pages << PAGE_CACHE_SHIFT;
	i_size = i_size_read(ip);
	io_off = page_offset(pl[0]);

	if (io_off + io_len > i_size)
		io_len = i_size - io_off;

	/*
	 * Iterate over list of pages and read each page individually.
	 */
	page_idx = 0;
	cur_pp   = pl[0];
	for (total = io_off + io_len; io_off < total; io_off += PAGESIZE) {
		caddr_t va;

		va = kmap(cur_pp);
		err = dmu_read(os, zp->z_id, io_off, PAGESIZE, va,
		    DMU_READ_PREFETCH);
		kunmap(cur_pp);
		if (err) {
			/* convert checksum errors into IO errors */
			if (err == ECKSUM)
				err = SET_ERROR(EIO);
			return (err);
		}
		cur_pp = pl[++page_idx];
	}

	return (0);
}

/*
 * Uses zfs_fillpage to read data from the file and fill the pages.
 *
 *	IN:	ip	 - inode of file to get data from.
 *		pl	 - list of pages to read
 *		nr_pages - number of pages to read
 *
 *	RETURN:	0 on success, error code on failure.
 *
 * Timestamps:
 *	vp - atime updated
 */
/* ARGSUSED */
int
zfs_getpage(struct inode *ip, struct page *pl[], int nr_pages)
{
	znode_t	 *zp  = ITOZ(ip);
	zfs_sb_t *zsb = ITOZSB(ip);
	int	 err;

	if (pl == NULL)
		return (0);

	ZFS_ENTER(zsb);
	ZFS_VERIFY_ZP(zp);

	err = zfs_fillpage(ip, pl, nr_pages);

	if (!err)
		ZFS_ACCESSTIME_STAMP(zsb, zp);

	ZFS_EXIT(zsb);
	return (err);
}
EXPORT_SYMBOL(zfs_getpage);

/*
 * Check ZFS specific permissions to memory map a section of a file.
 *
 *	IN:	ip	- inode of the file to mmap
 *		off	- file offset
 *		addrp	- start address in memory region
 *		len	- length of memory region
 *		vm_flags- address flags
 *
 *	RETURN:	0 if success
 *		error code if failure
 */
/*ARGSUSED*/
int
zfs_map(struct inode *ip, offset_t off, caddr_t *addrp, size_t len,
    unsigned long vm_flags)
{
	znode_t  *zp = ITOZ(ip);
	zfs_sb_t *zsb = ITOZSB(ip);

	ZFS_ENTER(zsb);
	ZFS_VERIFY_ZP(zp);

	if ((vm_flags & VM_WRITE) && (zp->z_pflags &
	    (ZFS_IMMUTABLE | ZFS_READONLY | ZFS_APPENDONLY))) {
		ZFS_EXIT(zsb);
		return (SET_ERROR(EPERM));
	}

	if ((vm_flags & (VM_READ | VM_EXEC)) &&
	    (zp->z_pflags & ZFS_AV_QUARANTINED)) {
		ZFS_EXIT(zsb);
		return (SET_ERROR(EACCES));
	}

	if (off < 0 || len > MAXOFFSET_T - off) {
		ZFS_EXIT(zsb);
		return (SET_ERROR(ENXIO));
	}

	ZFS_EXIT(zsb);
	return (0);
}
EXPORT_SYMBOL(zfs_map);

/*
 * convoff - converts the given data (start, whence) to the
 * given whence.
 */
int
convoff(struct inode *ip, flock64_t *lckdat, int  whence, offset_t offset)
{
	vattr_t vap;
	int error;

	if ((lckdat->l_whence == 2) || (whence == 2)) {
		if ((error = zfs_getattr(ip, &vap, 0, CRED()) != 0))
			return (error);
	}

	switch (lckdat->l_whence) {
	case 1:
		lckdat->l_start += offset;
		break;
	case 2:
		lckdat->l_start += vap.va_size;
		/* FALLTHRU */
	case 0:
		break;
	default:
		return (SET_ERROR(EINVAL));
	}

	if (lckdat->l_start < 0)
		return (SET_ERROR(EINVAL));

	switch (whence) {
	case 1:
		lckdat->l_start -= offset;
		break;
	case 2:
		lckdat->l_start -= vap.va_size;
		/* FALLTHRU */
	case 0:
		break;
	default:
		return (SET_ERROR(EINVAL));
	}

	lckdat->l_whence = (short)whence;
	return (0);
}

/*
 * Free or allocate space in a file.  Currently, this function only
 * supports the `F_FREESP' command.  However, this command is somewhat
 * misnamed, as its functionality includes the ability to allocate as
 * well as free space.
 *
 *	IN:	ip	- inode of file to free data in.
 *		cmd	- action to take (only F_FREESP supported).
 *		bfp	- section of file to free/alloc.
 *		flag	- current file open mode flags.
 *		offset	- current file offset.
 *		cr	- credentials of caller [UNUSED].
 *
 *	RETURN:	0 on success, error code on failure.
 *
 * Timestamps:
 *	ip - ctime|mtime updated
 */
/* ARGSUSED */
int
zfs_space(struct inode *ip, int cmd, flock64_t *bfp, int flag,
    offset_t offset, cred_t *cr)
{
	znode_t		*zp = ITOZ(ip);
	zfs_sb_t	*zsb = ITOZSB(ip);
	uint64_t	off, len;
	int		error;

	ZFS_ENTER(zsb);
	ZFS_VERIFY_ZP(zp);

	if (cmd != F_FREESP) {
		ZFS_EXIT(zsb);
		return (SET_ERROR(EINVAL));
	}

	if ((error = convoff(ip, bfp, 0, offset))) {
		ZFS_EXIT(zsb);
		return (error);
	}

	if (bfp->l_len < 0) {
		ZFS_EXIT(zsb);
		return (SET_ERROR(EINVAL));
	}

	/*
	 * Permissions aren't checked on Solaris because on this OS
	 * zfs_space() can only be called with an opened file handle.
	 * On Linux we can get here through truncate_range() which
	 * operates directly on inodes, so we need to check access rights.
	 */
	if ((error = zfs_zaccess(zp, ACE_WRITE_DATA, 0, B_FALSE, cr))) {
		ZFS_EXIT(zsb);
		return (error);
	}

	off = bfp->l_start;
	len = bfp->l_len; /* 0 means from off to end of file */

	error = zfs_freesp(zp, off, len, flag, TRUE);

	ZFS_EXIT(zsb);
	return (error);
}
EXPORT_SYMBOL(zfs_space);

/*ARGSUSED*/
int
zfs_fid(struct inode *ip, fid_t *fidp)
{
	znode_t		*zp = ITOZ(ip);
	zfs_sb_t	*zsb = ITOZSB(ip);
	uint32_t	gen;
	uint64_t	gen64;
	uint64_t	object = zp->z_id;
	zfid_short_t	*zfid;
	int		size, i, error;

	ZFS_ENTER(zsb);
	ZFS_VERIFY_ZP(zp);

	if ((error = sa_lookup(zp->z_sa_hdl, SA_ZPL_GEN(zsb),
	    &gen64, sizeof (uint64_t))) != 0) {
		ZFS_EXIT(zsb);
		return (error);
	}

	gen = (uint32_t)gen64;

	size = (zsb->z_parent != zsb) ? LONG_FID_LEN : SHORT_FID_LEN;
	if (fidp->fid_len < size) {
		fidp->fid_len = size;
		ZFS_EXIT(zsb);
		return (SET_ERROR(ENOSPC));
	}

	zfid = (zfid_short_t *)fidp;

	zfid->zf_len = size;

	for (i = 0; i < sizeof (zfid->zf_object); i++)
		zfid->zf_object[i] = (uint8_t)(object >> (8 * i));

	/* Must have a non-zero generation number to distinguish from .zfs */
	if (gen == 0)
		gen = 1;
	for (i = 0; i < sizeof (zfid->zf_gen); i++)
		zfid->zf_gen[i] = (uint8_t)(gen >> (8 * i));

	if (size == LONG_FID_LEN) {
		uint64_t	objsetid = dmu_objset_id(zsb->z_os);
		zfid_long_t	*zlfid;

		zlfid = (zfid_long_t *)fidp;

		for (i = 0; i < sizeof (zlfid->zf_setid); i++)
			zlfid->zf_setid[i] = (uint8_t)(objsetid >> (8 * i));

		/* XXX - this should be the generation number for the objset */
		for (i = 0; i < sizeof (zlfid->zf_setgen); i++)
			zlfid->zf_setgen[i] = 0;
	}

	ZFS_EXIT(zsb);
	return (0);
}
EXPORT_SYMBOL(zfs_fid);

/*ARGSUSED*/
int
zfs_getsecattr(struct inode *ip, vsecattr_t *vsecp, int flag, cred_t *cr)
{
	znode_t *zp = ITOZ(ip);
	zfs_sb_t *zsb = ITOZSB(ip);
	int error;
	boolean_t skipaclchk = (flag & ATTR_NOACLCHECK) ? B_TRUE : B_FALSE;

	ZFS_ENTER(zsb);
	ZFS_VERIFY_ZP(zp);
	error = zfs_getacl(zp, vsecp, skipaclchk, cr);
	ZFS_EXIT(zsb);

	return (error);
}
EXPORT_SYMBOL(zfs_getsecattr);

/*ARGSUSED*/
int
zfs_setsecattr(struct inode *ip, vsecattr_t *vsecp, int flag, cred_t *cr)
{
	znode_t *zp = ITOZ(ip);
	zfs_sb_t *zsb = ITOZSB(ip);
	int error;
	boolean_t skipaclchk = (flag & ATTR_NOACLCHECK) ? B_TRUE : B_FALSE;
	zilog_t	*zilog = zsb->z_log;

	ZFS_ENTER(zsb);
	ZFS_VERIFY_ZP(zp);

	error = zfs_setacl(zp, vsecp, skipaclchk, cr);

	if (zsb->z_os->os_sync == ZFS_SYNC_ALWAYS)
		zil_commit(zilog, 0);

	ZFS_EXIT(zsb);
	return (error);
}
EXPORT_SYMBOL(zfs_setsecattr);

#ifdef HAVE_UIO_ZEROCOPY
/*
 * Tunable, both must be a power of 2.
 *
 * zcr_blksz_min: the smallest read we may consider to loan out an arcbuf
 * zcr_blksz_max: if set to less than the file block size, allow loaning out of
 *		an arcbuf for a partial block read
 */
int zcr_blksz_min = (1 << 10);	/* 1K */
int zcr_blksz_max = (1 << 17);	/* 128K */

/*ARGSUSED*/
static int
zfs_reqzcbuf(struct inode *ip, enum uio_rw ioflag, xuio_t *xuio, cred_t *cr)
{
	znode_t	*zp = ITOZ(ip);
	zfs_sb_t *zsb = ITOZSB(ip);
	int max_blksz = zsb->z_max_blksz;
	uio_t *uio = &xuio->xu_uio;
	ssize_t size = uio->uio_resid;
	offset_t offset = uio->uio_loffset;
	int blksz;
	int fullblk, i;
	arc_buf_t *abuf;
	ssize_t maxsize;
	int preamble, postamble;

	if (xuio->xu_type != UIOTYPE_ZEROCOPY)
		return (SET_ERROR(EINVAL));

	ZFS_ENTER(zsb);
	ZFS_VERIFY_ZP(zp);
	switch (ioflag) {
	case UIO_WRITE:
		/*
		 * Loan out an arc_buf for write if write size is bigger than
		 * max_blksz, and the file's block size is also max_blksz.
		 */
		blksz = max_blksz;
		if (size < blksz || zp->z_blksz != blksz) {
			ZFS_EXIT(zsb);
			return (SET_ERROR(EINVAL));
		}
		/*
		 * Caller requests buffers for write before knowing where the
		 * write offset might be (e.g. NFS TCP write).
		 */
		if (offset == -1) {
			preamble = 0;
		} else {
			preamble = P2PHASE(offset, blksz);
			if (preamble) {
				preamble = blksz - preamble;
				size -= preamble;
			}
		}

		postamble = P2PHASE(size, blksz);
		size -= postamble;

		fullblk = size / blksz;
		(void) dmu_xuio_init(xuio,
		    (preamble != 0) + fullblk + (postamble != 0));

		/*
		 * Have to fix iov base/len for partial buffers.  They
		 * currently represent full arc_buf's.
		 */
		if (preamble) {
			/* data begins in the middle of the arc_buf */
			abuf = dmu_request_arcbuf(sa_get_db(zp->z_sa_hdl),
			    blksz);
			ASSERT(abuf);
			(void) dmu_xuio_add(xuio, abuf,
			    blksz - preamble, preamble);
		}

		for (i = 0; i < fullblk; i++) {
			abuf = dmu_request_arcbuf(sa_get_db(zp->z_sa_hdl),
			    blksz);
			ASSERT(abuf);
			(void) dmu_xuio_add(xuio, abuf, 0, blksz);
		}

		if (postamble) {
			/* data ends in the middle of the arc_buf */
			abuf = dmu_request_arcbuf(sa_get_db(zp->z_sa_hdl),
			    blksz);
			ASSERT(abuf);
			(void) dmu_xuio_add(xuio, abuf, 0, postamble);
		}
		break;
	case UIO_READ:
		/*
		 * Loan out an arc_buf for read if the read size is larger than
		 * the current file block size.  Block alignment is not
		 * considered.  Partial arc_buf will be loaned out for read.
		 */
		blksz = zp->z_blksz;
		if (blksz < zcr_blksz_min)
			blksz = zcr_blksz_min;
		if (blksz > zcr_blksz_max)
			blksz = zcr_blksz_max;
		/* avoid potential complexity of dealing with it */
		if (blksz > max_blksz) {
			ZFS_EXIT(zsb);
			return (SET_ERROR(EINVAL));
		}

		maxsize = zp->z_size - uio->uio_loffset;
		if (size > maxsize)
			size = maxsize;

		if (size < blksz) {
			ZFS_EXIT(zsb);
			return (SET_ERROR(EINVAL));
		}
		break;
	default:
		ZFS_EXIT(zsb);
		return (SET_ERROR(EINVAL));
	}

	uio->uio_extflg = UIO_XUIO;
	XUIO_XUZC_RW(xuio) = ioflag;
	ZFS_EXIT(zsb);
	return (0);
}

/*ARGSUSED*/
static int
zfs_retzcbuf(struct inode *ip, xuio_t *xuio, cred_t *cr)
{
	int i;
	arc_buf_t *abuf;
	int ioflag = XUIO_XUZC_RW(xuio);

	ASSERT(xuio->xu_type == UIOTYPE_ZEROCOPY);

	i = dmu_xuio_cnt(xuio);
	while (i-- > 0) {
		abuf = dmu_xuio_arcbuf(xuio, i);
		/*
		 * if abuf == NULL, it must be a write buffer
		 * that has been returned in zfs_write().
		 */
		if (abuf)
			dmu_return_arcbuf(abuf);
		ASSERT(abuf || ioflag == UIO_WRITE);
	}

	dmu_xuio_fini(xuio);
	return (0);
}
#endif /* HAVE_UIO_ZEROCOPY */

#if defined(_KERNEL) && defined(HAVE_SPL)
module_param(zfs_read_chunk_size, long, 0644);
MODULE_PARM_DESC(zfs_read_chunk_size, "Bytes to read per chunk");
#endif<|MERGE_RESOLUTION|>--- conflicted
+++ resolved
@@ -21,10 +21,7 @@
 /*
  * Copyright (c) 2005, 2010, Oracle and/or its affiliates. All rights reserved.
  * Copyright (c) 2013 by Delphix. All rights reserved.
-<<<<<<< HEAD
-=======
  * Copyright (c) 2015 by Chunwei Chen. All rights reserved.
->>>>>>> 23d56208
  */
 
 /* Portions Copyright 2007 Jeremy Teo */
@@ -3888,10 +3885,7 @@
 	uint64_t	mtime[2], ctime[2];
 	sa_bulk_attr_t	bulk[3];
 	int		cnt = 0;
-<<<<<<< HEAD
-=======
 	struct address_space *mapping;
->>>>>>> 23d56208
 
 	ZFS_ENTER(zsb);
 	ZFS_VERIFY_ZP(zp);
@@ -3938,9 +3932,6 @@
 	 * 2) Before setting or clearing write back on a page the range lock
 	 *    must be held in order to prevent a lock inversion with the
 	 *    zfs_free_range() function.
-<<<<<<< HEAD
-	 */
-=======
 	 *
 	 * This presents a problem because upon entering this function the
 	 * page lock is already held.  To safely acquire the range lock the
@@ -3954,13 +3945,9 @@
 	 */
 	mapping = pp->mapping;
 	redirty_page_for_writepage(wbc, pp);
->>>>>>> 23d56208
 	unlock_page(pp);
+
 	rl = zfs_range_lock(zp, pgoff, pglen, RL_WRITER);
-<<<<<<< HEAD
-	set_page_writeback(pp);
-
-=======
 	lock_page(pp);
 
 	/* Page mapping changed or it was no longer dirty, we're done */
@@ -3999,7 +3986,6 @@
 	set_page_writeback(pp);
 	unlock_page(pp);
 
->>>>>>> 23d56208
 	tx = dmu_tx_create(zsb->z_os);
 	dmu_tx_hold_write(tx, zp->z_id, pgoff, pglen);
 	dmu_tx_hold_sa(tx, zp->z_sa_hdl, B_FALSE);
