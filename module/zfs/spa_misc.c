/*
 * CDDL HEADER START
 *
 * The contents of this file are subject to the terms of the
 * Common Development and Distribution License (the "License").
 * You may not use this file except in compliance with the License.
 *
 * You can obtain a copy of the license at usr/src/OPENSOLARIS.LICENSE
 * or http://www.opensolaris.org/os/licensing.
 * See the License for the specific language governing permissions
 * and limitations under the License.
 *
 * When distributing Covered Code, include this CDDL HEADER in each
 * file and include the License file at usr/src/OPENSOLARIS.LICENSE.
 * If applicable, add the following below this CDDL HEADER, with the
 * fields enclosed by brackets "[]" replaced with your own identifying
 * information: Portions Copyright [yyyy] [name of copyright owner]
 *
 * CDDL HEADER END
 */
/*
 * Copyright (c) 2005, 2010, Oracle and/or its affiliates. All rights reserved.
<<<<<<< HEAD
 * Copyright (c) 2011, 2014 by Delphix. All rights reserved.
=======
 * Copyright (c) 2011, 2015 by Delphix. All rights reserved.
>>>>>>> 23d56208
 * Copyright 2011 Nexenta Systems, Inc.  All rights reserved.
 * Copyright (c) 2014 Spectra Logic Corporation, All rights reserved.
 */

#include <sys/zfs_context.h>
#include <sys/spa_impl.h>
#include <sys/zio.h>
#include <sys/zio_checksum.h>
#include <sys/zio_compress.h>
#include <sys/dmu.h>
#include <sys/dmu_tx.h>
#include <sys/zap.h>
#include <sys/zil.h>
#include <sys/vdev_impl.h>
#include <sys/vdev_file.h>
#include <sys/metaslab.h>
#include <sys/uberblock_impl.h>
#include <sys/txg.h>
#include <sys/avl.h>
#include <sys/unique.h>
#include <sys/dsl_pool.h>
#include <sys/dsl_dir.h>
#include <sys/dsl_prop.h>
#include <sys/fm/util.h>
#include <sys/dsl_scan.h>
#include <sys/fs/zfs.h>
#include <sys/metaslab_impl.h>
#include <sys/arc.h>
#include <sys/ddt.h>
#include <sys/kstat.h>
#include "zfs_prop.h"
#include "zfeature_common.h"

/*
 * SPA locking
 *
 * There are four basic locks for managing spa_t structures:
 *
 * spa_namespace_lock (global mutex)
 *
 *	This lock must be acquired to do any of the following:
 *
 *		- Lookup a spa_t by name
 *		- Add or remove a spa_t from the namespace
 *		- Increase spa_refcount from non-zero
 *		- Check if spa_refcount is zero
 *		- Rename a spa_t
 *		- add/remove/attach/detach devices
 *		- Held for the duration of create/destroy/import/export
 *
 *	It does not need to handle recursion.  A create or destroy may
 *	reference objects (files or zvols) in other pools, but by
 *	definition they must have an existing reference, and will never need
 *	to lookup a spa_t by name.
 *
 * spa_refcount (per-spa refcount_t protected by mutex)
 *
 *	This reference count keep track of any active users of the spa_t.  The
 *	spa_t cannot be destroyed or freed while this is non-zero.  Internally,
 *	the refcount is never really 'zero' - opening a pool implicitly keeps
 *	some references in the DMU.  Internally we check against spa_minref, but
 *	present the image of a zero/non-zero value to consumers.
 *
 * spa_config_lock[] (per-spa array of rwlocks)
 *
 *	This protects the spa_t from config changes, and must be held in
 *	the following circumstances:
 *
 *		- RW_READER to perform I/O to the spa
 *		- RW_WRITER to change the vdev config
 *
 * The locking order is fairly straightforward:
 *
 *		spa_namespace_lock	->	spa_refcount
 *
 *	The namespace lock must be acquired to increase the refcount from 0
 *	or to check if it is zero.
 *
 *		spa_refcount		->	spa_config_lock[]
 *
 *	There must be at least one valid reference on the spa_t to acquire
 *	the config lock.
 *
 *		spa_namespace_lock	->	spa_config_lock[]
 *
 *	The namespace lock must always be taken before the config lock.
 *
 *
 * The spa_namespace_lock can be acquired directly and is globally visible.
 *
 * The namespace is manipulated using the following functions, all of which
 * require the spa_namespace_lock to be held.
 *
 *	spa_lookup()		Lookup a spa_t by name.
 *
 *	spa_add()		Create a new spa_t in the namespace.
 *
 *	spa_remove()		Remove a spa_t from the namespace.  This also
 *				frees up any memory associated with the spa_t.
 *
 *	spa_next()		Returns the next spa_t in the system, or the
 *				first if NULL is passed.
 *
 *	spa_evict_all()		Shutdown and remove all spa_t structures in
 *				the system.
 *
 *	spa_guid_exists()	Determine whether a pool/device guid exists.
 *
 * The spa_refcount is manipulated using the following functions:
 *
 *	spa_open_ref()		Adds a reference to the given spa_t.  Must be
 *				called with spa_namespace_lock held if the
 *				refcount is currently zero.
 *
 *	spa_close()		Remove a reference from the spa_t.  This will
 *				not free the spa_t or remove it from the
 *				namespace.  No locking is required.
 *
 *	spa_refcount_zero()	Returns true if the refcount is currently
 *				zero.  Must be called with spa_namespace_lock
 *				held.
 *
 * The spa_config_lock[] is an array of rwlocks, ordered as follows:
 * SCL_CONFIG > SCL_STATE > SCL_ALLOC > SCL_ZIO > SCL_FREE > SCL_VDEV.
 * spa_config_lock[] is manipulated with spa_config_{enter,exit,held}().
 *
 * To read the configuration, it suffices to hold one of these locks as reader.
 * To modify the configuration, you must hold all locks as writer.  To modify
 * vdev state without altering the vdev tree's topology (e.g. online/offline),
 * you must hold SCL_STATE and SCL_ZIO as writer.
 *
 * We use these distinct config locks to avoid recursive lock entry.
 * For example, spa_sync() (which holds SCL_CONFIG as reader) induces
 * block allocations (SCL_ALLOC), which may require reading space maps
 * from disk (dmu_read() -> zio_read() -> SCL_ZIO).
 *
 * The spa config locks cannot be normal rwlocks because we need the
 * ability to hand off ownership.  For example, SCL_ZIO is acquired
 * by the issuing thread and later released by an interrupt thread.
 * They do, however, obey the usual write-wanted semantics to prevent
 * writer (i.e. system administrator) starvation.
 *
 * The lock acquisition rules are as follows:
 *
 * SCL_CONFIG
 *	Protects changes to the vdev tree topology, such as vdev
 *	add/remove/attach/detach.  Protects the dirty config list
 *	(spa_config_dirty_list) and the set of spares and l2arc devices.
 *
 * SCL_STATE
 *	Protects changes to pool state and vdev state, such as vdev
 *	online/offline/fault/degrade/clear.  Protects the dirty state list
 *	(spa_state_dirty_list) and global pool state (spa_state).
 *
 * SCL_ALLOC
 *	Protects changes to metaslab groups and classes.
 *	Held as reader by metaslab_alloc() and metaslab_claim().
 *
 * SCL_ZIO
 *	Held by bp-level zios (those which have no io_vd upon entry)
 *	to prevent changes to the vdev tree.  The bp-level zio implicitly
 *	protects all of its vdev child zios, which do not hold SCL_ZIO.
 *
 * SCL_FREE
 *	Protects changes to metaslab groups and classes.
 *	Held as reader by metaslab_free().  SCL_FREE is distinct from
 *	SCL_ALLOC, and lower than SCL_ZIO, so that we can safely free
 *	blocks in zio_done() while another i/o that holds either
 *	SCL_ALLOC or SCL_ZIO is waiting for this i/o to complete.
 *
 * SCL_VDEV
 *	Held as reader to prevent changes to the vdev tree during trivial
 *	inquiries such as bp_get_dsize().  SCL_VDEV is distinct from the
 *	other locks, and lower than all of them, to ensure that it's safe
 *	to acquire regardless of caller context.
 *
 * In addition, the following rules apply:
 *
 * (a)	spa_props_lock protects pool properties, spa_config and spa_config_list.
 *	The lock ordering is SCL_CONFIG > spa_props_lock.
 *
 * (b)	I/O operations on leaf vdevs.  For any zio operation that takes
 *	an explicit vdev_t argument -- such as zio_ioctl(), zio_read_phys(),
 *	or zio_write_phys() -- the caller must ensure that the config cannot
 *	cannot change in the interim, and that the vdev cannot be reopened.
 *	SCL_STATE as reader suffices for both.
 *
 * The vdev configuration is protected by spa_vdev_enter() / spa_vdev_exit().
 *
 *	spa_vdev_enter()	Acquire the namespace lock and the config lock
 *				for writing.
 *
 *	spa_vdev_exit()		Release the config lock, wait for all I/O
 *				to complete, sync the updated configs to the
 *				cache, and release the namespace lock.
 *
 * vdev state is protected by spa_vdev_state_enter() / spa_vdev_state_exit().
 * Like spa_vdev_enter/exit, these are convenience wrappers -- the actual
 * locking is, always, based on spa_namespace_lock and spa_config_lock[].
 *
 * spa_rename() is also implemented within this file since it requires
 * manipulation of the namespace.
 */

static avl_tree_t spa_namespace_avl;
kmutex_t spa_namespace_lock;
static kcondvar_t spa_namespace_cv;
int spa_max_replication_override = SPA_DVAS_PER_BP;

static kmutex_t spa_spare_lock;
static avl_tree_t spa_spare_avl;
static kmutex_t spa_l2cache_lock;
static avl_tree_t spa_l2cache_avl;

kmem_cache_t *spa_buffer_pool;
int spa_mode_global;

#ifdef ZFS_DEBUG
/* Everything except dprintf and spa is on by default in debug builds */
int zfs_flags = ~(ZFS_DEBUG_DPRINTF | ZFS_DEBUG_SPA);
#else
int zfs_flags = 0;
#endif

<<<<<<< HEAD
/*
 * zfs_recover can be set to nonzero to attempt to recover from
 * otherwise-fatal errors, typically caused by on-disk corruption.  When
 * set, calls to zfs_panic_recover() will turn into warning messages.
 * This should only be used as a last resort, as it typically results
 * in leaked space, or worse.
 */
int zfs_recover = B_FALSE;

/*
 * If destroy encounters an EIO while reading metadata (e.g. indirect
 * blocks), space referenced by the missing metadata can not be freed.
 * Normally this causes the background destroy to become "stalled", as
 * it is unable to make forward progress.  While in this stalled state,
 * all remaining space to free from the error-encountering filesystem is
 * "temporarily leaked".  Set this flag to cause it to ignore the EIO,
 * permanently leak the space from indirect blocks that can not be read,
 * and continue to free everything else that it can.
 *
 * The default, "stalling" behavior is useful if the storage partially
 * fails (i.e. some but not all i/os fail), and then later recovers.  In
 * this case, we will be able to continue pool operations while it is
 * partially failed, and when it recovers, we can continue to free the
 * space, with no leaks.  However, note that this case is actually
 * fairly rare.
 *
 * Typically pools either (a) fail completely (but perhaps temporarily,
 * e.g. a top-level vdev going offline), or (b) have localized,
 * permanent errors (e.g. disk returns the wrong data due to bit flip or
 * firmware bug).  In case (a), this setting does not matter because the
 * pool will be suspended and the sync thread will not be able to make
 * forward progress regardless.  In case (b), because the error is
 * permanent, the best we can do is leak the minimum amount of space,
 * which is what setting this flag will do.  Therefore, it is reasonable
 * for this flag to normally be set, but we chose the more conservative
 * approach of not setting it, so that there is no possibility of
 * leaking space in the "partial temporary" failure case.
 */
int zfs_free_leak_on_eio = B_FALSE;

/*
 * Expiration time in milliseconds. This value has two meanings. First it is
 * used to determine when the spa_deadman() logic should fire. By default the
 * spa_deadman() will fire if spa_sync() has not completed in 1000 seconds.
 * Secondly, the value determines if an I/O is considered "hung". Any I/O that
 * has not completed in zfs_deadman_synctime_ms is considered "hung" resulting
 * in a system panic.
 */
=======
/*
 * zfs_recover can be set to nonzero to attempt to recover from
 * otherwise-fatal errors, typically caused by on-disk corruption.  When
 * set, calls to zfs_panic_recover() will turn into warning messages.
 * This should only be used as a last resort, as it typically results
 * in leaked space, or worse.
 */
int zfs_recover = B_FALSE;

/*
 * If destroy encounters an EIO while reading metadata (e.g. indirect
 * blocks), space referenced by the missing metadata can not be freed.
 * Normally this causes the background destroy to become "stalled", as
 * it is unable to make forward progress.  While in this stalled state,
 * all remaining space to free from the error-encountering filesystem is
 * "temporarily leaked".  Set this flag to cause it to ignore the EIO,
 * permanently leak the space from indirect blocks that can not be read,
 * and continue to free everything else that it can.
 *
 * The default, "stalling" behavior is useful if the storage partially
 * fails (i.e. some but not all i/os fail), and then later recovers.  In
 * this case, we will be able to continue pool operations while it is
 * partially failed, and when it recovers, we can continue to free the
 * space, with no leaks.  However, note that this case is actually
 * fairly rare.
 *
 * Typically pools either (a) fail completely (but perhaps temporarily,
 * e.g. a top-level vdev going offline), or (b) have localized,
 * permanent errors (e.g. disk returns the wrong data due to bit flip or
 * firmware bug).  In case (a), this setting does not matter because the
 * pool will be suspended and the sync thread will not be able to make
 * forward progress regardless.  In case (b), because the error is
 * permanent, the best we can do is leak the minimum amount of space,
 * which is what setting this flag will do.  Therefore, it is reasonable
 * for this flag to normally be set, but we chose the more conservative
 * approach of not setting it, so that there is no possibility of
 * leaking space in the "partial temporary" failure case.
 */
int zfs_free_leak_on_eio = B_FALSE;

/*
 * Expiration time in milliseconds. This value has two meanings. First it is
 * used to determine when the spa_deadman() logic should fire. By default the
 * spa_deadman() will fire if spa_sync() has not completed in 1000 seconds.
 * Secondly, the value determines if an I/O is considered "hung". Any I/O that
 * has not completed in zfs_deadman_synctime_ms is considered "hung" resulting
 * in a system panic.
 */
>>>>>>> 23d56208
unsigned long zfs_deadman_synctime_ms = 1000000ULL;

/*
 * By default the deadman is enabled.
 */
int zfs_deadman_enabled = 1;

/*
 * The worst case is single-sector max-parity RAID-Z blocks, in which
 * case the space requirement is exactly (VDEV_RAIDZ_MAXPARITY + 1)
 * times the size; so just assume that.  Add to this the fact that
 * we can have up to 3 DVAs per bp, and one more factor of 2 because
 * the block may be dittoed with up to 3 DVAs by ddt_sync().  All together,
 * the worst case is:
 *     (VDEV_RAIDZ_MAXPARITY + 1) * SPA_DVAS_PER_BP * 2 == 24
 */
int spa_asize_inflation = 24;
<<<<<<< HEAD
=======

/*
 * Normally, we don't allow the last 3.2% (1/(2^spa_slop_shift)) of space in
 * the pool to be consumed.  This ensures that we don't run the pool
 * completely out of space, due to unaccounted changes (e.g. to the MOS).
 * It also limits the worst-case time to allocate space.  If we have
 * less than this amount of free space, most ZPL operations (e.g. write,
 * create) will return ENOSPC.
 *
 * Certain operations (e.g. file removal, most administrative actions) can
 * use half the slop space.  They will only return ENOSPC if less than half
 * the slop space is free.  Typically, once the pool has less than the slop
 * space free, the user will use these operations to free up space in the pool.
 * These are the operations that call dsl_pool_adjustedsize() with the netfree
 * argument set to TRUE.
 *
 * A very restricted set of operations are always permitted, regardless of
 * the amount of free space.  These are the operations that call
 * dsl_sync_task(ZFS_SPACE_CHECK_NONE), e.g. "zfs destroy".  If these
 * operations result in a net increase in the amount of space used,
 * it is possible to run the pool completely out of space, causing it to
 * be permanently read-only.
 *
 * See also the comments in zfs_space_check_t.
 */
int spa_slop_shift = 5;
>>>>>>> 23d56208

/*
 * ==========================================================================
 * SPA config locking
 * ==========================================================================
 */
static void
spa_config_lock_init(spa_t *spa)
{
	int i;

	for (i = 0; i < SCL_LOCKS; i++) {
		spa_config_lock_t *scl = &spa->spa_config_lock[i];
		mutex_init(&scl->scl_lock, NULL, MUTEX_DEFAULT, NULL);
		cv_init(&scl->scl_cv, NULL, CV_DEFAULT, NULL);
		refcount_create_untracked(&scl->scl_count);
		scl->scl_writer = NULL;
		scl->scl_write_wanted = 0;
	}
}

static void
spa_config_lock_destroy(spa_t *spa)
{
	int i;

	for (i = 0; i < SCL_LOCKS; i++) {
		spa_config_lock_t *scl = &spa->spa_config_lock[i];
		mutex_destroy(&scl->scl_lock);
		cv_destroy(&scl->scl_cv);
		refcount_destroy(&scl->scl_count);
		ASSERT(scl->scl_writer == NULL);
		ASSERT(scl->scl_write_wanted == 0);
	}
}

int
spa_config_tryenter(spa_t *spa, int locks, void *tag, krw_t rw)
{
	int i;

	for (i = 0; i < SCL_LOCKS; i++) {
		spa_config_lock_t *scl = &spa->spa_config_lock[i];
		if (!(locks & (1 << i)))
			continue;
		mutex_enter(&scl->scl_lock);
		if (rw == RW_READER) {
			if (scl->scl_writer || scl->scl_write_wanted) {
				mutex_exit(&scl->scl_lock);
				spa_config_exit(spa, locks ^ (1 << i), tag);
				return (0);
			}
		} else {
			ASSERT(scl->scl_writer != curthread);
			if (!refcount_is_zero(&scl->scl_count)) {
				mutex_exit(&scl->scl_lock);
				spa_config_exit(spa, locks ^ (1 << i), tag);
				return (0);
			}
			scl->scl_writer = curthread;
		}
		(void) refcount_add(&scl->scl_count, tag);
		mutex_exit(&scl->scl_lock);
	}
	return (1);
}

void
spa_config_enter(spa_t *spa, int locks, void *tag, krw_t rw)
{
	int wlocks_held = 0;
	int i;

	ASSERT3U(SCL_LOCKS, <, sizeof (wlocks_held) * NBBY);

	for (i = 0; i < SCL_LOCKS; i++) {
		spa_config_lock_t *scl = &spa->spa_config_lock[i];
		if (scl->scl_writer == curthread)
			wlocks_held |= (1 << i);
		if (!(locks & (1 << i)))
			continue;
		mutex_enter(&scl->scl_lock);
		if (rw == RW_READER) {
			while (scl->scl_writer || scl->scl_write_wanted) {
				cv_wait(&scl->scl_cv, &scl->scl_lock);
			}
		} else {
			ASSERT(scl->scl_writer != curthread);
			while (!refcount_is_zero(&scl->scl_count)) {
				scl->scl_write_wanted++;
				cv_wait(&scl->scl_cv, &scl->scl_lock);
				scl->scl_write_wanted--;
			}
			scl->scl_writer = curthread;
		}
		(void) refcount_add(&scl->scl_count, tag);
		mutex_exit(&scl->scl_lock);
	}
	ASSERT(wlocks_held <= locks);
}

void
spa_config_exit(spa_t *spa, int locks, void *tag)
{
	int i;

	for (i = SCL_LOCKS - 1; i >= 0; i--) {
		spa_config_lock_t *scl = &spa->spa_config_lock[i];
		if (!(locks & (1 << i)))
			continue;
		mutex_enter(&scl->scl_lock);
		ASSERT(!refcount_is_zero(&scl->scl_count));
		if (refcount_remove(&scl->scl_count, tag) == 0) {
			ASSERT(scl->scl_writer == NULL ||
			    scl->scl_writer == curthread);
			scl->scl_writer = NULL;	/* OK in either case */
			cv_broadcast(&scl->scl_cv);
		}
		mutex_exit(&scl->scl_lock);
	}
}

int
spa_config_held(spa_t *spa, int locks, krw_t rw)
{
	int i, locks_held = 0;

	for (i = 0; i < SCL_LOCKS; i++) {
		spa_config_lock_t *scl = &spa->spa_config_lock[i];
		if (!(locks & (1 << i)))
			continue;
		if ((rw == RW_READER && !refcount_is_zero(&scl->scl_count)) ||
		    (rw == RW_WRITER && scl->scl_writer == curthread))
			locks_held |= 1 << i;
	}

	return (locks_held);
}

/*
 * ==========================================================================
 * SPA namespace functions
 * ==========================================================================
 */

/*
 * Lookup the named spa_t in the AVL tree.  The spa_namespace_lock must be held.
 * Returns NULL if no matching spa_t is found.
 */
spa_t *
spa_lookup(const char *name)
{
	static spa_t search;	/* spa_t is large; don't allocate on stack */
	spa_t *spa;
	avl_index_t where;
	char *cp;

	ASSERT(MUTEX_HELD(&spa_namespace_lock));

	(void) strlcpy(search.spa_name, name, sizeof (search.spa_name));

	/*
	 * If it's a full dataset name, figure out the pool name and
	 * just use that.
	 */
	cp = strpbrk(search.spa_name, "/@#");
	if (cp != NULL)
		*cp = '\0';

	spa = avl_find(&spa_namespace_avl, &search, &where);

	return (spa);
}

/*
 * Fires when spa_sync has not completed within zfs_deadman_synctime_ms.
 * If the zfs_deadman_enabled flag is set then it inspects all vdev queues
 * looking for potentially hung I/Os.
 */
void
spa_deadman(void *arg)
{
	spa_t *spa = arg;

	zfs_dbgmsg("slow spa_sync: started %llu seconds ago, calls %llu",
	    (gethrtime() - spa->spa_sync_starttime) / NANOSEC,
	    ++spa->spa_deadman_calls);
	if (zfs_deadman_enabled)
		vdev_deadman(spa->spa_root_vdev);

	spa->spa_deadman_tqid = taskq_dispatch_delay(system_taskq,
	    spa_deadman, spa, KM_SLEEP, ddi_get_lbolt() +
	    NSEC_TO_TICK(spa->spa_deadman_synctime));
}

/*
 * Create an uninitialized spa_t with the given name.  Requires
 * spa_namespace_lock.  The caller must ensure that the spa_t doesn't already
 * exist by calling spa_lookup() first.
 */
spa_t *
spa_add(const char *name, nvlist_t *config, const char *altroot)
{
	spa_t *spa;
	spa_config_dirent_t *dp;
	int t;
	int i;

	ASSERT(MUTEX_HELD(&spa_namespace_lock));

	spa = kmem_zalloc(sizeof (spa_t), KM_SLEEP);

	mutex_init(&spa->spa_async_lock, NULL, MUTEX_DEFAULT, NULL);
	mutex_init(&spa->spa_errlist_lock, NULL, MUTEX_DEFAULT, NULL);
	mutex_init(&spa->spa_errlog_lock, NULL, MUTEX_DEFAULT, NULL);
	mutex_init(&spa->spa_evicting_os_lock, NULL, MUTEX_DEFAULT, NULL);
	mutex_init(&spa->spa_history_lock, NULL, MUTEX_DEFAULT, NULL);
	mutex_init(&spa->spa_proc_lock, NULL, MUTEX_DEFAULT, NULL);
	mutex_init(&spa->spa_props_lock, NULL, MUTEX_DEFAULT, NULL);
	mutex_init(&spa->spa_scrub_lock, NULL, MUTEX_DEFAULT, NULL);
	mutex_init(&spa->spa_suspend_lock, NULL, MUTEX_DEFAULT, NULL);
	mutex_init(&spa->spa_vdev_top_lock, NULL, MUTEX_DEFAULT, NULL);
	mutex_init(&spa->spa_feat_stats_lock, NULL, MUTEX_DEFAULT, NULL);

	cv_init(&spa->spa_async_cv, NULL, CV_DEFAULT, NULL);
	cv_init(&spa->spa_evicting_os_cv, NULL, CV_DEFAULT, NULL);
	cv_init(&spa->spa_proc_cv, NULL, CV_DEFAULT, NULL);
	cv_init(&spa->spa_scrub_io_cv, NULL, CV_DEFAULT, NULL);
	cv_init(&spa->spa_suspend_cv, NULL, CV_DEFAULT, NULL);

	for (t = 0; t < TXG_SIZE; t++)
		bplist_create(&spa->spa_free_bplist[t]);

	(void) strlcpy(spa->spa_name, name, sizeof (spa->spa_name));
	spa->spa_state = POOL_STATE_UNINITIALIZED;
	spa->spa_freeze_txg = UINT64_MAX;
	spa->spa_final_txg = UINT64_MAX;
	spa->spa_load_max_txg = UINT64_MAX;
	spa->spa_proc = &p0;
	spa->spa_proc_state = SPA_PROC_NONE;

	spa->spa_deadman_synctime = MSEC2NSEC(zfs_deadman_synctime_ms);

	refcount_create(&spa->spa_refcount);
	spa_config_lock_init(spa);
	spa_stats_init(spa);

	avl_add(&spa_namespace_avl, spa);

	/*
	 * Set the alternate root, if there is one.
	 */
	if (altroot)
		spa->spa_root = spa_strdup(altroot);

	/*
	 * Every pool starts with the default cachefile
	 */
	list_create(&spa->spa_config_list, sizeof (spa_config_dirent_t),
	    offsetof(spa_config_dirent_t, scd_link));

	dp = kmem_zalloc(sizeof (spa_config_dirent_t), KM_SLEEP);
	dp->scd_path = altroot ? NULL : spa_strdup(spa_config_path);
	list_insert_head(&spa->spa_config_list, dp);

	VERIFY(nvlist_alloc(&spa->spa_load_info, NV_UNIQUE_NAME,
	    KM_SLEEP) == 0);

	if (config != NULL) {
		nvlist_t *features;

		if (nvlist_lookup_nvlist(config, ZPOOL_CONFIG_FEATURES_FOR_READ,
		    &features) == 0) {
			VERIFY(nvlist_dup(features, &spa->spa_label_features,
			    0) == 0);
		}

		VERIFY(nvlist_dup(config, &spa->spa_config, 0) == 0);
	}

	if (spa->spa_label_features == NULL) {
		VERIFY(nvlist_alloc(&spa->spa_label_features, NV_UNIQUE_NAME,
		    KM_SLEEP) == 0);
	}

	spa->spa_debug = ((zfs_flags & ZFS_DEBUG_SPA) != 0);

<<<<<<< HEAD
=======
	spa->spa_min_ashift = INT_MAX;
	spa->spa_max_ashift = 0;

>>>>>>> 23d56208
	/*
	 * As a pool is being created, treat all features as disabled by
	 * setting SPA_FEATURE_DISABLED for all entries in the feature
	 * refcount cache.
	 */
	for (i = 0; i < SPA_FEATURES; i++) {
		spa->spa_feat_refcount_cache[i] = SPA_FEATURE_DISABLED;
	}

	return (spa);
}

/*
 * Removes a spa_t from the namespace, freeing up any memory used.  Requires
 * spa_namespace_lock.  This is called only after the spa_t has been closed and
 * deactivated.
 */
void
spa_remove(spa_t *spa)
{
	spa_config_dirent_t *dp;
	int t;

	ASSERT(MUTEX_HELD(&spa_namespace_lock));
	ASSERT(spa->spa_state == POOL_STATE_UNINITIALIZED);
	ASSERT3U(refcount_count(&spa->spa_refcount), ==, 0);

	nvlist_free(spa->spa_config_splitting);

	avl_remove(&spa_namespace_avl, spa);
	cv_broadcast(&spa_namespace_cv);

	if (spa->spa_root)
		spa_strfree(spa->spa_root);

	while ((dp = list_head(&spa->spa_config_list)) != NULL) {
		list_remove(&spa->spa_config_list, dp);
		if (dp->scd_path != NULL)
			spa_strfree(dp->scd_path);
		kmem_free(dp, sizeof (spa_config_dirent_t));
	}

	list_destroy(&spa->spa_config_list);

	nvlist_free(spa->spa_label_features);
	nvlist_free(spa->spa_load_info);
	nvlist_free(spa->spa_feat_stats);
	spa_config_set(spa, NULL);

	refcount_destroy(&spa->spa_refcount);

	spa_stats_destroy(spa);
	spa_config_lock_destroy(spa);

	for (t = 0; t < TXG_SIZE; t++)
		bplist_destroy(&spa->spa_free_bplist[t]);

	cv_destroy(&spa->spa_async_cv);
	cv_destroy(&spa->spa_evicting_os_cv);
	cv_destroy(&spa->spa_proc_cv);
	cv_destroy(&spa->spa_scrub_io_cv);
	cv_destroy(&spa->spa_suspend_cv);

	mutex_destroy(&spa->spa_async_lock);
	mutex_destroy(&spa->spa_errlist_lock);
	mutex_destroy(&spa->spa_errlog_lock);
	mutex_destroy(&spa->spa_evicting_os_lock);
	mutex_destroy(&spa->spa_history_lock);
	mutex_destroy(&spa->spa_proc_lock);
	mutex_destroy(&spa->spa_props_lock);
	mutex_destroy(&spa->spa_scrub_lock);
	mutex_destroy(&spa->spa_suspend_lock);
	mutex_destroy(&spa->spa_vdev_top_lock);
	mutex_destroy(&spa->spa_feat_stats_lock);

	kmem_free(spa, sizeof (spa_t));
}

/*
 * Given a pool, return the next pool in the namespace, or NULL if there is
 * none.  If 'prev' is NULL, return the first pool.
 */
spa_t *
spa_next(spa_t *prev)
{
	ASSERT(MUTEX_HELD(&spa_namespace_lock));

	if (prev)
		return (AVL_NEXT(&spa_namespace_avl, prev));
	else
		return (avl_first(&spa_namespace_avl));
}

/*
 * ==========================================================================
 * SPA refcount functions
 * ==========================================================================
 */

/*
 * Add a reference to the given spa_t.  Must have at least one reference, or
 * have the namespace lock held.
 */
void
spa_open_ref(spa_t *spa, void *tag)
{
	ASSERT(refcount_count(&spa->spa_refcount) >= spa->spa_minref ||
	    MUTEX_HELD(&spa_namespace_lock));
	(void) refcount_add(&spa->spa_refcount, tag);
}

/*
 * Remove a reference to the given spa_t.  Must have at least one reference, or
 * have the namespace lock held.
 */
void
spa_close(spa_t *spa, void *tag)
{
	ASSERT(refcount_count(&spa->spa_refcount) > spa->spa_minref ||
	    MUTEX_HELD(&spa_namespace_lock));
	(void) refcount_remove(&spa->spa_refcount, tag);
}

/*
 * Remove a reference to the given spa_t held by a dsl dir that is
 * being asynchronously released.  Async releases occur from a taskq
 * performing eviction of dsl datasets and dirs.  The namespace lock
 * isn't held and the hold by the object being evicted may contribute to
 * spa_minref (e.g. dataset or directory released during pool export),
 * so the asserts in spa_close() do not apply.
 */
void
spa_async_close(spa_t *spa, void *tag)
{
	(void) refcount_remove(&spa->spa_refcount, tag);
}

/*
 * Check to see if the spa refcount is zero.  Must be called with
 * spa_namespace_lock held.  We really compare against spa_minref, which is the
 * number of references acquired when opening a pool
 */
boolean_t
spa_refcount_zero(spa_t *spa)
{
	ASSERT(MUTEX_HELD(&spa_namespace_lock));

	return (refcount_count(&spa->spa_refcount) == spa->spa_minref);
}

/*
 * ==========================================================================
 * SPA spare and l2cache tracking
 * ==========================================================================
 */

/*
 * Hot spares and cache devices are tracked using the same code below,
 * for 'auxiliary' devices.
 */

typedef struct spa_aux {
	uint64_t	aux_guid;
	uint64_t	aux_pool;
	avl_node_t	aux_avl;
	int		aux_count;
} spa_aux_t;

static int
spa_aux_compare(const void *a, const void *b)
{
	const spa_aux_t *sa = a;
	const spa_aux_t *sb = b;

	if (sa->aux_guid < sb->aux_guid)
		return (-1);
	else if (sa->aux_guid > sb->aux_guid)
		return (1);
	else
		return (0);
}

void
spa_aux_add(vdev_t *vd, avl_tree_t *avl)
{
	avl_index_t where;
	spa_aux_t search;
	spa_aux_t *aux;

	search.aux_guid = vd->vdev_guid;
	if ((aux = avl_find(avl, &search, &where)) != NULL) {
		aux->aux_count++;
	} else {
		aux = kmem_zalloc(sizeof (spa_aux_t), KM_SLEEP);
		aux->aux_guid = vd->vdev_guid;
		aux->aux_count = 1;
		avl_insert(avl, aux, where);
	}
}

void
spa_aux_remove(vdev_t *vd, avl_tree_t *avl)
{
	spa_aux_t search;
	spa_aux_t *aux;
	avl_index_t where;

	search.aux_guid = vd->vdev_guid;
	aux = avl_find(avl, &search, &where);

	ASSERT(aux != NULL);

	if (--aux->aux_count == 0) {
		avl_remove(avl, aux);
		kmem_free(aux, sizeof (spa_aux_t));
	} else if (aux->aux_pool == spa_guid(vd->vdev_spa)) {
		aux->aux_pool = 0ULL;
	}
}

boolean_t
spa_aux_exists(uint64_t guid, uint64_t *pool, int *refcnt, avl_tree_t *avl)
{
	spa_aux_t search, *found;

	search.aux_guid = guid;
	found = avl_find(avl, &search, NULL);

	if (pool) {
		if (found)
			*pool = found->aux_pool;
		else
			*pool = 0ULL;
	}

	if (refcnt) {
		if (found)
			*refcnt = found->aux_count;
		else
			*refcnt = 0;
	}

	return (found != NULL);
}

void
spa_aux_activate(vdev_t *vd, avl_tree_t *avl)
{
	spa_aux_t search, *found;
	avl_index_t where;

	search.aux_guid = vd->vdev_guid;
	found = avl_find(avl, &search, &where);
	ASSERT(found != NULL);
	ASSERT(found->aux_pool == 0ULL);

	found->aux_pool = spa_guid(vd->vdev_spa);
}

/*
 * Spares are tracked globally due to the following constraints:
 *
 * 	- A spare may be part of multiple pools.
 * 	- A spare may be added to a pool even if it's actively in use within
 *	  another pool.
 * 	- A spare in use in any pool can only be the source of a replacement if
 *	  the target is a spare in the same pool.
 *
 * We keep track of all spares on the system through the use of a reference
 * counted AVL tree.  When a vdev is added as a spare, or used as a replacement
 * spare, then we bump the reference count in the AVL tree.  In addition, we set
 * the 'vdev_isspare' member to indicate that the device is a spare (active or
 * inactive).  When a spare is made active (used to replace a device in the
 * pool), we also keep track of which pool its been made a part of.
 *
 * The 'spa_spare_lock' protects the AVL tree.  These functions are normally
 * called under the spa_namespace lock as part of vdev reconfiguration.  The
 * separate spare lock exists for the status query path, which does not need to
 * be completely consistent with respect to other vdev configuration changes.
 */

static int
spa_spare_compare(const void *a, const void *b)
{
	return (spa_aux_compare(a, b));
}

void
spa_spare_add(vdev_t *vd)
{
	mutex_enter(&spa_spare_lock);
	ASSERT(!vd->vdev_isspare);
	spa_aux_add(vd, &spa_spare_avl);
	vd->vdev_isspare = B_TRUE;
	mutex_exit(&spa_spare_lock);
}

void
spa_spare_remove(vdev_t *vd)
{
	mutex_enter(&spa_spare_lock);
	ASSERT(vd->vdev_isspare);
	spa_aux_remove(vd, &spa_spare_avl);
	vd->vdev_isspare = B_FALSE;
	mutex_exit(&spa_spare_lock);
}

boolean_t
spa_spare_exists(uint64_t guid, uint64_t *pool, int *refcnt)
{
	boolean_t found;

	mutex_enter(&spa_spare_lock);
	found = spa_aux_exists(guid, pool, refcnt, &spa_spare_avl);
	mutex_exit(&spa_spare_lock);

	return (found);
}

void
spa_spare_activate(vdev_t *vd)
{
	mutex_enter(&spa_spare_lock);
	ASSERT(vd->vdev_isspare);
	spa_aux_activate(vd, &spa_spare_avl);
	mutex_exit(&spa_spare_lock);
}

/*
 * Level 2 ARC devices are tracked globally for the same reasons as spares.
 * Cache devices currently only support one pool per cache device, and so
 * for these devices the aux reference count is currently unused beyond 1.
 */

static int
spa_l2cache_compare(const void *a, const void *b)
{
	return (spa_aux_compare(a, b));
}

void
spa_l2cache_add(vdev_t *vd)
{
	mutex_enter(&spa_l2cache_lock);
	ASSERT(!vd->vdev_isl2cache);
	spa_aux_add(vd, &spa_l2cache_avl);
	vd->vdev_isl2cache = B_TRUE;
	mutex_exit(&spa_l2cache_lock);
}

void
spa_l2cache_remove(vdev_t *vd)
{
	mutex_enter(&spa_l2cache_lock);
	ASSERT(vd->vdev_isl2cache);
	spa_aux_remove(vd, &spa_l2cache_avl);
	vd->vdev_isl2cache = B_FALSE;
	mutex_exit(&spa_l2cache_lock);
}

boolean_t
spa_l2cache_exists(uint64_t guid, uint64_t *pool)
{
	boolean_t found;

	mutex_enter(&spa_l2cache_lock);
	found = spa_aux_exists(guid, pool, NULL, &spa_l2cache_avl);
	mutex_exit(&spa_l2cache_lock);

	return (found);
}

void
spa_l2cache_activate(vdev_t *vd)
{
	mutex_enter(&spa_l2cache_lock);
	ASSERT(vd->vdev_isl2cache);
	spa_aux_activate(vd, &spa_l2cache_avl);
	mutex_exit(&spa_l2cache_lock);
}

/*
 * ==========================================================================
 * SPA vdev locking
 * ==========================================================================
 */

/*
 * Lock the given spa_t for the purpose of adding or removing a vdev.
 * Grabs the global spa_namespace_lock plus the spa config lock for writing.
 * It returns the next transaction group for the spa_t.
 */
uint64_t
spa_vdev_enter(spa_t *spa)
{
	mutex_enter(&spa->spa_vdev_top_lock);
	mutex_enter(&spa_namespace_lock);
	return (spa_vdev_config_enter(spa));
}

/*
 * Internal implementation for spa_vdev_enter().  Used when a vdev
 * operation requires multiple syncs (i.e. removing a device) while
 * keeping the spa_namespace_lock held.
 */
uint64_t
spa_vdev_config_enter(spa_t *spa)
{
	ASSERT(MUTEX_HELD(&spa_namespace_lock));

	spa_config_enter(spa, SCL_ALL, spa, RW_WRITER);

	return (spa_last_synced_txg(spa) + 1);
}

/*
 * Used in combination with spa_vdev_config_enter() to allow the syncing
 * of multiple transactions without releasing the spa_namespace_lock.
 */
void
spa_vdev_config_exit(spa_t *spa, vdev_t *vd, uint64_t txg, int error, char *tag)
{
	int config_changed = B_FALSE;

	ASSERT(MUTEX_HELD(&spa_namespace_lock));
	ASSERT(txg > spa_last_synced_txg(spa));

	spa->spa_pending_vdev = NULL;

	/*
	 * Reassess the DTLs.
	 */
	vdev_dtl_reassess(spa->spa_root_vdev, 0, 0, B_FALSE);

	if (error == 0 && !list_is_empty(&spa->spa_config_dirty_list)) {
		config_changed = B_TRUE;
		spa->spa_config_generation++;
	}

	/*
	 * Verify the metaslab classes.
	 */
	ASSERT(metaslab_class_validate(spa_normal_class(spa)) == 0);
	ASSERT(metaslab_class_validate(spa_log_class(spa)) == 0);

	spa_config_exit(spa, SCL_ALL, spa);

	/*
	 * Panic the system if the specified tag requires it.  This
	 * is useful for ensuring that configurations are updated
	 * transactionally.
	 */
	if (zio_injection_enabled)
		zio_handle_panic_injection(spa, tag, 0);

	/*
	 * Note: this txg_wait_synced() is important because it ensures
	 * that there won't be more than one config change per txg.
	 * This allows us to use the txg as the generation number.
	 */
	if (error == 0)
		txg_wait_synced(spa->spa_dsl_pool, txg);

	if (vd != NULL) {
		ASSERT(!vd->vdev_detached || vd->vdev_dtl_sm == NULL);
		spa_config_enter(spa, SCL_ALL, spa, RW_WRITER);
		vdev_free(vd);
		spa_config_exit(spa, SCL_ALL, spa);
	}

	/*
	 * If the config changed, update the config cache.
	 */
	if (config_changed)
		spa_config_sync(spa, B_FALSE, B_TRUE);
}

/*
 * Unlock the spa_t after adding or removing a vdev.  Besides undoing the
 * locking of spa_vdev_enter(), we also want make sure the transactions have
 * synced to disk, and then update the global configuration cache with the new
 * information.
 */
int
spa_vdev_exit(spa_t *spa, vdev_t *vd, uint64_t txg, int error)
{
	spa_vdev_config_exit(spa, vd, txg, error, FTAG);
	mutex_exit(&spa_namespace_lock);
	mutex_exit(&spa->spa_vdev_top_lock);

	return (error);
}

/*
 * Lock the given spa_t for the purpose of changing vdev state.
 */
void
spa_vdev_state_enter(spa_t *spa, int oplocks)
{
	int locks = SCL_STATE_ALL | oplocks;

	/*
	 * Root pools may need to read of the underlying devfs filesystem
	 * when opening up a vdev.  Unfortunately if we're holding the
	 * SCL_ZIO lock it will result in a deadlock when we try to issue
	 * the read from the root filesystem.  Instead we "prefetch"
	 * the associated vnodes that we need prior to opening the
	 * underlying devices and cache them so that we can prevent
	 * any I/O when we are doing the actual open.
	 */
	if (spa_is_root(spa)) {
		int low = locks & ~(SCL_ZIO - 1);
		int high = locks & ~low;

		spa_config_enter(spa, high, spa, RW_WRITER);
		vdev_hold(spa->spa_root_vdev);
		spa_config_enter(spa, low, spa, RW_WRITER);
	} else {
		spa_config_enter(spa, locks, spa, RW_WRITER);
	}
	spa->spa_vdev_locks = locks;
}

int
spa_vdev_state_exit(spa_t *spa, vdev_t *vd, int error)
{
	boolean_t config_changed = B_FALSE;

	if (vd != NULL || error == 0)
		vdev_dtl_reassess(vd ? vd->vdev_top : spa->spa_root_vdev,
		    0, 0, B_FALSE);

	if (vd != NULL) {
		vdev_state_dirty(vd->vdev_top);
		config_changed = B_TRUE;
		spa->spa_config_generation++;
	}

	if (spa_is_root(spa))
		vdev_rele(spa->spa_root_vdev);

	ASSERT3U(spa->spa_vdev_locks, >=, SCL_STATE_ALL);
	spa_config_exit(spa, spa->spa_vdev_locks, spa);

	/*
	 * If anything changed, wait for it to sync.  This ensures that,
	 * from the system administrator's perspective, zpool(1M) commands
	 * are synchronous.  This is important for things like zpool offline:
	 * when the command completes, you expect no further I/O from ZFS.
	 */
	if (vd != NULL)
		txg_wait_synced(spa->spa_dsl_pool, 0);

	/*
	 * If the config changed, update the config cache.
	 */
	if (config_changed) {
		mutex_enter(&spa_namespace_lock);
		spa_config_sync(spa, B_FALSE, B_TRUE);
		mutex_exit(&spa_namespace_lock);
	}

	return (error);
}

/*
 * ==========================================================================
 * Miscellaneous functions
 * ==========================================================================
 */

void
spa_activate_mos_feature(spa_t *spa, const char *feature, dmu_tx_t *tx)
{
	if (!nvlist_exists(spa->spa_label_features, feature)) {
		fnvlist_add_boolean(spa->spa_label_features, feature);
		/*
		 * When we are creating the pool (tx_txg==TXG_INITIAL), we can't
		 * dirty the vdev config because lock SCL_CONFIG is not held.
		 * Thankfully, in this case we don't need to dirty the config
		 * because it will be written out anyway when we finish
		 * creating the pool.
		 */
		if (tx->tx_txg != TXG_INITIAL)
			vdev_config_dirty(spa->spa_root_vdev);
	}
}

void
spa_deactivate_mos_feature(spa_t *spa, const char *feature)
{
	if (nvlist_remove_all(spa->spa_label_features, feature) == 0)
		vdev_config_dirty(spa->spa_root_vdev);
}

/*
 * Rename a spa_t.
 */
int
spa_rename(const char *name, const char *newname)
{
	spa_t *spa;
	int err;

	/*
	 * Lookup the spa_t and grab the config lock for writing.  We need to
	 * actually open the pool so that we can sync out the necessary labels.
	 * It's OK to call spa_open() with the namespace lock held because we
	 * allow recursive calls for other reasons.
	 */
	mutex_enter(&spa_namespace_lock);
	if ((err = spa_open(name, &spa, FTAG)) != 0) {
		mutex_exit(&spa_namespace_lock);
		return (err);
	}

	spa_config_enter(spa, SCL_ALL, FTAG, RW_WRITER);

	avl_remove(&spa_namespace_avl, spa);
	(void) strlcpy(spa->spa_name, newname, sizeof (spa->spa_name));
	avl_add(&spa_namespace_avl, spa);

	/*
	 * Sync all labels to disk with the new names by marking the root vdev
	 * dirty and waiting for it to sync.  It will pick up the new pool name
	 * during the sync.
	 */
	vdev_config_dirty(spa->spa_root_vdev);

	spa_config_exit(spa, SCL_ALL, FTAG);

	txg_wait_synced(spa->spa_dsl_pool, 0);

	/*
	 * Sync the updated config cache.
	 */
	spa_config_sync(spa, B_FALSE, B_TRUE);

	spa_close(spa, FTAG);

	mutex_exit(&spa_namespace_lock);

	return (0);
}

/*
 * Return the spa_t associated with given pool_guid, if it exists.  If
 * device_guid is non-zero, determine whether the pool exists *and* contains
 * a device with the specified device_guid.
 */
spa_t *
spa_by_guid(uint64_t pool_guid, uint64_t device_guid)
{
	spa_t *spa;
	avl_tree_t *t = &spa_namespace_avl;

	ASSERT(MUTEX_HELD(&spa_namespace_lock));

	for (spa = avl_first(t); spa != NULL; spa = AVL_NEXT(t, spa)) {
		if (spa->spa_state == POOL_STATE_UNINITIALIZED)
			continue;
		if (spa->spa_root_vdev == NULL)
			continue;
		if (spa_guid(spa) == pool_guid) {
			if (device_guid == 0)
				break;

			if (vdev_lookup_by_guid(spa->spa_root_vdev,
			    device_guid) != NULL)
				break;

			/*
			 * Check any devices we may be in the process of adding.
			 */
			if (spa->spa_pending_vdev) {
				if (vdev_lookup_by_guid(spa->spa_pending_vdev,
				    device_guid) != NULL)
					break;
			}
		}
	}

	return (spa);
}

/*
 * Determine whether a pool with the given pool_guid exists.
 */
boolean_t
spa_guid_exists(uint64_t pool_guid, uint64_t device_guid)
{
	return (spa_by_guid(pool_guid, device_guid) != NULL);
}

char *
spa_strdup(const char *s)
{
	size_t len;
	char *new;

	len = strlen(s);
	new = kmem_alloc(len + 1, KM_SLEEP);
	bcopy(s, new, len);
	new[len] = '\0';

	return (new);
}

void
spa_strfree(char *s)
{
	kmem_free(s, strlen(s) + 1);
}

uint64_t
spa_get_random(uint64_t range)
{
	uint64_t r;

	ASSERT(range != 0);

	(void) random_get_pseudo_bytes((void *)&r, sizeof (uint64_t));

	return (r % range);
}

uint64_t
spa_generate_guid(spa_t *spa)
{
	uint64_t guid = spa_get_random(-1ULL);

	if (spa != NULL) {
		while (guid == 0 || spa_guid_exists(spa_guid(spa), guid))
			guid = spa_get_random(-1ULL);
	} else {
		while (guid == 0 || spa_guid_exists(guid, 0))
			guid = spa_get_random(-1ULL);
	}

	return (guid);
}

void
snprintf_blkptr(char *buf, size_t buflen, const blkptr_t *bp)
{
	char type[256];
	char *checksum = NULL;
	char *compress = NULL;

	if (bp != NULL) {
		if (BP_GET_TYPE(bp) & DMU_OT_NEWTYPE) {
			dmu_object_byteswap_t bswap =
			    DMU_OT_BYTESWAP(BP_GET_TYPE(bp));
			(void) snprintf(type, sizeof (type), "bswap %s %s",
			    DMU_OT_IS_METADATA(BP_GET_TYPE(bp)) ?
			    "metadata" : "data",
			    dmu_ot_byteswap[bswap].ob_name);
		} else {
			(void) strlcpy(type, dmu_ot[BP_GET_TYPE(bp)].ot_name,
			    sizeof (type));
		}
		if (!BP_IS_EMBEDDED(bp)) {
			checksum =
			    zio_checksum_table[BP_GET_CHECKSUM(bp)].ci_name;
		}
		compress = zio_compress_table[BP_GET_COMPRESS(bp)].ci_name;
	}

	SNPRINTF_BLKPTR(snprintf, ' ', buf, buflen, bp, type, checksum,
	    compress);
}

void
spa_freeze(spa_t *spa)
{
	uint64_t freeze_txg = 0;

	spa_config_enter(spa, SCL_ALL, FTAG, RW_WRITER);
	if (spa->spa_freeze_txg == UINT64_MAX) {
		freeze_txg = spa_last_synced_txg(spa) + TXG_SIZE;
		spa->spa_freeze_txg = freeze_txg;
	}
	spa_config_exit(spa, SCL_ALL, FTAG);
	if (freeze_txg != 0)
		txg_wait_synced(spa_get_dsl(spa), freeze_txg);
}

void
zfs_panic_recover(const char *fmt, ...)
{
	va_list adx;

	va_start(adx, fmt);
	vcmn_err(zfs_recover ? CE_WARN : CE_PANIC, fmt, adx);
	va_end(adx);
}

/*
 * This is a stripped-down version of strtoull, suitable only for converting
 * lowercase hexadecimal numbers that don't overflow.
 */
uint64_t
strtonum(const char *str, char **nptr)
{
	uint64_t val = 0;
	char c;
	int digit;

	while ((c = *str) != '\0') {
		if (c >= '0' && c <= '9')
			digit = c - '0';
		else if (c >= 'a' && c <= 'f')
			digit = 10 + c - 'a';
		else
			break;

		val *= 16;
		val += digit;

		str++;
	}

	if (nptr)
		*nptr = (char *)str;

	return (val);
}

/*
 * ==========================================================================
 * Accessor functions
 * ==========================================================================
 */

boolean_t
spa_shutting_down(spa_t *spa)
{
	return (spa->spa_async_suspended);
}

dsl_pool_t *
spa_get_dsl(spa_t *spa)
{
	return (spa->spa_dsl_pool);
}

boolean_t
spa_is_initializing(spa_t *spa)
{
	return (spa->spa_is_initializing);
}

blkptr_t *
spa_get_rootblkptr(spa_t *spa)
{
	return (&spa->spa_ubsync.ub_rootbp);
}

void
spa_set_rootblkptr(spa_t *spa, const blkptr_t *bp)
{
	spa->spa_uberblock.ub_rootbp = *bp;
}

void
spa_altroot(spa_t *spa, char *buf, size_t buflen)
{
	if (spa->spa_root == NULL)
		buf[0] = '\0';
	else
		(void) strncpy(buf, spa->spa_root, buflen);
}

int
spa_sync_pass(spa_t *spa)
{
	return (spa->spa_sync_pass);
}

char *
spa_name(spa_t *spa)
{
	return (spa->spa_name);
}

uint64_t
spa_guid(spa_t *spa)
{
	dsl_pool_t *dp = spa_get_dsl(spa);
	uint64_t guid;

	/*
	 * If we fail to parse the config during spa_load(), we can go through
	 * the error path (which posts an ereport) and end up here with no root
	 * vdev.  We stash the original pool guid in 'spa_config_guid' to handle
	 * this case.
	 */
	if (spa->spa_root_vdev == NULL)
		return (spa->spa_config_guid);

	guid = spa->spa_last_synced_guid != 0 ?
	    spa->spa_last_synced_guid : spa->spa_root_vdev->vdev_guid;

	/*
	 * Return the most recently synced out guid unless we're
	 * in syncing context.
	 */
	if (dp && dsl_pool_sync_context(dp))
		return (spa->spa_root_vdev->vdev_guid);
	else
		return (guid);
}

uint64_t
spa_load_guid(spa_t *spa)
{
	/*
	 * This is a GUID that exists solely as a reference for the
	 * purposes of the arc.  It is generated at load time, and
	 * is never written to persistent storage.
	 */
	return (spa->spa_load_guid);
}

uint64_t
spa_last_synced_txg(spa_t *spa)
{
	return (spa->spa_ubsync.ub_txg);
}

uint64_t
spa_first_txg(spa_t *spa)
{
	return (spa->spa_first_txg);
}

uint64_t
spa_syncing_txg(spa_t *spa)
{
	return (spa->spa_syncing_txg);
}

pool_state_t
spa_state(spa_t *spa)
{
	return (spa->spa_state);
}

spa_load_state_t
spa_load_state(spa_t *spa)
{
	return (spa->spa_load_state);
}

uint64_t
spa_freeze_txg(spa_t *spa)
{
	return (spa->spa_freeze_txg);
}

/* ARGSUSED */
uint64_t
spa_get_asize(spa_t *spa, uint64_t lsize)
{
	return (lsize * spa_asize_inflation);
<<<<<<< HEAD
=======
}

/*
 * Return the amount of slop space in bytes.  It is 1/32 of the pool (3.2%),
 * or at least 32MB.
 *
 * See the comment above spa_slop_shift for details.
 */
uint64_t
spa_get_slop_space(spa_t *spa) {
	uint64_t space = spa_get_dspace(spa);
	return (MAX(space >> spa_slop_shift, SPA_MINDEVSIZE >> 1));
>>>>>>> 23d56208
}

uint64_t
spa_get_dspace(spa_t *spa)
{
	return (spa->spa_dspace);
}

void
spa_update_dspace(spa_t *spa)
{
	spa->spa_dspace = metaslab_class_get_dspace(spa_normal_class(spa)) +
	    ddt_get_dedup_dspace(spa);
}

/*
 * Return the failure mode that has been set to this pool. The default
 * behavior will be to block all I/Os when a complete failure occurs.
 */
uint8_t
spa_get_failmode(spa_t *spa)
{
	return (spa->spa_failmode);
}

boolean_t
spa_suspended(spa_t *spa)
{
	return (spa->spa_suspended);
}

uint64_t
spa_version(spa_t *spa)
{
	return (spa->spa_ubsync.ub_version);
}

boolean_t
spa_deflate(spa_t *spa)
{
	return (spa->spa_deflate);
}

metaslab_class_t *
spa_normal_class(spa_t *spa)
{
	return (spa->spa_normal_class);
}

metaslab_class_t *
spa_log_class(spa_t *spa)
{
	return (spa->spa_log_class);
}

void
spa_evicting_os_register(spa_t *spa, objset_t *os)
{
	mutex_enter(&spa->spa_evicting_os_lock);
	list_insert_head(&spa->spa_evicting_os_list, os);
	mutex_exit(&spa->spa_evicting_os_lock);
}

void
spa_evicting_os_deregister(spa_t *spa, objset_t *os)
{
	mutex_enter(&spa->spa_evicting_os_lock);
	list_remove(&spa->spa_evicting_os_list, os);
	cv_broadcast(&spa->spa_evicting_os_cv);
	mutex_exit(&spa->spa_evicting_os_lock);
}

void
spa_evicting_os_wait(spa_t *spa)
{
	mutex_enter(&spa->spa_evicting_os_lock);
	while (!list_is_empty(&spa->spa_evicting_os_list))
		cv_wait(&spa->spa_evicting_os_cv, &spa->spa_evicting_os_lock);
	mutex_exit(&spa->spa_evicting_os_lock);

	dmu_buf_user_evict_wait();
}

int
spa_max_replication(spa_t *spa)
{
	/*
	 * As of SPA_VERSION == SPA_VERSION_DITTO_BLOCKS, we are able to
	 * handle BPs with more than one DVA allocated.  Set our max
	 * replication level accordingly.
	 */
	if (spa_version(spa) < SPA_VERSION_DITTO_BLOCKS)
		return (1);
	return (MIN(SPA_DVAS_PER_BP, spa_max_replication_override));
}

int
spa_prev_software_version(spa_t *spa)
{
	return (spa->spa_prev_software_version);
}

uint64_t
spa_deadman_synctime(spa_t *spa)
{
	return (spa->spa_deadman_synctime);
}

uint64_t
dva_get_dsize_sync(spa_t *spa, const dva_t *dva)
{
	uint64_t asize = DVA_GET_ASIZE(dva);
	uint64_t dsize = asize;

	ASSERT(spa_config_held(spa, SCL_ALL, RW_READER) != 0);

	if (asize != 0 && spa->spa_deflate) {
		vdev_t *vd = vdev_lookup_top(spa, DVA_GET_VDEV(dva));
		if (vd != NULL)
			dsize = (asize >> SPA_MINBLOCKSHIFT) *
			    vd->vdev_deflate_ratio;
	}

	return (dsize);
}

uint64_t
bp_get_dsize_sync(spa_t *spa, const blkptr_t *bp)
{
	uint64_t dsize = 0;
	int d;

	for (d = 0; d < BP_GET_NDVAS(bp); d++)
		dsize += dva_get_dsize_sync(spa, &bp->blk_dva[d]);

	return (dsize);
}

uint64_t
bp_get_dsize(spa_t *spa, const blkptr_t *bp)
{
	uint64_t dsize = 0;
	int d;

	spa_config_enter(spa, SCL_VDEV, FTAG, RW_READER);

	for (d = 0; d < BP_GET_NDVAS(bp); d++)
		dsize += dva_get_dsize_sync(spa, &bp->blk_dva[d]);

	spa_config_exit(spa, SCL_VDEV, FTAG);

	return (dsize);
}

/*
 * ==========================================================================
 * Initialization and Termination
 * ==========================================================================
 */

static int
spa_name_compare(const void *a1, const void *a2)
{
	const spa_t *s1 = a1;
	const spa_t *s2 = a2;
	int s;

	s = strcmp(s1->spa_name, s2->spa_name);
	if (s > 0)
		return (1);
	if (s < 0)
		return (-1);
	return (0);
}

void
spa_boot_init(void)
{
	spa_config_load();
}

void
spa_init(int mode)
{
	mutex_init(&spa_namespace_lock, NULL, MUTEX_DEFAULT, NULL);
	mutex_init(&spa_spare_lock, NULL, MUTEX_DEFAULT, NULL);
	mutex_init(&spa_l2cache_lock, NULL, MUTEX_DEFAULT, NULL);
	cv_init(&spa_namespace_cv, NULL, CV_DEFAULT, NULL);

	avl_create(&spa_namespace_avl, spa_name_compare, sizeof (spa_t),
	    offsetof(spa_t, spa_avl));

	avl_create(&spa_spare_avl, spa_spare_compare, sizeof (spa_aux_t),
	    offsetof(spa_aux_t, aux_avl));

	avl_create(&spa_l2cache_avl, spa_l2cache_compare, sizeof (spa_aux_t),
	    offsetof(spa_aux_t, aux_avl));

	spa_mode_global = mode;

#ifndef _KERNEL
	if (spa_mode_global != FREAD && dprintf_find_string("watch")) {
		struct sigaction sa;

		sa.sa_flags = SA_SIGINFO;
		sigemptyset(&sa.sa_mask);
		sa.sa_sigaction = arc_buf_sigsegv;

		if (sigaction(SIGSEGV, &sa, NULL) == -1) {
			perror("could not enable watchpoints: "
			    "sigaction(SIGSEGV, ...) = ");
		} else {
			arc_watch = B_TRUE;
		}
	}
#endif

	fm_init();
	refcount_init();
	unique_init();
	range_tree_init();
	ddt_init();
	zio_init();
	dmu_init();
	zil_init();
	vdev_cache_stat_init();
	vdev_file_init();
	zfs_prop_init();
	zpool_prop_init();
	zpool_feature_init();
	spa_config_load();
	l2arc_start();
}

void
spa_fini(void)
{
	l2arc_stop();

	spa_evict_all();

	vdev_file_fini();
	vdev_cache_stat_fini();
	zil_fini();
	dmu_fini();
	zio_fini();
	ddt_fini();
	range_tree_fini();
	unique_fini();
	refcount_fini();
	fm_fini();

	avl_destroy(&spa_namespace_avl);
	avl_destroy(&spa_spare_avl);
	avl_destroy(&spa_l2cache_avl);

	cv_destroy(&spa_namespace_cv);
	mutex_destroy(&spa_namespace_lock);
	mutex_destroy(&spa_spare_lock);
	mutex_destroy(&spa_l2cache_lock);
}

/*
 * Return whether this pool has slogs. No locking needed.
 * It's not a problem if the wrong answer is returned as it's only for
 * performance and not correctness
 */
boolean_t
spa_has_slogs(spa_t *spa)
{
	return (spa->spa_log_class->mc_rotor != NULL);
}

spa_log_state_t
spa_get_log_state(spa_t *spa)
{
	return (spa->spa_log_state);
}

void
spa_set_log_state(spa_t *spa, spa_log_state_t state)
{
	spa->spa_log_state = state;
}

boolean_t
spa_is_root(spa_t *spa)
{
	return (spa->spa_is_root);
}

boolean_t
spa_writeable(spa_t *spa)
{
	return (!!(spa->spa_mode & FWRITE));
}

/*
 * Returns true if there is a pending sync task in any of the current
 * syncing txg, the current quiescing txg, or the current open txg.
 */
boolean_t
spa_has_pending_synctask(spa_t *spa)
{
	return (!txg_all_lists_empty(&spa->spa_dsl_pool->dp_sync_tasks));
}

int
spa_mode(spa_t *spa)
{
	return (spa->spa_mode);
}

uint64_t
spa_bootfs(spa_t *spa)
{
	return (spa->spa_bootfs);
}

uint64_t
spa_delegation(spa_t *spa)
{
	return (spa->spa_delegation);
}

objset_t *
spa_meta_objset(spa_t *spa)
{
	return (spa->spa_meta_objset);
}

enum zio_checksum
spa_dedup_checksum(spa_t *spa)
{
	return (spa->spa_dedup_checksum);
}

/*
 * Reset pool scan stat per scan pass (or reboot).
 */
void
spa_scan_stat_init(spa_t *spa)
{
	/* data not stored on disk */
	spa->spa_scan_pass_start = gethrestime_sec();
	spa->spa_scan_pass_exam = 0;
	vdev_scan_stat_init(spa->spa_root_vdev);
}

/*
 * Get scan stats for zpool status reports
 */
int
spa_scan_get_stats(spa_t *spa, pool_scan_stat_t *ps)
{
	dsl_scan_t *scn = spa->spa_dsl_pool ? spa->spa_dsl_pool->dp_scan : NULL;

	if (scn == NULL || scn->scn_phys.scn_func == POOL_SCAN_NONE)
		return (SET_ERROR(ENOENT));
	bzero(ps, sizeof (pool_scan_stat_t));

	/* data stored on disk */
	ps->pss_func = scn->scn_phys.scn_func;
	ps->pss_start_time = scn->scn_phys.scn_start_time;
	ps->pss_end_time = scn->scn_phys.scn_end_time;
	ps->pss_to_examine = scn->scn_phys.scn_to_examine;
	ps->pss_examined = scn->scn_phys.scn_examined;
	ps->pss_to_process = scn->scn_phys.scn_to_process;
	ps->pss_processed = scn->scn_phys.scn_processed;
	ps->pss_errors = scn->scn_phys.scn_errors;
	ps->pss_state = scn->scn_phys.scn_state;

	/* data not stored on disk */
	ps->pss_pass_start = spa->spa_scan_pass_start;
	ps->pss_pass_exam = spa->spa_scan_pass_exam;

	return (0);
}

boolean_t
spa_debug_enabled(spa_t *spa)
{
	return (spa->spa_debug);
}

int
spa_maxblocksize(spa_t *spa)
{
	if (spa_feature_is_enabled(spa, SPA_FEATURE_LARGE_BLOCKS))
		return (SPA_MAXBLOCKSIZE);
	else
		return (SPA_OLD_MAXBLOCKSIZE);
}

#if defined(_KERNEL) && defined(HAVE_SPL)
/* Namespace manipulation */
EXPORT_SYMBOL(spa_lookup);
EXPORT_SYMBOL(spa_add);
EXPORT_SYMBOL(spa_remove);
EXPORT_SYMBOL(spa_next);

/* Refcount functions */
EXPORT_SYMBOL(spa_open_ref);
EXPORT_SYMBOL(spa_close);
EXPORT_SYMBOL(spa_refcount_zero);

/* Pool configuration lock */
EXPORT_SYMBOL(spa_config_tryenter);
EXPORT_SYMBOL(spa_config_enter);
EXPORT_SYMBOL(spa_config_exit);
EXPORT_SYMBOL(spa_config_held);

/* Pool vdev add/remove lock */
EXPORT_SYMBOL(spa_vdev_enter);
EXPORT_SYMBOL(spa_vdev_exit);

/* Pool vdev state change lock */
EXPORT_SYMBOL(spa_vdev_state_enter);
EXPORT_SYMBOL(spa_vdev_state_exit);

/* Accessor functions */
EXPORT_SYMBOL(spa_shutting_down);
EXPORT_SYMBOL(spa_get_dsl);
EXPORT_SYMBOL(spa_get_rootblkptr);
EXPORT_SYMBOL(spa_set_rootblkptr);
EXPORT_SYMBOL(spa_altroot);
EXPORT_SYMBOL(spa_sync_pass);
EXPORT_SYMBOL(spa_name);
EXPORT_SYMBOL(spa_guid);
EXPORT_SYMBOL(spa_last_synced_txg);
EXPORT_SYMBOL(spa_first_txg);
EXPORT_SYMBOL(spa_syncing_txg);
EXPORT_SYMBOL(spa_version);
EXPORT_SYMBOL(spa_state);
EXPORT_SYMBOL(spa_load_state);
EXPORT_SYMBOL(spa_freeze_txg);
EXPORT_SYMBOL(spa_get_asize);
EXPORT_SYMBOL(spa_get_dspace);
EXPORT_SYMBOL(spa_update_dspace);
EXPORT_SYMBOL(spa_deflate);
EXPORT_SYMBOL(spa_normal_class);
EXPORT_SYMBOL(spa_log_class);
EXPORT_SYMBOL(spa_max_replication);
EXPORT_SYMBOL(spa_prev_software_version);
EXPORT_SYMBOL(spa_get_failmode);
EXPORT_SYMBOL(spa_suspended);
EXPORT_SYMBOL(spa_bootfs);
EXPORT_SYMBOL(spa_delegation);
EXPORT_SYMBOL(spa_meta_objset);
EXPORT_SYMBOL(spa_maxblocksize);

/* Miscellaneous support routines */
EXPORT_SYMBOL(spa_rename);
EXPORT_SYMBOL(spa_guid_exists);
EXPORT_SYMBOL(spa_strdup);
EXPORT_SYMBOL(spa_strfree);
EXPORT_SYMBOL(spa_get_random);
EXPORT_SYMBOL(spa_generate_guid);
EXPORT_SYMBOL(snprintf_blkptr);
EXPORT_SYMBOL(spa_freeze);
EXPORT_SYMBOL(spa_upgrade);
EXPORT_SYMBOL(spa_evict_all);
EXPORT_SYMBOL(spa_lookup_by_guid);
EXPORT_SYMBOL(spa_has_spare);
EXPORT_SYMBOL(dva_get_dsize_sync);
EXPORT_SYMBOL(bp_get_dsize_sync);
EXPORT_SYMBOL(bp_get_dsize);
EXPORT_SYMBOL(spa_has_slogs);
EXPORT_SYMBOL(spa_is_root);
EXPORT_SYMBOL(spa_writeable);
EXPORT_SYMBOL(spa_mode);

EXPORT_SYMBOL(spa_namespace_lock);

module_param(zfs_flags, uint, 0644);
MODULE_PARM_DESC(zfs_flags, "Set additional debugging flags");

module_param(zfs_recover, int, 0644);
MODULE_PARM_DESC(zfs_recover, "Set to attempt to recover from fatal errors");

module_param(zfs_free_leak_on_eio, int, 0644);
MODULE_PARM_DESC(zfs_free_leak_on_eio,
	"Set to ignore IO errors during free and permanently leak the space");

module_param(zfs_deadman_synctime_ms, ulong, 0644);
MODULE_PARM_DESC(zfs_deadman_synctime_ms, "Expiration time in milliseconds");

module_param(zfs_deadman_enabled, int, 0644);
MODULE_PARM_DESC(zfs_deadman_enabled, "Enable deadman timer");

module_param(spa_asize_inflation, int, 0644);
MODULE_PARM_DESC(spa_asize_inflation,
	"SPA size estimate multiplication factor");
<<<<<<< HEAD
=======

module_param(spa_slop_shift, int, 0644);
MODULE_PARM_DESC(spa_slop_shift, "Reserved free space in pool");
>>>>>>> 23d56208
#endif<|MERGE_RESOLUTION|>--- conflicted
+++ resolved
@@ -20,11 +20,7 @@
  */
 /*
  * Copyright (c) 2005, 2010, Oracle and/or its affiliates. All rights reserved.
-<<<<<<< HEAD
- * Copyright (c) 2011, 2014 by Delphix. All rights reserved.
-=======
  * Copyright (c) 2011, 2015 by Delphix. All rights reserved.
->>>>>>> 23d56208
  * Copyright 2011 Nexenta Systems, Inc.  All rights reserved.
  * Copyright (c) 2014 Spectra Logic Corporation, All rights reserved.
  */
@@ -249,7 +245,6 @@
 int zfs_flags = 0;
 #endif
 
-<<<<<<< HEAD
 /*
  * zfs_recover can be set to nonzero to attempt to recover from
  * otherwise-fatal errors, typically caused by on-disk corruption.  When
@@ -298,56 +293,6 @@
  * has not completed in zfs_deadman_synctime_ms is considered "hung" resulting
  * in a system panic.
  */
-=======
-/*
- * zfs_recover can be set to nonzero to attempt to recover from
- * otherwise-fatal errors, typically caused by on-disk corruption.  When
- * set, calls to zfs_panic_recover() will turn into warning messages.
- * This should only be used as a last resort, as it typically results
- * in leaked space, or worse.
- */
-int zfs_recover = B_FALSE;
-
-/*
- * If destroy encounters an EIO while reading metadata (e.g. indirect
- * blocks), space referenced by the missing metadata can not be freed.
- * Normally this causes the background destroy to become "stalled", as
- * it is unable to make forward progress.  While in this stalled state,
- * all remaining space to free from the error-encountering filesystem is
- * "temporarily leaked".  Set this flag to cause it to ignore the EIO,
- * permanently leak the space from indirect blocks that can not be read,
- * and continue to free everything else that it can.
- *
- * The default, "stalling" behavior is useful if the storage partially
- * fails (i.e. some but not all i/os fail), and then later recovers.  In
- * this case, we will be able to continue pool operations while it is
- * partially failed, and when it recovers, we can continue to free the
- * space, with no leaks.  However, note that this case is actually
- * fairly rare.
- *
- * Typically pools either (a) fail completely (but perhaps temporarily,
- * e.g. a top-level vdev going offline), or (b) have localized,
- * permanent errors (e.g. disk returns the wrong data due to bit flip or
- * firmware bug).  In case (a), this setting does not matter because the
- * pool will be suspended and the sync thread will not be able to make
- * forward progress regardless.  In case (b), because the error is
- * permanent, the best we can do is leak the minimum amount of space,
- * which is what setting this flag will do.  Therefore, it is reasonable
- * for this flag to normally be set, but we chose the more conservative
- * approach of not setting it, so that there is no possibility of
- * leaking space in the "partial temporary" failure case.
- */
-int zfs_free_leak_on_eio = B_FALSE;
-
-/*
- * Expiration time in milliseconds. This value has two meanings. First it is
- * used to determine when the spa_deadman() logic should fire. By default the
- * spa_deadman() will fire if spa_sync() has not completed in 1000 seconds.
- * Secondly, the value determines if an I/O is considered "hung". Any I/O that
- * has not completed in zfs_deadman_synctime_ms is considered "hung" resulting
- * in a system panic.
- */
->>>>>>> 23d56208
 unsigned long zfs_deadman_synctime_ms = 1000000ULL;
 
 /*
@@ -365,8 +310,6 @@
  *     (VDEV_RAIDZ_MAXPARITY + 1) * SPA_DVAS_PER_BP * 2 == 24
  */
 int spa_asize_inflation = 24;
-<<<<<<< HEAD
-=======
 
 /*
  * Normally, we don't allow the last 3.2% (1/(2^spa_slop_shift)) of space in
@@ -393,7 +336,6 @@
  * See also the comments in zfs_space_check_t.
  */
 int spa_slop_shift = 5;
->>>>>>> 23d56208
 
 /*
  * ==========================================================================
@@ -681,12 +623,9 @@
 
 	spa->spa_debug = ((zfs_flags & ZFS_DEBUG_SPA) != 0);
 
-<<<<<<< HEAD
-=======
 	spa->spa_min_ashift = INT_MAX;
 	spa->spa_max_ashift = 0;
 
->>>>>>> 23d56208
 	/*
 	 * As a pool is being created, treat all features as disabled by
 	 * setting SPA_FEATURE_DISABLED for all entries in the feature
@@ -1652,8 +1591,6 @@
 spa_get_asize(spa_t *spa, uint64_t lsize)
 {
 	return (lsize * spa_asize_inflation);
-<<<<<<< HEAD
-=======
 }
 
 /*
@@ -1666,7 +1603,6 @@
 spa_get_slop_space(spa_t *spa) {
 	uint64_t space = spa_get_dspace(spa);
 	return (MAX(space >> spa_slop_shift, SPA_MINDEVSIZE >> 1));
->>>>>>> 23d56208
 }
 
 uint64_t
@@ -1893,7 +1829,6 @@
 	dmu_init();
 	zil_init();
 	vdev_cache_stat_init();
-	vdev_file_init();
 	zfs_prop_init();
 	zpool_prop_init();
 	zpool_feature_init();
@@ -1908,7 +1843,6 @@
 
 	spa_evict_all();
 
-	vdev_file_fini();
 	vdev_cache_stat_fini();
 	zil_fini();
 	dmu_fini();
@@ -2160,10 +2094,7 @@
 module_param(spa_asize_inflation, int, 0644);
 MODULE_PARM_DESC(spa_asize_inflation,
 	"SPA size estimate multiplication factor");
-<<<<<<< HEAD
-=======
 
 module_param(spa_slop_shift, int, 0644);
 MODULE_PARM_DESC(spa_slop_shift, "Reserved free space in pool");
->>>>>>> 23d56208
 #endif