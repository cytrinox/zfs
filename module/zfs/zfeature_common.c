/*
 * CDDL HEADER START
 *
 * The contents of this file are subject to the terms of the
 * Common Development and Distribution License (the "License").
 * You may not use this file except in compliance with the License.
 *
 * You can obtain a copy of the license at usr/src/OPENSOLARIS.LICENSE
 * or http://www.opensolaris.org/os/licensing.
 * See the License for the specific language governing permissions
 * and limitations under the License.
 *
 * When distributing Covered Code, include this CDDL HEADER in each
 * file and include the License file at usr/src/OPENSOLARIS.LICENSE.
 * If applicable, add the following below this CDDL HEADER, with the
 * fields enclosed by brackets "[]" replaced with your own identifying
 * information: Portions Copyright [yyyy] [name of copyright owner]
 *
 * CDDL HEADER END
 */

/*
 * Copyright (c) 2013 by Delphix. All rights reserved.
 * Copyright (c) 2013 by Saso Kiselkov. All rights reserved.
 * Copyright (c) 2014, Nexenta Systems, Inc. All rights reserved.
 */

#ifdef _KERNEL
#include <sys/systm.h>
#else
#include <errno.h>
#include <string.h>
#endif
#include <sys/debug.h>
#include <sys/fs/zfs.h>
#include <sys/inttypes.h>
#include <sys/types.h>
#include "zfeature_common.h"

/*
 * Set to disable all feature checks while opening pools, allowing pools with
 * unsupported features to be opened. Set for testing only.
 */
boolean_t zfeature_checks_disable = B_FALSE;

zfeature_info_t spa_feature_table[SPA_FEATURES];

/*
 * Valid characters for feature guids. This list is mainly for aesthetic
 * purposes and could be expanded in the future. There are different allowed
 * characters in the guids reverse dns portion (before the colon) and its
 * short name (after the colon).
 */
static int
valid_char(char c, boolean_t after_colon)
{
	return ((c >= 'a' && c <= 'z') ||
	    (c >= '0' && c <= '9') ||
	    (after_colon && c == '_') ||
	    (!after_colon && (c == '.' || c == '-')));
}

/*
 * Every feature guid must contain exactly one colon which separates a reverse
 * dns organization name from the feature's "short" name (e.g.
 * "com.company:feature_name").
 */
boolean_t
zfeature_is_valid_guid(const char *name)
{
	int i;
	boolean_t has_colon = B_FALSE;

	i = 0;
	while (name[i] != '\0') {
		char c = name[i++];
		if (c == ':') {
			if (has_colon)
				return (B_FALSE);
			has_colon = B_TRUE;
			continue;
		}
		if (!valid_char(c, has_colon))
			return (B_FALSE);
	}

	return (has_colon);
}

boolean_t
zfeature_is_supported(const char *guid)
{
	spa_feature_t i;

	if (zfeature_checks_disable)
		return (B_TRUE);

	for (i = 0; i < SPA_FEATURES; i++) {
		zfeature_info_t *feature = &spa_feature_table[i];
		if (strcmp(guid, feature->fi_guid) == 0)
			return (B_TRUE);
	}

	return (B_FALSE);
}

int
zfeature_lookup_name(const char *name, spa_feature_t *res)
{
	spa_feature_t i;

	for (i = 0; i < SPA_FEATURES; i++) {
		zfeature_info_t *feature = &spa_feature_table[i];
		if (strcmp(name, feature->fi_uname) == 0) {
			if (res != NULL)
				*res = i;
			return (0);
		}
	}

	return (ENOENT);
}

boolean_t
zfeature_depends_on(spa_feature_t fid, spa_feature_t check) {
	zfeature_info_t *feature = &spa_feature_table[fid];
	int i;

	for (i = 0; feature->fi_depends[i] != SPA_FEATURE_NONE; i++) {
		if (feature->fi_depends[i] == check)
			return (B_TRUE);
	}
	return (B_FALSE);
}

static void
zfeature_register(spa_feature_t fid, const char *guid, const char *name,
    const char *desc, boolean_t readonly, boolean_t mos,
    boolean_t activate_on_enable, const spa_feature_t *deps)
{
	zfeature_info_t *feature = &spa_feature_table[fid];
	static spa_feature_t nodeps[] = { SPA_FEATURE_NONE };

	ASSERT(name != NULL);
	ASSERT(desc != NULL);
	ASSERT(!readonly || !mos);
	ASSERT3U(fid, <, SPA_FEATURES);
	ASSERT(zfeature_is_valid_guid(guid));

	if (deps == NULL)
		deps = nodeps;

	feature->fi_feature = fid;
	feature->fi_guid = guid;
	feature->fi_uname = name;
	feature->fi_desc = desc;
	feature->fi_can_readonly = readonly;
	feature->fi_mos = mos;
	feature->fi_activate_on_enable = activate_on_enable;
	feature->fi_depends = deps;
}

void
zpool_feature_init(void)
{
	zfeature_register(SPA_FEATURE_ASYNC_DESTROY,
	    "com.delphix:async_destroy", "async_destroy",
	    "Destroy filesystems asynchronously.", B_TRUE, B_FALSE,
	    B_FALSE, NULL);

	zfeature_register(SPA_FEATURE_EMPTY_BPOBJ,
	    "com.delphix:empty_bpobj", "empty_bpobj",
	    "Snapshots use less space.", B_TRUE, B_FALSE,
	    B_FALSE, NULL);

	zfeature_register(SPA_FEATURE_LZ4_COMPRESS,
	    "org.illumos:lz4_compress", "lz4_compress",
	    "LZ4 compression algorithm support.", B_FALSE, B_FALSE,
	    B_TRUE, NULL);

	zfeature_register(SPA_FEATURE_SPACEMAP_HISTOGRAM,
	    "com.delphix:spacemap_histogram", "spacemap_histogram",
	    "Spacemaps maintain space histograms.", B_TRUE, B_FALSE,
	    B_FALSE, NULL);

	zfeature_register(SPA_FEATURE_ENABLED_TXG,
	    "com.delphix:enabled_txg", "enabled_txg",
	    "Record txg at which a feature is enabled", B_TRUE, B_FALSE,
	    B_FALSE, NULL);

	{
	static const spa_feature_t hole_birth_deps[] = {
		SPA_FEATURE_ENABLED_TXG,
		SPA_FEATURE_NONE
	};
	zfeature_register(SPA_FEATURE_HOLE_BIRTH,
	    "com.delphix:hole_birth", "hole_birth",
	    "Retain hole birth txg for more precise zfs send",
	    B_FALSE, B_TRUE, B_TRUE, hole_birth_deps);
	}

	zfeature_register(SPA_FEATURE_EXTENSIBLE_DATASET,
	    "com.delphix:extensible_dataset", "extensible_dataset",
	    "Enhanced dataset functionality, used by other features.",
	    B_FALSE, B_FALSE, B_FALSE, NULL);

	{
	static const spa_feature_t bookmarks_deps[] = {
		SPA_FEATURE_EXTENSIBLE_DATASET,
		SPA_FEATURE_NONE
	};

	zfeature_register(SPA_FEATURE_BOOKMARKS,
	    "com.delphix:bookmarks", "bookmarks",
	    "\"zfs bookmark\" command",
	    B_TRUE, B_FALSE, B_FALSE, bookmarks_deps);
	}

<<<<<<< HEAD
=======
	{
	static const spa_feature_t filesystem_limits_deps[] = {
	    SPA_FEATURE_EXTENSIBLE_DATASET,
	    SPA_FEATURE_NONE
	};
	zfeature_register(SPA_FEATURE_FS_SS_LIMIT,
	    "com.joyent:filesystem_limits", "filesystem_limits",
	    "Filesystem and snapshot limits.", B_TRUE, B_FALSE, B_FALSE,
	    filesystem_limits_deps);
	}

>>>>>>> 23d56208
	zfeature_register(SPA_FEATURE_EMBEDDED_DATA,
	    "com.delphix:embedded_data", "embedded_data",
	    "Blocks which compress very well use even less space.",
	    B_FALSE, B_TRUE, B_TRUE, NULL);
<<<<<<< HEAD
=======

	{
	static const spa_feature_t large_blocks_deps[] = {
		SPA_FEATURE_EXTENSIBLE_DATASET,
		SPA_FEATURE_NONE
	};
	zfeature_register(SPA_FEATURE_LARGE_BLOCKS,
	    "org.open-zfs:large_blocks", "large_blocks",
	    "Support for blocks larger than 128KB.", B_FALSE, B_FALSE, B_FALSE,
	    large_blocks_deps);
	}
>>>>>>> 23d56208
}<|MERGE_RESOLUTION|>--- conflicted
+++ resolved
@@ -216,8 +216,6 @@
 	    B_TRUE, B_FALSE, B_FALSE, bookmarks_deps);
 	}
 
-<<<<<<< HEAD
-=======
 	{
 	static const spa_feature_t filesystem_limits_deps[] = {
 	    SPA_FEATURE_EXTENSIBLE_DATASET,
@@ -229,13 +227,10 @@
 	    filesystem_limits_deps);
 	}
 
->>>>>>> 23d56208
 	zfeature_register(SPA_FEATURE_EMBEDDED_DATA,
 	    "com.delphix:embedded_data", "embedded_data",
 	    "Blocks which compress very well use even less space.",
 	    B_FALSE, B_TRUE, B_TRUE, NULL);
-<<<<<<< HEAD
-=======
 
 	{
 	static const spa_feature_t large_blocks_deps[] = {
@@ -247,5 +242,4 @@
 	    "Support for blocks larger than 128KB.", B_FALSE, B_FALSE, B_FALSE,
 	    large_blocks_deps);
 	}
->>>>>>> 23d56208
 }