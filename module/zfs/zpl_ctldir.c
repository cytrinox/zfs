--- conflicted
+++ resolved
@@ -190,11 +190,7 @@
 zpl_snapdir_revalidate(struct dentry *dentry, unsigned int flags)
 #endif
 {
-<<<<<<< HEAD
-	return (0);
-=======
 	return (!!dentry->d_inode);
->>>>>>> 23d56208
 }
 
 dentry_operations_t zpl_dops_snapdirs = {
