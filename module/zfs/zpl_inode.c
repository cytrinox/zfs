/*
 * CDDL HEADER START
 *
 * The contents of this file are subject to the terms of the
 * Common Development and Distribution License (the "License").
 * You may not use this file except in compliance with the License.
 *
 * You can obtain a copy of the license at usr/src/OPENSOLARIS.LICENSE
 * or http://www.opensolaris.org/os/licensing.
 * See the License for the specific language governing permissions
 * and limitations under the License.
 *
 * When distributing Covered Code, include this CDDL HEADER in each
 * file and include the License file at usr/src/OPENSOLARIS.LICENSE.
 * If applicable, add the following below this CDDL HEADER, with the
 * fields enclosed by brackets "[]" replaced with your own identifying
 * information: Portions Copyright [yyyy] [name of copyright owner]
 *
 * CDDL HEADER END
 */
/*
 * Copyright (c) 2011, Lawrence Livermore National Security, LLC.
 * Copyright (c) 2015 by Chunwei Chen. All rights reserved.
 */


#include <sys/zfs_ctldir.h>
#include <sys/zfs_vfsops.h>
#include <sys/zfs_vnops.h>
#include <sys/zfs_znode.h>
#include <sys/dmu_objset.h>
#include <sys/vfs.h>
#include <sys/zpl.h>


static struct dentry *
#ifdef HAVE_LOOKUP_NAMEIDATA
zpl_lookup(struct inode *dir, struct dentry *dentry, struct nameidata *nd)
#else
zpl_lookup(struct inode *dir, struct dentry *dentry, unsigned int flags)
#endif
{
	cred_t *cr = CRED();
	struct inode *ip;
	int error;
	fstrans_cookie_t cookie;

	if (dlen(dentry) > ZFS_MAXNAMELEN)
		return (ERR_PTR(-ENAMETOOLONG));

	crhold(cr);
	cookie = spl_fstrans_mark();
	error = -zfs_lookup(dir, dname(dentry), &ip, 0, cr, NULL, NULL);
	spl_fstrans_unmark(cookie);
	ASSERT3S(error, <=, 0);
	crfree(cr);

	spin_lock(&dentry->d_lock);
	dentry->d_time = jiffies;
#ifndef HAVE_S_D_OP
	d_set_d_op(dentry, &zpl_dentry_operations);
#endif /* HAVE_S_D_OP */
	spin_unlock(&dentry->d_lock);

	if (error) {
		if (error == -ENOENT)
			return (d_splice_alias(NULL, dentry));
		else
			return (ERR_PTR(error));
	}

	return (d_splice_alias(ip, dentry));
}

void
zpl_vap_init(vattr_t *vap, struct inode *dir, zpl_umode_t mode, cred_t *cr)
{
	vap->va_mask = ATTR_MODE;
	vap->va_mode = mode;
	vap->va_uid = crgetfsuid(cr);

	if (dir && dir->i_mode & S_ISGID) {
		vap->va_gid = KGID_TO_SGID(dir->i_gid);
		if (S_ISDIR(mode))
			vap->va_mode |= S_ISGID;
	} else {
		vap->va_gid = crgetfsgid(cr);
	}
}

static int
#ifdef HAVE_CREATE_NAMEIDATA
zpl_create(struct inode *dir, struct dentry *dentry, zpl_umode_t mode,
    struct nameidata *nd)
#else
zpl_create(struct inode *dir, struct dentry *dentry, zpl_umode_t mode,
    bool flag)
#endif
{
	cred_t *cr = CRED();
	struct inode *ip;
	vattr_t *vap;
	int error;
	fstrans_cookie_t cookie;

	crhold(cr);
	vap = kmem_zalloc(sizeof (vattr_t), KM_SLEEP);
	zpl_vap_init(vap, dir, mode, cr);

	cookie = spl_fstrans_mark();
	error = -zfs_create(dir, dname(dentry), vap, 0, mode, &ip, cr, 0, NULL);
	if (error == 0) {
		d_instantiate(dentry, ip);

		error = zpl_xattr_security_init(ip, dir, &dentry->d_name);
		if (error == 0)
			error = zpl_init_acl(ip, dir);

		if (error)
			(void) zfs_remove(dir, dname(dentry), cr);
	}

	spl_fstrans_unmark(cookie);
	kmem_free(vap, sizeof (vattr_t));
	crfree(cr);
	ASSERT3S(error, <=, 0);

	return (error);
}

static int
zpl_mknod(struct inode *dir, struct dentry *dentry, zpl_umode_t mode,
    dev_t rdev)
{
	cred_t *cr = CRED();
	struct inode *ip;
	vattr_t *vap;
	int error;
	fstrans_cookie_t cookie;

	/*
	 * We currently expect Linux to supply rdev=0 for all sockets
	 * and fifos, but we want to know if this behavior ever changes.
	 */
	if (S_ISSOCK(mode) || S_ISFIFO(mode))
		ASSERT(rdev == 0);

	crhold(cr);
	vap = kmem_zalloc(sizeof (vattr_t), KM_SLEEP);
	zpl_vap_init(vap, dir, mode, cr);
	vap->va_rdev = rdev;

	cookie = spl_fstrans_mark();
	error = -zfs_create(dir, dname(dentry), vap, 0, mode, &ip, cr, 0, NULL);
	if (error == 0) {
		d_instantiate(dentry, ip);

		error = zpl_xattr_security_init(ip, dir, &dentry->d_name);
		if (error == 0)
			error = zpl_init_acl(ip, dir);

		if (error)
			(void) zfs_remove(dir, dname(dentry), cr);
	}

	spl_fstrans_unmark(cookie);
	kmem_free(vap, sizeof (vattr_t));
	crfree(cr);
	ASSERT3S(error, <=, 0);

	return (error);
}

static int
zpl_unlink(struct inode *dir, struct dentry *dentry)
{
	cred_t *cr = CRED();
	int error;
	fstrans_cookie_t cookie;

	crhold(cr);
	cookie = spl_fstrans_mark();
	error = -zfs_remove(dir, dname(dentry), cr);
	spl_fstrans_unmark(cookie);
	crfree(cr);
	ASSERT3S(error, <=, 0);

	return (error);
}

static int
zpl_mkdir(struct inode *dir, struct dentry *dentry, zpl_umode_t mode)
{
	cred_t *cr = CRED();
	vattr_t *vap;
	struct inode *ip;
	int error;
	fstrans_cookie_t cookie;

	crhold(cr);
	vap = kmem_zalloc(sizeof (vattr_t), KM_SLEEP);
	zpl_vap_init(vap, dir, mode | S_IFDIR, cr);

	cookie = spl_fstrans_mark();
	error = -zfs_mkdir(dir, dname(dentry), vap, &ip, cr, 0, NULL);
	if (error == 0) {
		d_instantiate(dentry, ip);

		error = zpl_xattr_security_init(ip, dir, &dentry->d_name);
		if (error == 0)
			error = zpl_init_acl(ip, dir);

		if (error)
			(void) zfs_rmdir(dir, dname(dentry), NULL, cr, 0);
	}

	spl_fstrans_unmark(cookie);
	kmem_free(vap, sizeof (vattr_t));
	crfree(cr);
	ASSERT3S(error, <=, 0);

	return (error);
}

static int
zpl_rmdir(struct inode * dir, struct dentry *dentry)
{
	cred_t *cr = CRED();
	int error;
	fstrans_cookie_t cookie;

	crhold(cr);
	cookie = spl_fstrans_mark();
	error = -zfs_rmdir(dir, dname(dentry), NULL, cr, 0);
	spl_fstrans_unmark(cookie);
	crfree(cr);
	ASSERT3S(error, <=, 0);

	return (error);
}

static int
zpl_getattr(struct vfsmount *mnt, struct dentry *dentry, struct kstat *stat)
{
	int error;
	fstrans_cookie_t cookie;

	cookie = spl_fstrans_mark();
	error = -zfs_getattr_fast(dentry->d_inode, stat);
	spl_fstrans_unmark(cookie);
	ASSERT3S(error, <=, 0);

	return (error);
}

static int
zpl_setattr(struct dentry *dentry, struct iattr *ia)
{
	struct inode *ip = dentry->d_inode;
	cred_t *cr = CRED();
	vattr_t *vap;
	int error;
	fstrans_cookie_t cookie;

	error = inode_change_ok(ip, ia);
	if (error)
		return (error);

	crhold(cr);
	vap = kmem_zalloc(sizeof (vattr_t), KM_SLEEP);
	vap->va_mask = ia->ia_valid & ATTR_IATTR_MASK;
	vap->va_mode = ia->ia_mode;
	vap->va_uid = KUID_TO_SUID(ia->ia_uid);
	vap->va_gid = KGID_TO_SGID(ia->ia_gid);
	vap->va_size = ia->ia_size;
	vap->va_atime = ia->ia_atime;
	vap->va_mtime = ia->ia_mtime;
	vap->va_ctime = ia->ia_ctime;

	cookie = spl_fstrans_mark();
	error = -zfs_setattr(ip, vap, 0, cr);
	if (!error && (ia->ia_valid & ATTR_MODE))
		error = zpl_chmod_acl(ip);

	spl_fstrans_unmark(cookie);
	kmem_free(vap, sizeof (vattr_t));
	crfree(cr);
	ASSERT3S(error, <=, 0);

	return (error);
}

static int
zpl_rename(struct inode *sdip, struct dentry *sdentry,
    struct inode *tdip, struct dentry *tdentry)
{
	cred_t *cr = CRED();
	int error;
	fstrans_cookie_t cookie;

	crhold(cr);
	cookie = spl_fstrans_mark();
	error = -zfs_rename(sdip, dname(sdentry), tdip, dname(tdentry), cr, 0);
	spl_fstrans_unmark(cookie);
	crfree(cr);
	ASSERT3S(error, <=, 0);

	return (error);
}

static int
zpl_symlink(struct inode *dir, struct dentry *dentry, const char *name)
{
	cred_t *cr = CRED();
	vattr_t *vap;
	struct inode *ip;
	int error;
	fstrans_cookie_t cookie;

	crhold(cr);
	vap = kmem_zalloc(sizeof (vattr_t), KM_SLEEP);
	zpl_vap_init(vap, dir, S_IFLNK | S_IRWXUGO, cr);

	cookie = spl_fstrans_mark();
	error = -zfs_symlink(dir, dname(dentry), vap, (char *)name, &ip, cr, 0);
	if (error == 0) {
		d_instantiate(dentry, ip);

		error = zpl_xattr_security_init(ip, dir, &dentry->d_name);
		if (error)
			(void) zfs_remove(dir, dname(dentry), cr);
	}

	spl_fstrans_unmark(cookie);
	kmem_free(vap, sizeof (vattr_t));
	crfree(cr);
	ASSERT3S(error, <=, 0);

	return (error);
}

#ifdef HAVE_FOLLOW_LINK_NAMEIDATA
static void *
zpl_follow_link(struct dentry *dentry, struct nameidata *nd)
#else
const char *
zpl_follow_link(struct dentry *dentry, void **symlink_cookie)
#endif
{
	cred_t *cr = CRED();
	struct inode *ip = dentry->d_inode;
	struct iovec iov;
	uio_t uio;
	char *link;
	int error;
	fstrans_cookie_t cookie;

	crhold(cr);

	iov.iov_len = MAXPATHLEN;
	iov.iov_base = link = kmem_zalloc(MAXPATHLEN, KM_SLEEP);

	uio.uio_iov = &iov;
	uio.uio_iovcnt = 1;
	uio.uio_skip = 0;
	uio.uio_resid = (MAXPATHLEN - 1);
	uio.uio_segflg = UIO_SYSSPACE;

	cookie = spl_fstrans_mark();
	error = -zfs_readlink(ip, &uio, cr);
	spl_fstrans_unmark(cookie);

	if (error)
		kmem_free(link, MAXPATHLEN);

	crfree(cr);

#ifdef HAVE_FOLLOW_LINK_NAMEIDATA
	if (error)
		nd_set_link(nd, ERR_PTR(error));
	else
		nd_set_link(nd, link);

	return (NULL);
#else
	if (error)
		return (ERR_PTR(error));
	else
		return (*symlink_cookie = link);
#endif
}

#ifdef HAVE_PUT_LINK_NAMEIDATA
static void
zpl_put_link(struct dentry *dentry, struct nameidata *nd, void *ptr)
{
	const char *link = nd_get_link(nd);

	if (!IS_ERR(link))
		kmem_free(link, MAXPATHLEN);
}
#else
static void
zpl_put_link(struct inode *unused, void *symlink_cookie)
{
	kmem_free(symlink_cookie, MAXPATHLEN);
}
#endif

static int
zpl_link(struct dentry *old_dentry, struct inode *dir, struct dentry *dentry)
{
	cred_t *cr = CRED();
	struct inode *ip = old_dentry->d_inode;
	int error;
	fstrans_cookie_t cookie;

	if (ip->i_nlink >= ZFS_LINK_MAX)
		return (-EMLINK);

	crhold(cr);
	ip->i_ctime = CURRENT_TIME_SEC;
	igrab(ip); /* Use ihold() if available */

	cookie = spl_fstrans_mark();
	error = -zfs_link(dir, ip, dname(dentry), cr);
	if (error) {
		iput(ip);
		goto out;
	}

	d_instantiate(dentry, ip);
out:
	spl_fstrans_unmark(cookie);
	crfree(cr);
	ASSERT3S(error, <=, 0);

	return (error);
}

#ifdef HAVE_INODE_TRUNCATE_RANGE
static void
zpl_truncate_range(struct inode *ip, loff_t start, loff_t end)
{
	cred_t *cr = CRED();
	flock64_t bf;
	fstrans_cookie_t cookie;

	ASSERT3S(start, <=, end);

	/*
	 * zfs_freesp() will interpret (len == 0) as meaning "truncate until
	 * the end of the file". We don't want that.
	 */
	if (start == end)
		return;

	crhold(cr);

	bf.l_type = F_WRLCK;
	bf.l_whence = 0;
	bf.l_start = start;
	bf.l_len = end - start;
	bf.l_pid = 0;
	cookie = spl_fstrans_mark();
	zfs_space(ip, F_FREESP, &bf, FWRITE, start, cr);
	spl_fstrans_unmark(cookie);

	crfree(cr);
}
#endif /* HAVE_INODE_TRUNCATE_RANGE */

#ifdef HAVE_INODE_FALLOCATE
static long
zpl_fallocate(struct inode *ip, int mode, loff_t offset, loff_t len)
{
	return (zpl_fallocate_common(ip, mode, offset, len));
}
#endif /* HAVE_INODE_FALLOCATE */

static int
#ifdef HAVE_D_REVALIDATE_NAMEIDATA
zpl_revalidate(struct dentry *dentry, struct nameidata *nd)
{
	unsigned int flags = (nd ? nd->flags : 0);
#else
zpl_revalidate(struct dentry *dentry, unsigned int flags)
{
#endif /* HAVE_D_REVALIDATE_NAMEIDATA */
	zfs_sb_t *zsb = dentry->d_sb->s_fs_info;
	int error;

	if (flags & LOOKUP_RCU)
		return (-ECHILD);

	/*
	 * Automounted snapshots rely on periodic dentry revalidation
	 * to defer snapshots from being automatically unmounted.
	 */
	if (zsb->z_issnap) {
		if (time_after(jiffies, zsb->z_snap_defer_time +
		    MAX(zfs_expire_snapshot * HZ / 2, HZ))) {
			zsb->z_snap_defer_time = jiffies;
<<<<<<< HEAD
			zfsctl_snapshot_unmount_delay(
=======
			zfsctl_snapshot_unmount_delay(zsb->z_os->os_spa,
>>>>>>> 94a40997
			    dmu_objset_id(zsb->z_os), zfs_expire_snapshot);
		}
	}

	/*
	 * After a rollback negative dentries created before the rollback
	 * time must be invalidated.  Otherwise they can obscure files which
	 * are only present in the rolled back dataset.
	 */
	if (dentry->d_inode == NULL) {
		spin_lock(&dentry->d_lock);
		error = time_before(dentry->d_time, zsb->z_rollback_time);
		spin_unlock(&dentry->d_lock);

		if (error)
			return (0);
	}

	/*
	 * The dentry may reference a stale inode if a mounted file system
	 * was rolled back to a point in time where the object didn't exist.
	 */
	if (dentry->d_inode && ITOZ(dentry->d_inode)->z_is_stale)
		return (0);

	return (1);
}

const struct inode_operations zpl_inode_operations = {
	.create		= zpl_create,
	.link		= zpl_link,
	.unlink		= zpl_unlink,
	.symlink	= zpl_symlink,
	.mkdir		= zpl_mkdir,
	.rmdir		= zpl_rmdir,
	.mknod		= zpl_mknod,
	.rename		= zpl_rename,
	.setattr	= zpl_setattr,
	.getattr	= zpl_getattr,
	.setxattr	= generic_setxattr,
	.getxattr	= generic_getxattr,
	.removexattr	= generic_removexattr,
	.listxattr	= zpl_xattr_list,
#ifdef HAVE_INODE_TRUNCATE_RANGE
	.truncate_range = zpl_truncate_range,
#endif /* HAVE_INODE_TRUNCATE_RANGE */
#ifdef HAVE_INODE_FALLOCATE
	.fallocate	= zpl_fallocate,
#endif /* HAVE_INODE_FALLOCATE */
#if defined(CONFIG_FS_POSIX_ACL)
#if defined(HAVE_GET_ACL)
	.get_acl	= zpl_get_acl,
#elif defined(HAVE_CHECK_ACL)
	.check_acl	= zpl_check_acl,
#elif defined(HAVE_PERMISSION)
	.permission	= zpl_permission,
#endif /* HAVE_GET_ACL | HAVE_CHECK_ACL | HAVE_PERMISSION */
#endif /* CONFIG_FS_POSIX_ACL */
};

const struct inode_operations zpl_dir_inode_operations = {
	.create		= zpl_create,
	.lookup		= zpl_lookup,
	.link		= zpl_link,
	.unlink		= zpl_unlink,
	.symlink	= zpl_symlink,
	.mkdir		= zpl_mkdir,
	.rmdir		= zpl_rmdir,
	.mknod		= zpl_mknod,
	.rename		= zpl_rename,
	.setattr	= zpl_setattr,
	.getattr	= zpl_getattr,
	.setxattr	= generic_setxattr,
	.getxattr	= generic_getxattr,
	.removexattr	= generic_removexattr,
	.listxattr	= zpl_xattr_list,
#if defined(CONFIG_FS_POSIX_ACL)
#if defined(HAVE_GET_ACL)
	.get_acl	= zpl_get_acl,
#elif defined(HAVE_CHECK_ACL)
	.check_acl	= zpl_check_acl,
#elif defined(HAVE_PERMISSION)
	.permission	= zpl_permission,
#endif /* HAVE_GET_ACL | HAVE_CHECK_ACL | HAVE_PERMISSION */
#endif /* CONFIG_FS_POSIX_ACL */
};

const struct inode_operations zpl_symlink_inode_operations = {
	.readlink	= generic_readlink,
	.follow_link	= zpl_follow_link,
	.put_link	= zpl_put_link,
	.setattr	= zpl_setattr,
	.getattr	= zpl_getattr,
	.setxattr	= generic_setxattr,
	.getxattr	= generic_getxattr,
	.removexattr	= generic_removexattr,
	.listxattr	= zpl_xattr_list,
};

const struct inode_operations zpl_special_inode_operations = {
	.setattr	= zpl_setattr,
	.getattr	= zpl_getattr,
	.setxattr	= generic_setxattr,
	.getxattr	= generic_getxattr,
	.removexattr	= generic_removexattr,
	.listxattr	= zpl_xattr_list,
#if defined(CONFIG_FS_POSIX_ACL)
#if defined(HAVE_GET_ACL)
	.get_acl	= zpl_get_acl,
#elif defined(HAVE_CHECK_ACL)
	.check_acl	= zpl_check_acl,
#elif defined(HAVE_PERMISSION)
	.permission	= zpl_permission,
#endif /* HAVE_GET_ACL | HAVE_CHECK_ACL | HAVE_PERMISSION */
#endif /* CONFIG_FS_POSIX_ACL */
};

dentry_operations_t zpl_dentry_operations = {
	.d_revalidate	= zpl_revalidate,
};<|MERGE_RESOLUTION|>--- conflicted
+++ resolved
@@ -501,11 +501,7 @@
 		if (time_after(jiffies, zsb->z_snap_defer_time +
 		    MAX(zfs_expire_snapshot * HZ / 2, HZ))) {
 			zsb->z_snap_defer_time = jiffies;
-<<<<<<< HEAD
-			zfsctl_snapshot_unmount_delay(
-=======
 			zfsctl_snapshot_unmount_delay(zsb->z_os->os_spa,
->>>>>>> 94a40997
 			    dmu_objset_id(zsb->z_os), zfs_expire_snapshot);
 		}
 	}
