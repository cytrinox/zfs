--- conflicted
+++ resolved
@@ -109,11 +109,6 @@
 	cookie = spl_fstrans_mark();
 	error = -zfs_create(dir, dname(dentry), vap, 0, mode, &ip, cr, 0, NULL);
 	if (error == 0) {
-<<<<<<< HEAD
-		VERIFY0(zpl_xattr_security_init(ip, dir, &dentry->d_name));
-		VERIFY0(zpl_init_acl(ip, dir));
-=======
->>>>>>> 23d56208
 		d_instantiate(dentry, ip);
 
 		error = zpl_xattr_security_init(ip, dir, &dentry->d_name);
@@ -157,16 +152,8 @@
 	cookie = spl_fstrans_mark();
 	error = -zfs_create(dir, dname(dentry), vap, 0, mode, &ip, cr, 0, NULL);
 	if (error == 0) {
-<<<<<<< HEAD
-		VERIFY0(zpl_xattr_security_init(ip, dir, &dentry->d_name));
-		VERIFY0(zpl_init_acl(ip, dir));
-=======
->>>>>>> 23d56208
 		d_instantiate(dentry, ip);
-	}
-
-<<<<<<< HEAD
-=======
+
 		error = zpl_xattr_security_init(ip, dir, &dentry->d_name);
 		if (error == 0)
 			error = zpl_init_acl(ip, dir);
@@ -175,7 +162,6 @@
 			(void) zfs_remove(dir, dname(dentry), cr);
 	}
 
->>>>>>> 23d56208
 	spl_fstrans_unmark(cookie);
 	kmem_free(vap, sizeof (vattr_t));
 	crfree(cr);
@@ -217,16 +203,8 @@
 	cookie = spl_fstrans_mark();
 	error = -zfs_mkdir(dir, dname(dentry), vap, &ip, cr, 0, NULL);
 	if (error == 0) {
-<<<<<<< HEAD
-		VERIFY0(zpl_xattr_security_init(ip, dir, &dentry->d_name));
-		VERIFY0(zpl_init_acl(ip, dir));
-=======
->>>>>>> 23d56208
 		d_instantiate(dentry, ip);
-	}
-
-<<<<<<< HEAD
-=======
+
 		error = zpl_xattr_security_init(ip, dir, &dentry->d_name);
 		if (error == 0)
 			error = zpl_init_acl(ip, dir);
@@ -235,7 +213,6 @@
 			(void) zfs_rmdir(dir, dname(dentry), NULL, cr, 0);
 	}
 
->>>>>>> 23d56208
 	spl_fstrans_unmark(cookie);
 	kmem_free(vap, sizeof (vattr_t));
 	crfree(cr);
@@ -267,20 +244,6 @@
 	int error;
 	fstrans_cookie_t cookie;
 
-<<<<<<< HEAD
-	/*
-	 * Ensure MNT_SHRINKABLE is set on snapshots to ensure they are
-	 * unmounted automatically with the parent file system.  This
-	 * is done on the first getattr because it's not easy to get the
-	 * vfsmount structure at mount time.  This call path is explicitly
-	 * marked unlikely to avoid any performance impact.  FWIW, ext4
-	 * resorts to a similar trick for sysadmin convenience.
-	 */
-	if (unlikely(issnap && !(mnt->mnt_flags & MNT_SHRINKABLE)))
-		mnt->mnt_flags |= MNT_SHRINKABLE;
-
-=======
->>>>>>> 23d56208
 	cookie = spl_fstrans_mark();
 	error = -zfs_getattr_fast(dentry->d_inode, stat);
 	spl_fstrans_unmark(cookie);
@@ -360,21 +323,13 @@
 	cookie = spl_fstrans_mark();
 	error = -zfs_symlink(dir, dname(dentry), vap, (char *)name, &ip, cr, 0);
 	if (error == 0) {
-<<<<<<< HEAD
-		VERIFY0(zpl_xattr_security_init(ip, dir, &dentry->d_name));
-=======
->>>>>>> 23d56208
 		d_instantiate(dentry, ip);
-	}
-
-<<<<<<< HEAD
-=======
+
 		error = zpl_xattr_security_init(ip, dir, &dentry->d_name);
 		if (error)
 			(void) zfs_remove(dir, dname(dentry), cr);
 	}
 
->>>>>>> 23d56208
 	spl_fstrans_unmark(cookie);
 	kmem_free(vap, sizeof (vattr_t));
 	crfree(cr);
@@ -413,12 +368,8 @@
 	cookie = spl_fstrans_mark();
 	error = -zfs_readlink(ip, &uio, cr);
 	spl_fstrans_unmark(cookie);
-<<<<<<< HEAD
-	if (error) {
-=======
 
 	if (error)
->>>>>>> 23d56208
 		kmem_free(link, MAXPATHLEN);
 
 	crfree(cr);
