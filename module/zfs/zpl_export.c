--- conflicted
+++ resolved
@@ -102,10 +102,6 @@
 	rc = zfs_vget(sb, &ip, fid);
 	spl_fstrans_unmark(cookie);
 
-<<<<<<< HEAD
-	if (rc != 0)
-		return (ERR_PTR(-rc));
-=======
 	if (rc) {
 		/*
 		 * If we see ENOENT it might mean that an NFSv4 * client
@@ -121,7 +117,6 @@
 
 		return (ERR_PTR(-rc));
 	}
->>>>>>> 23d56208
 
 	ASSERT((ip != NULL) && !IS_ERR(ip));
 
