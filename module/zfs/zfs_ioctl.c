--- conflicted
+++ resolved
@@ -3694,13 +3694,8 @@
 			zfs_log_history(zc);
 	}
 
-<<<<<<< HEAD
 	vmem_free(zc, sizeof (zfs_cmd_t));
 	return (-error);
-=======
-	kmem_free(zc, sizeof (zfs_cmd_t));
-	return (error);
->>>>>>> d18f100f
 }
 
 static int
