/*
 * CDDL HEADER START
 *
 * The contents of this file are subject to the terms of the
 * Common Development and Distribution License (the "License").
 * You may not use this file except in compliance with the License.
 *
 * You can obtain a copy of the license at usr/src/OPENSOLARIS.LICENSE
 * or http://www.opensolaris.org/os/licensing.
 * See the License for the specific language governing permissions
 * and limitations under the License.
 *
 * When distributing Covered Code, include this CDDL HEADER in each
 * file and include the License file at usr/src/OPENSOLARIS.LICENSE.
 * If applicable, add the following below this CDDL HEADER, with the
 * fields enclosed by brackets "[]" replaced with your own identifying
 * information: Portions Copyright [yyyy] [name of copyright owner]
 *
 * CDDL HEADER END
 */
/*
 * Copyright (c) 2005, 2010, Oracle and/or its affiliates. All rights reserved.
 * Copyright (c) 2011 by Delphix. All rights reserved.
 * Copyright 2011 Nexenta Systems, Inc. All rights reserved.
<<<<<<< HEAD
 * Copyright (c) 2012, Joyent, Inc. All rights reserved.
=======
 * Copyright (c) 2014, Joyent, Inc. All rights reserved.
>>>>>>> 23d56208
 * Copyright (c) 2011, 2014 by Delphix. All rights reserved.
 */

#include <sys/dmu.h>
#include <sys/dmu_impl.h>
#include <sys/dmu_tx.h>
#include <sys/dbuf.h>
#include <sys/dnode.h>
#include <sys/zfs_context.h>
#include <sys/dmu_objset.h>
#include <sys/dmu_traverse.h>
#include <sys/dsl_dataset.h>
#include <sys/dsl_dir.h>
#include <sys/dsl_prop.h>
#include <sys/dsl_pool.h>
#include <sys/dsl_synctask.h>
#include <sys/spa_impl.h>
#include <sys/zfs_ioctl.h>
#include <sys/zap.h>
#include <sys/zio_checksum.h>
#include <sys/zfs_znode.h>
#include <zfs_fletcher.h>
#include <sys/avl.h>
#include <sys/ddt.h>
#include <sys/zfs_onexit.h>
#include <sys/dmu_send.h>
#include <sys/dsl_destroy.h>
#include <sys/blkptr.h>
#include <sys/dsl_bookmark.h>
#include <sys/zfeature.h>

/* Set this tunable to TRUE to replace corrupt data with 0x2f5baddb10c */
int zfs_send_corrupt_data = B_FALSE;

static char *dmu_recv_tag = "dmu_recv_tag";
static const char *recv_clone_name = "%recv";

typedef struct dump_bytes_io {
	dmu_sendarg_t	*dbi_dsp;
	void		*dbi_buf;
	int		dbi_len;
} dump_bytes_io_t;

static void
dump_bytes_strategy(void *arg)
{
	dump_bytes_io_t *dbi = (dump_bytes_io_t *)arg;
	dmu_sendarg_t *dsp = dbi->dbi_dsp;
	dsl_dataset_t *ds = dsp->dsa_os->os_dsl_dataset;
	ssize_t resid; /* have to get resid to get detailed errno */
	ASSERT0(dbi->dbi_len % 8);

	fletcher_4_incremental_native(dbi->dbi_buf, dbi->dbi_len, &dsp->dsa_zc);
	dsp->dsa_err = vn_rdwr(UIO_WRITE, dsp->dsa_vp,
	    (caddr_t)dbi->dbi_buf, dbi->dbi_len,
	    0, UIO_SYSSPACE, FAPPEND, RLIM64_INFINITY, CRED(), &resid);

	mutex_enter(&ds->ds_sendstream_lock);
	*dsp->dsa_off += dbi->dbi_len;
	mutex_exit(&ds->ds_sendstream_lock);
}

static int
dump_bytes(dmu_sendarg_t *dsp, void *buf, int len)
{
	dump_bytes_io_t dbi;

	dbi.dbi_dsp = dsp;
	dbi.dbi_buf = buf;
	dbi.dbi_len = len;

	/*
	 * The vn_rdwr() call is performed in a taskq to ensure that there is
	 * always enough stack space to write safely to the target filesystem.
	 * The ZIO_TYPE_FREE threads are used because there can be a lot of
	 * them and they are used in vdev_file.c for a similar purpose.
	 */
	spa_taskq_dispatch_sync(dmu_objset_spa(dsp->dsa_os), ZIO_TYPE_FREE,
	    ZIO_TASKQ_ISSUE, dump_bytes_strategy, &dbi, TQ_SLEEP);

	return (dsp->dsa_err);
}

static int
dump_free(dmu_sendarg_t *dsp, uint64_t object, uint64_t offset,
    uint64_t length)
{
	struct drr_free *drrf = &(dsp->dsa_drr->drr_u.drr_free);

	/*
	 * When we receive a free record, dbuf_free_range() assumes
	 * that the receiving system doesn't have any dbufs in the range
	 * being freed.  This is always true because there is a one-record
	 * constraint: we only send one WRITE record for any given
	 * object+offset.  We know that the one-record constraint is
	 * true because we always send data in increasing order by
	 * object,offset.
	 *
	 * If the increasing-order constraint ever changes, we should find
	 * another way to assert that the one-record constraint is still
	 * satisfied.
	 */
	ASSERT(object > dsp->dsa_last_data_object ||
	    (object == dsp->dsa_last_data_object &&
	    offset > dsp->dsa_last_data_offset));

	/*
	 * If we are doing a non-incremental send, then there can't
	 * be any data in the dataset we're receiving into.  Therefore
	 * a free record would simply be a no-op.  Save space by not
	 * sending it to begin with.
	 */
	if (!dsp->dsa_incremental)
		return (0);

	if (length != -1ULL && offset + length < offset)
		length = -1ULL;

	/*
	 * If there is a pending op, but it's not PENDING_FREE, push it out,
	 * since free block aggregation can only be done for blocks of the
	 * same type (i.e., DRR_FREE records can only be aggregated with
	 * other DRR_FREE records.  DRR_FREEOBJECTS records can only be
	 * aggregated with other DRR_FREEOBJECTS records.
	 */
	if (dsp->dsa_pending_op != PENDING_NONE &&
	    dsp->dsa_pending_op != PENDING_FREE) {
		if (dump_bytes(dsp, dsp->dsa_drr,
		    sizeof (dmu_replay_record_t)) != 0)
			return (SET_ERROR(EINTR));
		dsp->dsa_pending_op = PENDING_NONE;
	}

	if (dsp->dsa_pending_op == PENDING_FREE) {
		/*
		 * There should never be a PENDING_FREE if length is -1
		 * (because dump_dnode is the only place where this
		 * function is called with a -1, and only after flushing
		 * any pending record).
		 */
		ASSERT(length != -1ULL);
		/*
		 * Check to see whether this free block can be aggregated
		 * with pending one.
		 */
		if (drrf->drr_object == object && drrf->drr_offset +
		    drrf->drr_length == offset) {
			drrf->drr_length += length;
			return (0);
		} else {
			/* not a continuation.  Push out pending record */
			if (dump_bytes(dsp, dsp->dsa_drr,
			    sizeof (dmu_replay_record_t)) != 0)
				return (SET_ERROR(EINTR));
			dsp->dsa_pending_op = PENDING_NONE;
		}
	}
	/* create a FREE record and make it pending */
	bzero(dsp->dsa_drr, sizeof (dmu_replay_record_t));
	dsp->dsa_drr->drr_type = DRR_FREE;
	drrf->drr_object = object;
	drrf->drr_offset = offset;
	drrf->drr_length = length;
	drrf->drr_toguid = dsp->dsa_toguid;
	if (length == -1ULL) {
		if (dump_bytes(dsp, dsp->dsa_drr,
		    sizeof (dmu_replay_record_t)) != 0)
			return (SET_ERROR(EINTR));
	} else {
		dsp->dsa_pending_op = PENDING_FREE;
	}

	return (0);
}

static int
dump_write(dmu_sendarg_t *dsp, dmu_object_type_t type,
    uint64_t object, uint64_t offset, int blksz, const blkptr_t *bp, void *data)
{
	struct drr_write *drrw = &(dsp->dsa_drr->drr_u.drr_write);

	/*
	 * We send data in increasing object, offset order.
	 * See comment in dump_free() for details.
	 */
	ASSERT(object > dsp->dsa_last_data_object ||
	    (object == dsp->dsa_last_data_object &&
	    offset > dsp->dsa_last_data_offset));
	dsp->dsa_last_data_object = object;
	dsp->dsa_last_data_offset = offset + blksz - 1;

	/*
	 * If there is any kind of pending aggregation (currently either
	 * a grouping of free objects or free blocks), push it out to
	 * the stream, since aggregation can't be done across operations
	 * of different types.
	 */
	if (dsp->dsa_pending_op != PENDING_NONE) {
		if (dump_bytes(dsp, dsp->dsa_drr,
		    sizeof (dmu_replay_record_t)) != 0)
			return (SET_ERROR(EINTR));
		dsp->dsa_pending_op = PENDING_NONE;
	}
	/* write a DATA record */
	bzero(dsp->dsa_drr, sizeof (dmu_replay_record_t));
	dsp->dsa_drr->drr_type = DRR_WRITE;
	drrw->drr_object = object;
	drrw->drr_type = type;
	drrw->drr_offset = offset;
	drrw->drr_length = blksz;
	drrw->drr_toguid = dsp->dsa_toguid;
<<<<<<< HEAD
	if (BP_IS_EMBEDDED(bp)) {
		/*
		 * There's no pre-computed checksum of embedded BP's, so
		 * (like fletcher4-checkummed blocks) userland will have
		 * to compute a dedup-capable checksum itself.
=======
	if (bp == NULL || BP_IS_EMBEDDED(bp)) {
		/*
		 * There's no pre-computed checksum for partial-block
		 * writes or embedded BP's, so (like
		 * fletcher4-checkummed blocks) userland will have to
		 * compute a dedup-capable checksum itself.
>>>>>>> 23d56208
		 */
		drrw->drr_checksumtype = ZIO_CHECKSUM_OFF;
	} else {
		drrw->drr_checksumtype = BP_GET_CHECKSUM(bp);
		if (zio_checksum_table[drrw->drr_checksumtype].ci_dedup)
			drrw->drr_checksumflags |= DRR_CHECKSUM_DEDUP;
		DDK_SET_LSIZE(&drrw->drr_key, BP_GET_LSIZE(bp));
		DDK_SET_PSIZE(&drrw->drr_key, BP_GET_PSIZE(bp));
		DDK_SET_COMPRESS(&drrw->drr_key, BP_GET_COMPRESS(bp));
		drrw->drr_key.ddk_cksum = bp->blk_cksum;
	}

	if (dump_bytes(dsp, dsp->dsa_drr, sizeof (dmu_replay_record_t)) != 0)
		return (SET_ERROR(EINTR));
	if (dump_bytes(dsp, data, blksz) != 0)
		return (SET_ERROR(EINTR));
	return (0);
}

static int
dump_write_embedded(dmu_sendarg_t *dsp, uint64_t object, uint64_t offset,
    int blksz, const blkptr_t *bp)
{
	char buf[BPE_PAYLOAD_SIZE];
	struct drr_write_embedded *drrw =
	    &(dsp->dsa_drr->drr_u.drr_write_embedded);

	if (dsp->dsa_pending_op != PENDING_NONE) {
		if (dump_bytes(dsp, dsp->dsa_drr,
		    sizeof (dmu_replay_record_t)) != 0)
			return (EINTR);
		dsp->dsa_pending_op = PENDING_NONE;
	}

	ASSERT(BP_IS_EMBEDDED(bp));

	bzero(dsp->dsa_drr, sizeof (dmu_replay_record_t));
	dsp->dsa_drr->drr_type = DRR_WRITE_EMBEDDED;
	drrw->drr_object = object;
	drrw->drr_offset = offset;
	drrw->drr_length = blksz;
	drrw->drr_toguid = dsp->dsa_toguid;
	drrw->drr_compression = BP_GET_COMPRESS(bp);
	drrw->drr_etype = BPE_GET_ETYPE(bp);
	drrw->drr_lsize = BPE_GET_LSIZE(bp);
	drrw->drr_psize = BPE_GET_PSIZE(bp);

	decode_embedded_bp_compressed(bp, buf);

	if (dump_bytes(dsp, dsp->dsa_drr, sizeof (dmu_replay_record_t)) != 0)
		return (EINTR);
	if (dump_bytes(dsp, buf, P2ROUNDUP(drrw->drr_psize, 8)) != 0)
		return (EINTR);
	return (0);
}

static int
dump_spill(dmu_sendarg_t *dsp, uint64_t object, int blksz, void *data)
{
	struct drr_spill *drrs = &(dsp->dsa_drr->drr_u.drr_spill);

	if (dsp->dsa_pending_op != PENDING_NONE) {
		if (dump_bytes(dsp, dsp->dsa_drr,
		    sizeof (dmu_replay_record_t)) != 0)
			return (SET_ERROR(EINTR));
		dsp->dsa_pending_op = PENDING_NONE;
	}

	/* write a SPILL record */
	bzero(dsp->dsa_drr, sizeof (dmu_replay_record_t));
	dsp->dsa_drr->drr_type = DRR_SPILL;
	drrs->drr_object = object;
	drrs->drr_length = blksz;
	drrs->drr_toguid = dsp->dsa_toguid;

	if (dump_bytes(dsp, dsp->dsa_drr, sizeof (dmu_replay_record_t)))
		return (SET_ERROR(EINTR));
	if (dump_bytes(dsp, data, blksz))
		return (SET_ERROR(EINTR));
	return (0);
}

static int
dump_freeobjects(dmu_sendarg_t *dsp, uint64_t firstobj, uint64_t numobjs)
{
	struct drr_freeobjects *drrfo = &(dsp->dsa_drr->drr_u.drr_freeobjects);

	/* See comment in dump_free(). */
	if (!dsp->dsa_incremental)
		return (0);

	/*
	 * If there is a pending op, but it's not PENDING_FREEOBJECTS,
	 * push it out, since free block aggregation can only be done for
	 * blocks of the same type (i.e., DRR_FREE records can only be
	 * aggregated with other DRR_FREE records.  DRR_FREEOBJECTS records
	 * can only be aggregated with other DRR_FREEOBJECTS records.
	 */
	if (dsp->dsa_pending_op != PENDING_NONE &&
	    dsp->dsa_pending_op != PENDING_FREEOBJECTS) {
		if (dump_bytes(dsp, dsp->dsa_drr,
		    sizeof (dmu_replay_record_t)) != 0)
			return (SET_ERROR(EINTR));
		dsp->dsa_pending_op = PENDING_NONE;
	}
	if (dsp->dsa_pending_op == PENDING_FREEOBJECTS) {
		/*
		 * See whether this free object array can be aggregated
		 * with pending one
		 */
		if (drrfo->drr_firstobj + drrfo->drr_numobjs == firstobj) {
			drrfo->drr_numobjs += numobjs;
			return (0);
		} else {
			/* can't be aggregated.  Push out pending record */
			if (dump_bytes(dsp, dsp->dsa_drr,
			    sizeof (dmu_replay_record_t)) != 0)
				return (SET_ERROR(EINTR));
			dsp->dsa_pending_op = PENDING_NONE;
		}
	}

	/* write a FREEOBJECTS record */
	bzero(dsp->dsa_drr, sizeof (dmu_replay_record_t));
	dsp->dsa_drr->drr_type = DRR_FREEOBJECTS;
	drrfo->drr_firstobj = firstobj;
	drrfo->drr_numobjs = numobjs;
	drrfo->drr_toguid = dsp->dsa_toguid;

	dsp->dsa_pending_op = PENDING_FREEOBJECTS;

	return (0);
}

static int
dump_dnode(dmu_sendarg_t *dsp, uint64_t object, dnode_phys_t *dnp)
{
	struct drr_object *drro = &(dsp->dsa_drr->drr_u.drr_object);

	if (dnp == NULL || dnp->dn_type == DMU_OT_NONE)
		return (dump_freeobjects(dsp, object, 1));

	if (dsp->dsa_pending_op != PENDING_NONE) {
		if (dump_bytes(dsp, dsp->dsa_drr,
		    sizeof (dmu_replay_record_t)) != 0)
			return (SET_ERROR(EINTR));
		dsp->dsa_pending_op = PENDING_NONE;
	}

	/* write an OBJECT record */
	bzero(dsp->dsa_drr, sizeof (dmu_replay_record_t));
	dsp->dsa_drr->drr_type = DRR_OBJECT;
	drro->drr_object = object;
	drro->drr_type = dnp->dn_type;
	drro->drr_bonustype = dnp->dn_bonustype;
	drro->drr_blksz = dnp->dn_datablkszsec << SPA_MINBLOCKSHIFT;
	drro->drr_bonuslen = dnp->dn_bonuslen;
	drro->drr_checksumtype = dnp->dn_checksum;
	drro->drr_compress = dnp->dn_compress;
	drro->drr_toguid = dsp->dsa_toguid;

	if (!(dsp->dsa_featureflags & DMU_BACKUP_FEATURE_LARGE_BLOCKS) &&
	    drro->drr_blksz > SPA_OLD_MAXBLOCKSIZE)
		drro->drr_blksz = SPA_OLD_MAXBLOCKSIZE;

	if (dump_bytes(dsp, dsp->dsa_drr, sizeof (dmu_replay_record_t)) != 0)
		return (SET_ERROR(EINTR));

	if (dump_bytes(dsp, DN_BONUS(dnp), P2ROUNDUP(dnp->dn_bonuslen, 8)) != 0)
		return (SET_ERROR(EINTR));

	/* Free anything past the end of the file. */
	if (dump_free(dsp, object, (dnp->dn_maxblkid + 1) *
	    (dnp->dn_datablkszsec << SPA_MINBLOCKSHIFT), -1ULL) != 0)
		return (SET_ERROR(EINTR));
	if (dsp->dsa_err != 0)
		return (SET_ERROR(EINTR));
	return (0);
}

static boolean_t
backup_do_embed(dmu_sendarg_t *dsp, const blkptr_t *bp)
{
	if (!BP_IS_EMBEDDED(bp))
		return (B_FALSE);

	/*
	 * Compression function must be legacy, or explicitly enabled.
	 */
	if ((BP_GET_COMPRESS(bp) >= ZIO_COMPRESS_LEGACY_FUNCTIONS &&
	    !(dsp->dsa_featureflags & DMU_BACKUP_FEATURE_EMBED_DATA_LZ4)))
		return (B_FALSE);

	/*
	 * Embed type must be explicitly enabled.
	 */
	switch (BPE_GET_ETYPE(bp)) {
	case BP_EMBEDDED_TYPE_DATA:
		if (dsp->dsa_featureflags & DMU_BACKUP_FEATURE_EMBED_DATA)
			return (B_TRUE);
		break;
	default:
		return (B_FALSE);
	}
	return (B_FALSE);
}

#define	BP_SPAN(dnp, level) \
	(((uint64_t)dnp->dn_datablkszsec) << (SPA_MINBLOCKSHIFT + \
	(level) * (dnp->dn_indblkshift - SPA_BLKPTRSHIFT)))

/* ARGSUSED */
static int
backup_cb(spa_t *spa, zilog_t *zilog, const blkptr_t *bp,
    const zbookmark_phys_t *zb, const dnode_phys_t *dnp, void *arg)
{
	dmu_sendarg_t *dsp = arg;
	dmu_object_type_t type = bp ? BP_GET_TYPE(bp) : DMU_OT_NONE;
	int err = 0;

	if (issig(JUSTLOOKING) && issig(FORREAL))
		return (SET_ERROR(EINTR));

	if (zb->zb_object != DMU_META_DNODE_OBJECT &&
	    DMU_OBJECT_IS_SPECIAL(zb->zb_object)) {
		return (0);
	} else if (zb->zb_level == ZB_ZIL_LEVEL) {
		/*
		 * If we are sending a non-snapshot (which is allowed on
		 * read-only pools), it may have a ZIL, which must be ignored.
		 */
		return (0);
	} else if (BP_IS_HOLE(bp) &&
	    zb->zb_object == DMU_META_DNODE_OBJECT) {
		uint64_t span = BP_SPAN(dnp, zb->zb_level);
		uint64_t dnobj = (zb->zb_blkid * span) >> DNODE_SHIFT;
		err = dump_freeobjects(dsp, dnobj, span >> DNODE_SHIFT);
	} else if (BP_IS_HOLE(bp)) {
		uint64_t span = BP_SPAN(dnp, zb->zb_level);
		err = dump_free(dsp, zb->zb_object, zb->zb_blkid * span, span);
	} else if (zb->zb_level > 0 || type == DMU_OT_OBJSET) {
		return (0);
	} else if (type == DMU_OT_DNODE) {
		dnode_phys_t *blk;
		int i;
		int blksz = BP_GET_LSIZE(bp);
		arc_flags_t aflags = ARC_FLAG_WAIT;
		arc_buf_t *abuf;

		if (arc_read(NULL, spa, bp, arc_getbuf_func, &abuf,
		    ZIO_PRIORITY_ASYNC_READ, ZIO_FLAG_CANFAIL,
		    &aflags, zb) != 0)
			return (SET_ERROR(EIO));

		blk = abuf->b_data;
		for (i = 0; i < blksz >> DNODE_SHIFT; i++) {
			uint64_t dnobj = (zb->zb_blkid <<
			    (DNODE_BLOCK_SHIFT - DNODE_SHIFT)) + i;
			err = dump_dnode(dsp, dnobj, blk+i);
			if (err != 0)
				break;
		}
		(void) arc_buf_remove_ref(abuf, &abuf);
	} else if (type == DMU_OT_SA) {
		arc_flags_t aflags = ARC_FLAG_WAIT;
		arc_buf_t *abuf;
		int blksz = BP_GET_LSIZE(bp);

		if (arc_read(NULL, spa, bp, arc_getbuf_func, &abuf,
		    ZIO_PRIORITY_ASYNC_READ, ZIO_FLAG_CANFAIL,
		    &aflags, zb) != 0)
			return (SET_ERROR(EIO));

		err = dump_spill(dsp, zb->zb_object, blksz, abuf->b_data);
		(void) arc_buf_remove_ref(abuf, &abuf);
	} else if (backup_do_embed(dsp, bp)) {
		/* it's an embedded level-0 block of a regular object */
		int blksz = dnp->dn_datablkszsec << SPA_MINBLOCKSHIFT;
		err = dump_write_embedded(dsp, zb->zb_object,
		    zb->zb_blkid * blksz, blksz, bp);
	} else { /* it's a level-0 block of a regular object */
		uint64_t offset;
		arc_flags_t aflags = ARC_FLAG_WAIT;
		arc_buf_t *abuf;
		int blksz = BP_GET_LSIZE(bp);

		ASSERT3U(blksz, ==, dnp->dn_datablkszsec << SPA_MINBLOCKSHIFT);
		ASSERT0(zb->zb_level);
		if (arc_read(NULL, spa, bp, arc_getbuf_func, &abuf,
		    ZIO_PRIORITY_ASYNC_READ, ZIO_FLAG_CANFAIL,
		    &aflags, zb) != 0) {
			if (zfs_send_corrupt_data) {
				uint64_t *ptr;
				/* Send a block filled with 0x"zfs badd bloc" */
				abuf = arc_buf_alloc(spa, blksz, &abuf,
				    ARC_BUFC_DATA);
				for (ptr = abuf->b_data;
				    (char *)ptr < (char *)abuf->b_data + blksz;
				    ptr++)
					*ptr = 0x2f5baddb10cULL;
			} else {
				return (SET_ERROR(EIO));
			}
		}

<<<<<<< HEAD
		err = dump_write(dsp, type, zb->zb_object, zb->zb_blkid * blksz,
		    blksz, bp, abuf->b_data);
=======
		offset = zb->zb_blkid * blksz;

		if (!(dsp->dsa_featureflags &
		    DMU_BACKUP_FEATURE_LARGE_BLOCKS) &&
		    blksz > SPA_OLD_MAXBLOCKSIZE) {
			char *buf = abuf->b_data;
			while (blksz > 0 && err == 0) {
				int n = MIN(blksz, SPA_OLD_MAXBLOCKSIZE);
				err = dump_write(dsp, type, zb->zb_object,
				    offset, n, NULL, buf);
				offset += n;
				buf += n;
				blksz -= n;
			}
		} else {
			err = dump_write(dsp, type, zb->zb_object,
			    offset, blksz, bp, abuf->b_data);
		}
>>>>>>> 23d56208
		(void) arc_buf_remove_ref(abuf, &abuf);
	}

	ASSERT(err == 0 || err == EINTR);
	return (err);
}

/*
 * Releases dp using the specified tag.
 */
static int
dmu_send_impl(void *tag, dsl_pool_t *dp, dsl_dataset_t *ds,
    zfs_bookmark_phys_t *fromzb, boolean_t is_clone, boolean_t embedok,
<<<<<<< HEAD
    int outfd, vnode_t *vp, offset_t *off)
=======
    boolean_t large_block_ok, int outfd, vnode_t *vp, offset_t *off)
>>>>>>> 23d56208
{
	objset_t *os;
	dmu_replay_record_t *drr;
	dmu_sendarg_t *dsp;
	int err;
	uint64_t fromtxg = 0;
	uint64_t featureflags = 0;

	err = dmu_objset_from_ds(ds, &os);
	if (err != 0) {
		dsl_pool_rele(dp, tag);
		return (err);
	}

	drr = kmem_zalloc(sizeof (dmu_replay_record_t), KM_SLEEP);
	drr->drr_type = DRR_BEGIN;
	drr->drr_u.drr_begin.drr_magic = DMU_BACKUP_MAGIC;
	DMU_SET_STREAM_HDRTYPE(drr->drr_u.drr_begin.drr_versioninfo,
	    DMU_SUBSTREAM);

#ifdef _KERNEL
	if (dmu_objset_type(os) == DMU_OST_ZFS) {
		uint64_t version;
		if (zfs_get_zplprop(os, ZFS_PROP_VERSION, &version) != 0) {
			kmem_free(drr, sizeof (dmu_replay_record_t));
			dsl_pool_rele(dp, tag);
			return (SET_ERROR(EINVAL));
		}
		if (version >= ZPL_VERSION_SA) {
			featureflags |= DMU_BACKUP_FEATURE_SA_SPILL;
		}
	}
#endif

<<<<<<< HEAD
=======
	if (large_block_ok && ds->ds_large_blocks)
		featureflags |= DMU_BACKUP_FEATURE_LARGE_BLOCKS;
>>>>>>> 23d56208
	if (embedok &&
	    spa_feature_is_active(dp->dp_spa, SPA_FEATURE_EMBEDDED_DATA)) {
		featureflags |= DMU_BACKUP_FEATURE_EMBED_DATA;
		if (spa_feature_is_active(dp->dp_spa, SPA_FEATURE_LZ4_COMPRESS))
			featureflags |= DMU_BACKUP_FEATURE_EMBED_DATA_LZ4;
	} else {
		embedok = B_FALSE;
	}

	DMU_SET_FEATUREFLAGS(drr->drr_u.drr_begin.drr_versioninfo,
	    featureflags);

	drr->drr_u.drr_begin.drr_creation_time =
<<<<<<< HEAD
	    ds->ds_phys->ds_creation_time;
=======
	    dsl_dataset_phys(ds)->ds_creation_time;
>>>>>>> 23d56208
	drr->drr_u.drr_begin.drr_type = dmu_objset_type(os);
	if (is_clone)
		drr->drr_u.drr_begin.drr_flags |= DRR_FLAG_CLONE;
	drr->drr_u.drr_begin.drr_toguid = dsl_dataset_phys(ds)->ds_guid;
	if (dsl_dataset_phys(ds)->ds_flags & DS_FLAG_CI_DATASET)
		drr->drr_u.drr_begin.drr_flags |= DRR_FLAG_CI_DATA;

	if (fromzb != NULL) {
		drr->drr_u.drr_begin.drr_fromguid = fromzb->zbm_guid;
		fromtxg = fromzb->zbm_creation_txg;
	}
	dsl_dataset_name(ds, drr->drr_u.drr_begin.drr_toname);
<<<<<<< HEAD
	if (!dsl_dataset_is_snapshot(ds)) {
=======
	if (!ds->ds_is_snapshot) {
>>>>>>> 23d56208
		(void) strlcat(drr->drr_u.drr_begin.drr_toname, "@--head--",
		    sizeof (drr->drr_u.drr_begin.drr_toname));
	}

	dsp = kmem_zalloc(sizeof (dmu_sendarg_t), KM_SLEEP);

	dsp->dsa_drr = drr;
	dsp->dsa_vp = vp;
	dsp->dsa_outfd = outfd;
	dsp->dsa_proc = curproc;
	dsp->dsa_os = os;
	dsp->dsa_off = off;
	dsp->dsa_toguid = dsl_dataset_phys(ds)->ds_guid;
	ZIO_SET_CHECKSUM(&dsp->dsa_zc, 0, 0, 0, 0);
	dsp->dsa_pending_op = PENDING_NONE;
	dsp->dsa_incremental = (fromzb != NULL);
	dsp->dsa_featureflags = featureflags;

	mutex_enter(&ds->ds_sendstream_lock);
	list_insert_head(&ds->ds_sendstreams, dsp);
	mutex_exit(&ds->ds_sendstream_lock);

	dsl_dataset_long_hold(ds, FTAG);
	dsl_pool_rele(dp, tag);

	if (dump_bytes(dsp, drr, sizeof (dmu_replay_record_t)) != 0) {
		err = dsp->dsa_err;
		goto out;
	}

	err = traverse_dataset(ds, fromtxg, TRAVERSE_PRE | TRAVERSE_PREFETCH,
	    backup_cb, dsp);

	if (dsp->dsa_pending_op != PENDING_NONE)
		if (dump_bytes(dsp, drr, sizeof (dmu_replay_record_t)) != 0)
			err = SET_ERROR(EINTR);

	if (err != 0) {
		if (err == EINTR && dsp->dsa_err != 0)
			err = dsp->dsa_err;
		goto out;
	}

	bzero(drr, sizeof (dmu_replay_record_t));
	drr->drr_type = DRR_END;
	drr->drr_u.drr_end.drr_checksum = dsp->dsa_zc;
	drr->drr_u.drr_end.drr_toguid = dsp->dsa_toguid;

	if (dump_bytes(dsp, drr, sizeof (dmu_replay_record_t)) != 0) {
		err = dsp->dsa_err;
		goto out;
	}

out:
	mutex_enter(&ds->ds_sendstream_lock);
	list_remove(&ds->ds_sendstreams, dsp);
	mutex_exit(&ds->ds_sendstream_lock);

	kmem_free(drr, sizeof (dmu_replay_record_t));
	kmem_free(dsp, sizeof (dmu_sendarg_t));

	dsl_dataset_long_rele(ds, FTAG);

	return (err);
}

int
dmu_send_obj(const char *pool, uint64_t tosnap, uint64_t fromsnap,
<<<<<<< HEAD
    boolean_t embedok, int outfd, vnode_t *vp, offset_t *off)
=======
    boolean_t embedok, boolean_t large_block_ok,
    int outfd, vnode_t *vp, offset_t *off)
>>>>>>> 23d56208
{
	dsl_pool_t *dp;
	dsl_dataset_t *ds;
	dsl_dataset_t *fromds = NULL;
	int err;

	err = dsl_pool_hold(pool, FTAG, &dp);
	if (err != 0)
		return (err);
<<<<<<< HEAD

	err = dsl_dataset_hold_obj(dp, tosnap, FTAG, &ds);
	if (err != 0) {
		dsl_pool_rele(dp, FTAG);
		return (err);
	}

	if (fromsnap != 0) {
		zfs_bookmark_phys_t zb;
		boolean_t is_clone;

		err = dsl_dataset_hold_obj(dp, fromsnap, FTAG, &fromds);
		if (err != 0) {
			dsl_dataset_rele(ds, FTAG);
			dsl_pool_rele(dp, FTAG);
			return (err);
		}
		if (!dsl_dataset_is_before(ds, fromds, 0))
			err = SET_ERROR(EXDEV);
		zb.zbm_creation_time = fromds->ds_phys->ds_creation_time;
		zb.zbm_creation_txg = fromds->ds_phys->ds_creation_txg;
		zb.zbm_guid = fromds->ds_phys->ds_guid;
		is_clone = (fromds->ds_dir != ds->ds_dir);
		dsl_dataset_rele(fromds, FTAG);
		err = dmu_send_impl(FTAG, dp, ds, &zb, is_clone, embedok,
		    outfd, vp, off);
	} else {
		err = dmu_send_impl(FTAG, dp, ds, NULL, B_FALSE, embedok,
		    outfd, vp, off);
	}
	dsl_dataset_rele(ds, FTAG);
	return (err);
}

int
dmu_send(const char *tosnap, const char *fromsnap, boolean_t embedok,
    int outfd, vnode_t *vp, offset_t *off)
{
	dsl_pool_t *dp;
	dsl_dataset_t *ds;
	int err;
	boolean_t owned = B_FALSE;

	if (fromsnap != NULL && strpbrk(fromsnap, "@#") == NULL)
		return (SET_ERROR(EINVAL));

	err = dsl_pool_hold(tosnap, FTAG, &dp);
	if (err != 0)
		return (err);

	if (strchr(tosnap, '@') == NULL && spa_writeable(dp->dp_spa)) {
		/*
		 * We are sending a filesystem or volume.  Ensure
		 * that it doesn't change by owning the dataset.
		 */
		err = dsl_dataset_own(dp, tosnap, FTAG, &ds);
		owned = B_TRUE;
	} else {
		err = dsl_dataset_hold(dp, tosnap, FTAG, &ds);
	}
	if (err != 0) {
		dsl_pool_rele(dp, FTAG);
		return (err);
	}

	if (fromsnap != NULL) {
		zfs_bookmark_phys_t zb;
		boolean_t is_clone = B_FALSE;
		int fsnamelen = strchr(tosnap, '@') - tosnap;

		/*
		 * If the fromsnap is in a different filesystem, then
		 * mark the send stream as a clone.
		 */
		if (strncmp(tosnap, fromsnap, fsnamelen) != 0 ||
		    (fromsnap[fsnamelen] != '@' &&
		    fromsnap[fsnamelen] != '#')) {
			is_clone = B_TRUE;
		}

		if (strchr(fromsnap, '@')) {
			dsl_dataset_t *fromds;
			err = dsl_dataset_hold(dp, fromsnap, FTAG, &fromds);
			if (err == 0) {
				if (!dsl_dataset_is_before(ds, fromds, 0))
					err = SET_ERROR(EXDEV);
				zb.zbm_creation_time =
				    fromds->ds_phys->ds_creation_time;
				zb.zbm_creation_txg =
				    fromds->ds_phys->ds_creation_txg;
				zb.zbm_guid = fromds->ds_phys->ds_guid;
				is_clone = (ds->ds_dir != fromds->ds_dir);
				dsl_dataset_rele(fromds, FTAG);
			}
		} else {
			err = dsl_bookmark_lookup(dp, fromsnap, ds, &zb);
		}
=======

	err = dsl_dataset_hold_obj(dp, tosnap, FTAG, &ds);
	if (err != 0) {
		dsl_pool_rele(dp, FTAG);
		return (err);
	}

	if (fromsnap != 0) {
		zfs_bookmark_phys_t zb;
		boolean_t is_clone;

		err = dsl_dataset_hold_obj(dp, fromsnap, FTAG, &fromds);
>>>>>>> 23d56208
		if (err != 0) {
			dsl_dataset_rele(ds, FTAG);
			dsl_pool_rele(dp, FTAG);
			return (err);
		}
<<<<<<< HEAD
		err = dmu_send_impl(FTAG, dp, ds, &zb, is_clone, embedok,
		    outfd, vp, off);
	} else {
		err = dmu_send_impl(FTAG, dp, ds, NULL, B_FALSE, embedok,
		    outfd, vp, off);
	}
	if (owned)
		dsl_dataset_disown(ds, FTAG);
	else
		dsl_dataset_rele(ds, FTAG);
	return (err);
}

int
dmu_send_estimate(dsl_dataset_t *ds, dsl_dataset_t *fromds, uint64_t *sizep)
{
	int err;
	uint64_t size, recordsize;
	ASSERTV(dsl_pool_t *dp = ds->ds_dir->dd_pool);

	ASSERT(dsl_pool_config_held(dp));

	/* tosnap must be a snapshot */
	if (!dsl_dataset_is_snapshot(ds))
		return (SET_ERROR(EINVAL));

	/*
	 * fromsnap must be an earlier snapshot from the same fs as tosnap,
	 * or the origin's fs.
	 */
	if (fromds != NULL && !dsl_dataset_is_before(ds, fromds, 0))
		return (SET_ERROR(EXDEV));
=======
		if (!dsl_dataset_is_before(ds, fromds, 0))
			err = SET_ERROR(EXDEV);
		zb.zbm_creation_time =
		    dsl_dataset_phys(fromds)->ds_creation_time;
		zb.zbm_creation_txg = dsl_dataset_phys(fromds)->ds_creation_txg;
		zb.zbm_guid = dsl_dataset_phys(fromds)->ds_guid;
		is_clone = (fromds->ds_dir != ds->ds_dir);
		dsl_dataset_rele(fromds, FTAG);
		err = dmu_send_impl(FTAG, dp, ds, &zb, is_clone,
		    embedok, large_block_ok, outfd, vp, off);
	} else {
		err = dmu_send_impl(FTAG, dp, ds, NULL, B_FALSE,
		    embedok, large_block_ok, outfd, vp, off);
	}
	dsl_dataset_rele(ds, FTAG);
	return (err);
}
>>>>>>> 23d56208

int
dmu_send(const char *tosnap, const char *fromsnap,
    boolean_t embedok, boolean_t large_block_ok,
    int outfd, vnode_t *vp, offset_t *off)
{
	dsl_pool_t *dp;
	dsl_dataset_t *ds;
	int err;
	boolean_t owned = B_FALSE;

	if (fromsnap != NULL && strpbrk(fromsnap, "@#") == NULL)
		return (SET_ERROR(EINVAL));

	err = dsl_pool_hold(tosnap, FTAG, &dp);
	if (err != 0)
		return (err);

	if (strchr(tosnap, '@') == NULL && spa_writeable(dp->dp_spa)) {
		/*
		 * We are sending a filesystem or volume.  Ensure
		 * that it doesn't change by owning the dataset.
		 */
		err = dsl_dataset_own(dp, tosnap, FTAG, &ds);
		owned = B_TRUE;
	} else {
<<<<<<< HEAD
		uint64_t used, comp;
		err = dsl_dataset_space_written(fromds, ds,
		    &used, &comp, &size);
		if (err != 0)
=======
		err = dsl_dataset_hold(dp, tosnap, FTAG, &ds);
	}
	if (err != 0) {
		dsl_pool_rele(dp, FTAG);
		return (err);
	}

	if (fromsnap != NULL) {
		zfs_bookmark_phys_t zb;
		boolean_t is_clone = B_FALSE;
		int fsnamelen = strchr(tosnap, '@') - tosnap;

		/*
		 * If the fromsnap is in a different filesystem, then
		 * mark the send stream as a clone.
		 */
		if (strncmp(tosnap, fromsnap, fsnamelen) != 0 ||
		    (fromsnap[fsnamelen] != '@' &&
		    fromsnap[fsnamelen] != '#')) {
			is_clone = B_TRUE;
		}

		if (strchr(fromsnap, '@')) {
			dsl_dataset_t *fromds;
			err = dsl_dataset_hold(dp, fromsnap, FTAG, &fromds);
			if (err == 0) {
				if (!dsl_dataset_is_before(ds, fromds, 0))
					err = SET_ERROR(EXDEV);
				zb.zbm_creation_time =
				    dsl_dataset_phys(fromds)->ds_creation_time;
				zb.zbm_creation_txg =
				    dsl_dataset_phys(fromds)->ds_creation_txg;
				zb.zbm_guid = dsl_dataset_phys(fromds)->ds_guid;
				is_clone = (ds->ds_dir != fromds->ds_dir);
				dsl_dataset_rele(fromds, FTAG);
			}
		} else {
			err = dsl_bookmark_lookup(dp, fromsnap, ds, &zb);
		}
		if (err != 0) {
			dsl_dataset_rele(ds, FTAG);
			dsl_pool_rele(dp, FTAG);
>>>>>>> 23d56208
			return (err);
		}
		err = dmu_send_impl(FTAG, dp, ds, &zb, is_clone,
		    embedok, large_block_ok, outfd, vp, off);
	} else {
		err = dmu_send_impl(FTAG, dp, ds, NULL, B_FALSE,
		    embedok, large_block_ok, outfd, vp, off);
	}
	if (owned)
		dsl_dataset_disown(ds, FTAG);
	else
		dsl_dataset_rele(ds, FTAG);
	return (err);
}

static int
dmu_adjust_send_estimate_for_indirects(dsl_dataset_t *ds, uint64_t size,
    uint64_t *sizep)
{
	int err;
	/*
	 * Assume that space (both on-disk and in-stream) is dominated by
	 * data.  We will adjust for indirect blocks and the copies property,
	 * but ignore per-object space used (eg, dnodes and DRR_OBJECT records).
	 */

	/*
	 * Subtract out approximate space used by indirect blocks.
	 * Assume most space is used by data blocks (non-indirect, non-dnode).
	 * Assume all blocks are recordsize.  Assume ditto blocks and
	 * internal fragmentation counter out compression.
	 *
	 * Therefore, space used by indirect blocks is sizeof(blkptr_t) per
	 * block, which we observe in practice.
	 */
<<<<<<< HEAD
=======
	uint64_t recordsize;
>>>>>>> 23d56208
	err = dsl_prop_get_int_ds(ds, "recordsize", &recordsize);
	if (err != 0)
		return (err);
	size -= size / recordsize * sizeof (blkptr_t);

	/* Add in the space for the record associated with each block. */
	size += size / recordsize * sizeof (dmu_replay_record_t);

	*sizep = size;

	return (0);
}

<<<<<<< HEAD
typedef struct dmu_recv_begin_arg {
	const char *drba_origin;
	dmu_recv_cookie_t *drba_cookie;
	cred_t *drba_cred;
	uint64_t drba_snapobj;
} dmu_recv_begin_arg_t;

static int
recv_begin_check_existing_impl(dmu_recv_begin_arg_t *drba, dsl_dataset_t *ds,
    uint64_t fromguid)
{
	uint64_t val;
	int error;
	dsl_pool_t *dp = ds->ds_dir->dd_pool;

	/* temporary clone name must not exist */
	error = zap_lookup(dp->dp_meta_objset,
	    ds->ds_dir->dd_phys->dd_child_dir_zapobj, recv_clone_name,
	    8, 1, &val);
	if (error != ENOENT)
		return (error == 0 ? EBUSY : error);

	/* new snapshot name must not exist */
	error = zap_lookup(dp->dp_meta_objset,
	    ds->ds_phys->ds_snapnames_zapobj, drba->drba_cookie->drc_tosnap,
	    8, 1, &val);
	if (error != ENOENT)
		return (error == 0 ? EEXIST : error);

	if (fromguid != 0) {
		dsl_dataset_t *snap;
		uint64_t obj = ds->ds_phys->ds_prev_snap_obj;

		/* Find snapshot in this dir that matches fromguid. */
		while (obj != 0) {
			error = dsl_dataset_hold_obj(dp, obj, FTAG,
			    &snap);
			if (error != 0)
				return (SET_ERROR(ENODEV));
			if (snap->ds_dir != ds->ds_dir) {
				dsl_dataset_rele(snap, FTAG);
				return (SET_ERROR(ENODEV));
			}
			if (snap->ds_phys->ds_guid == fromguid)
				break;
			obj = snap->ds_phys->ds_prev_snap_obj;
			dsl_dataset_rele(snap, FTAG);
		}
		if (obj == 0)
			return (SET_ERROR(ENODEV));

		if (drba->drba_cookie->drc_force) {
			drba->drba_snapobj = obj;
		} else {
			/*
			 * If we are not forcing, there must be no
			 * changes since fromsnap.
			 */
			if (dsl_dataset_modified_since_snap(ds, snap)) {
				dsl_dataset_rele(snap, FTAG);
				return (SET_ERROR(ETXTBSY));
			}
			drba->drba_snapobj = ds->ds_prev->ds_object;
		}

		dsl_dataset_rele(snap, FTAG);
	} else {
		/* if full, most recent snapshot must be $ORIGIN */
		if (ds->ds_phys->ds_prev_snap_txg >= TXG_INITIAL)
			return (SET_ERROR(ENODEV));
		drba->drba_snapobj = ds->ds_phys->ds_prev_snap_obj;
=======
int
dmu_send_estimate(dsl_dataset_t *ds, dsl_dataset_t *fromds, uint64_t *sizep)
{
	int err;
	uint64_t size;

	ASSERT(dsl_pool_config_held(ds->ds_dir->dd_pool));

	/* tosnap must be a snapshot */
	if (!ds->ds_is_snapshot)
		return (SET_ERROR(EINVAL));

	/* fromsnap, if provided, must be a snapshot */
	if (fromds != NULL && !fromds->ds_is_snapshot)
		return (SET_ERROR(EINVAL));

	/*
	 * fromsnap must be an earlier snapshot from the same fs as tosnap,
	 * or the origin's fs.
	 */
	if (fromds != NULL && !dsl_dataset_is_before(ds, fromds, 0))
		return (SET_ERROR(EXDEV));

	/* Get uncompressed size estimate of changed data. */
	if (fromds == NULL) {
		size = dsl_dataset_phys(ds)->ds_uncompressed_bytes;
	} else {
		uint64_t used, comp;
		err = dsl_dataset_space_written(fromds, ds,
		    &used, &comp, &size);
		if (err != 0)
			return (err);
>>>>>>> 23d56208
	}

	err = dmu_adjust_send_estimate_for_indirects(ds, size, sizep);
	return (err);
}

/*
 * Simple callback used to traverse the blocks of a snapshot and sum their
 * uncompressed size
 */
/* ARGSUSED */
static int
dmu_calculate_send_traversal(spa_t *spa, zilog_t *zilog, const blkptr_t *bp,
    const zbookmark_phys_t *zb, const dnode_phys_t *dnp, void *arg)
{
	uint64_t *spaceptr = arg;
	if (bp != NULL && !BP_IS_HOLE(bp)) {
		*spaceptr += BP_GET_UCSIZE(bp);
	}
	return (0);

}

<<<<<<< HEAD
static int
dmu_recv_begin_check(void *arg, dmu_tx_t *tx)
{
	dmu_recv_begin_arg_t *drba = arg;
	dsl_pool_t *dp = dmu_tx_pool(tx);
	struct drr_begin *drrb = drba->drba_cookie->drc_drrb;
	uint64_t fromguid = drrb->drr_fromguid;
	int flags = drrb->drr_flags;
	int error;
	uint64_t featureflags = DMU_GET_FEATUREFLAGS(drrb->drr_versioninfo);
	dsl_dataset_t *ds;
	const char *tofs = drba->drba_cookie->drc_tofs;

	/* already checked */
	ASSERT3U(drrb->drr_magic, ==, DMU_BACKUP_MAGIC);

	if (DMU_GET_STREAM_HDRTYPE(drrb->drr_versioninfo) ==
	    DMU_COMPOUNDSTREAM ||
	    drrb->drr_type >= DMU_OST_NUMTYPES ||
	    ((flags & DRR_FLAG_CLONE) && drba->drba_origin == NULL))
		return (SET_ERROR(EINVAL));

	/* Verify pool version supports SA if SA_SPILL feature set */
	if ((featureflags & DMU_BACKUP_FEATURE_SA_SPILL) &&
	    spa_version(dp->dp_spa) < SPA_VERSION_SA)
		return (SET_ERROR(ENOTSUP));

	/*
	 * The receiving code doesn't know how to translate a WRITE_EMBEDDED
	 * record to a plan WRITE record, so the pool must have the
	 * EMBEDDED_DATA feature enabled if the stream has WRITE_EMBEDDED
	 * records.  Same with WRITE_EMBEDDED records that use LZ4 compression.
	 */
	if ((featureflags & DMU_BACKUP_FEATURE_EMBED_DATA) &&
	    !spa_feature_is_enabled(dp->dp_spa, SPA_FEATURE_EMBEDDED_DATA))
		return (SET_ERROR(ENOTSUP));
	if ((featureflags & DMU_BACKUP_FEATURE_EMBED_DATA_LZ4) &&
	    !spa_feature_is_enabled(dp->dp_spa, SPA_FEATURE_LZ4_COMPRESS))
		return (SET_ERROR(ENOTSUP));

	error = dsl_dataset_hold(dp, tofs, FTAG, &ds);
	if (error == 0) {
		/* target fs already exists; recv into temp clone */

		/* Can't recv a clone into an existing fs */
		if (flags & DRR_FLAG_CLONE) {
			dsl_dataset_rele(ds, FTAG);
			return (SET_ERROR(EINVAL));
		}

=======
/*
 * Given a desination snapshot and a TXG, calculate the approximate size of a
 * send stream sent from that TXG. from_txg may be zero, indicating that the
 * whole snapshot will be sent.
 */
int
dmu_send_estimate_from_txg(dsl_dataset_t *ds, uint64_t from_txg,
    uint64_t *sizep)
{
	int err;
	uint64_t size = 0;

	ASSERT(dsl_pool_config_held(ds->ds_dir->dd_pool));

	/* tosnap must be a snapshot */
	if (!dsl_dataset_is_snapshot(ds))
		return (SET_ERROR(EINVAL));

	/* verify that from_txg is before the provided snapshot was taken */
	if (from_txg >= dsl_dataset_phys(ds)->ds_creation_txg) {
		return (SET_ERROR(EXDEV));
	}
	/*
	 * traverse the blocks of the snapshot with birth times after
	 * from_txg, summing their uncompressed size
	 */
	err = traverse_dataset(ds, from_txg, TRAVERSE_POST,
	    dmu_calculate_send_traversal, &size);
	if (err)
		return (err);

	err = dmu_adjust_send_estimate_for_indirects(ds, size, sizep);
	return (err);
}

typedef struct dmu_recv_begin_arg {
	const char *drba_origin;
	dmu_recv_cookie_t *drba_cookie;
	cred_t *drba_cred;
	uint64_t drba_snapobj;
} dmu_recv_begin_arg_t;

static int
recv_begin_check_existing_impl(dmu_recv_begin_arg_t *drba, dsl_dataset_t *ds,
    uint64_t fromguid)
{
	uint64_t val;
	int error;
	dsl_pool_t *dp = ds->ds_dir->dd_pool;

	/* temporary clone name must not exist */
	error = zap_lookup(dp->dp_meta_objset,
	    dsl_dir_phys(ds->ds_dir)->dd_child_dir_zapobj, recv_clone_name,
	    8, 1, &val);
	if (error != ENOENT)
		return (error == 0 ? EBUSY : error);

	/* new snapshot name must not exist */
	error = zap_lookup(dp->dp_meta_objset,
	    dsl_dataset_phys(ds)->ds_snapnames_zapobj,
	    drba->drba_cookie->drc_tosnap, 8, 1, &val);
	if (error != ENOENT)
		return (error == 0 ? EEXIST : error);

	/*
	 * Check snapshot limit before receiving. We'll recheck again at the
	 * end, but might as well abort before receiving if we're already over
	 * the limit.
	 *
	 * Note that we do not check the file system limit with
	 * dsl_dir_fscount_check because the temporary %clones don't count
	 * against that limit.
	 */
	error = dsl_fs_ss_limit_check(ds->ds_dir, 1, ZFS_PROP_SNAPSHOT_LIMIT,
	    NULL, drba->drba_cred);
	if (error != 0)
		return (error);

	if (fromguid != 0) {
		dsl_dataset_t *snap;
		uint64_t obj = dsl_dataset_phys(ds)->ds_prev_snap_obj;

		/* Find snapshot in this dir that matches fromguid. */
		while (obj != 0) {
			error = dsl_dataset_hold_obj(dp, obj, FTAG,
			    &snap);
			if (error != 0)
				return (SET_ERROR(ENODEV));
			if (snap->ds_dir != ds->ds_dir) {
				dsl_dataset_rele(snap, FTAG);
				return (SET_ERROR(ENODEV));
			}
			if (dsl_dataset_phys(snap)->ds_guid == fromguid)
				break;
			obj = dsl_dataset_phys(snap)->ds_prev_snap_obj;
			dsl_dataset_rele(snap, FTAG);
		}
		if (obj == 0)
			return (SET_ERROR(ENODEV));

		if (drba->drba_cookie->drc_force) {
			drba->drba_snapobj = obj;
		} else {
			/*
			 * If we are not forcing, there must be no
			 * changes since fromsnap.
			 */
			if (dsl_dataset_modified_since_snap(ds, snap)) {
				dsl_dataset_rele(snap, FTAG);
				return (SET_ERROR(ETXTBSY));
			}
			drba->drba_snapobj = ds->ds_prev->ds_object;
		}

		dsl_dataset_rele(snap, FTAG);
	} else {
		/* if full, then must be forced */
		if (!drba->drba_cookie->drc_force)
			return (SET_ERROR(EEXIST));
		/* start from $ORIGIN@$ORIGIN, if supported */
		drba->drba_snapobj = dp->dp_origin_snap != NULL ?
		    dp->dp_origin_snap->ds_object : 0;
	}

	return (0);

}

static int
dmu_recv_begin_check(void *arg, dmu_tx_t *tx)
{
	dmu_recv_begin_arg_t *drba = arg;
	dsl_pool_t *dp = dmu_tx_pool(tx);
	struct drr_begin *drrb = drba->drba_cookie->drc_drrb;
	uint64_t fromguid = drrb->drr_fromguid;
	int flags = drrb->drr_flags;
	int error;
	uint64_t featureflags = DMU_GET_FEATUREFLAGS(drrb->drr_versioninfo);
	dsl_dataset_t *ds;
	const char *tofs = drba->drba_cookie->drc_tofs;

	/* already checked */
	ASSERT3U(drrb->drr_magic, ==, DMU_BACKUP_MAGIC);

	if (DMU_GET_STREAM_HDRTYPE(drrb->drr_versioninfo) ==
	    DMU_COMPOUNDSTREAM ||
	    drrb->drr_type >= DMU_OST_NUMTYPES ||
	    ((flags & DRR_FLAG_CLONE) && drba->drba_origin == NULL))
		return (SET_ERROR(EINVAL));

	/* Verify pool version supports SA if SA_SPILL feature set */
	if ((featureflags & DMU_BACKUP_FEATURE_SA_SPILL) &&
	    spa_version(dp->dp_spa) < SPA_VERSION_SA)
		return (SET_ERROR(ENOTSUP));

	/*
	 * The receiving code doesn't know how to translate a WRITE_EMBEDDED
	 * record to a plan WRITE record, so the pool must have the
	 * EMBEDDED_DATA feature enabled if the stream has WRITE_EMBEDDED
	 * records.  Same with WRITE_EMBEDDED records that use LZ4 compression.
	 */
	if ((featureflags & DMU_BACKUP_FEATURE_EMBED_DATA) &&
	    !spa_feature_is_enabled(dp->dp_spa, SPA_FEATURE_EMBEDDED_DATA))
		return (SET_ERROR(ENOTSUP));
	if ((featureflags & DMU_BACKUP_FEATURE_EMBED_DATA_LZ4) &&
	    !spa_feature_is_enabled(dp->dp_spa, SPA_FEATURE_LZ4_COMPRESS))
		return (SET_ERROR(ENOTSUP));

	/*
	 * The receiving code doesn't know how to translate large blocks
	 * to smaller ones, so the pool must have the LARGE_BLOCKS
	 * feature enabled if the stream has LARGE_BLOCKS.
	 */
	if ((featureflags & DMU_BACKUP_FEATURE_LARGE_BLOCKS) &&
	    !spa_feature_is_enabled(dp->dp_spa, SPA_FEATURE_LARGE_BLOCKS))
		return (SET_ERROR(ENOTSUP));

	error = dsl_dataset_hold(dp, tofs, FTAG, &ds);
	if (error == 0) {
		/* target fs already exists; recv into temp clone */

		/* Can't recv a clone into an existing fs */
		if (flags & DRR_FLAG_CLONE) {
			dsl_dataset_rele(ds, FTAG);
			return (SET_ERROR(EINVAL));
		}

>>>>>>> 23d56208
		error = recv_begin_check_existing_impl(drba, ds, fromguid);
		dsl_dataset_rele(ds, FTAG);
	} else if (error == ENOENT) {
		/* target fs does not exist; must be a full backup or clone */
		char buf[MAXNAMELEN];

		/*
		 * If it's a non-clone incremental, we are missing the
		 * target fs, so fail the recv.
		 */
		if (fromguid != 0 && !(flags & DRR_FLAG_CLONE))
			return (SET_ERROR(ENOENT));

		/* Open the parent of tofs */
		ASSERT3U(strlen(tofs), <, MAXNAMELEN);
		(void) strlcpy(buf, tofs, strrchr(tofs, '/') - tofs + 1);
		error = dsl_dataset_hold(dp, buf, FTAG, &ds);
		if (error != 0)
			return (error);

<<<<<<< HEAD
=======
		/*
		 * Check filesystem and snapshot limits before receiving. We'll
		 * recheck snapshot limits again at the end (we create the
		 * filesystems and increment those counts during begin_sync).
		 */
		error = dsl_fs_ss_limit_check(ds->ds_dir, 1,
		    ZFS_PROP_FILESYSTEM_LIMIT, NULL, drba->drba_cred);
		if (error != 0) {
			dsl_dataset_rele(ds, FTAG);
			return (error);
		}

		error = dsl_fs_ss_limit_check(ds->ds_dir, 1,
		    ZFS_PROP_SNAPSHOT_LIMIT, NULL, drba->drba_cred);
		if (error != 0) {
			dsl_dataset_rele(ds, FTAG);
			return (error);
		}

>>>>>>> 23d56208
		if (drba->drba_origin != NULL) {
			dsl_dataset_t *origin;
			error = dsl_dataset_hold(dp, drba->drba_origin,
			    FTAG, &origin);
			if (error != 0) {
				dsl_dataset_rele(ds, FTAG);
				return (error);
<<<<<<< HEAD
			}
			if (!dsl_dataset_is_snapshot(origin)) {
				dsl_dataset_rele(origin, FTAG);
				dsl_dataset_rele(ds, FTAG);
				return (SET_ERROR(EINVAL));
			}
			if (origin->ds_phys->ds_guid != fromguid) {
				dsl_dataset_rele(origin, FTAG);
				dsl_dataset_rele(ds, FTAG);
				return (SET_ERROR(ENODEV));
			}
=======
			}
			if (!origin->ds_is_snapshot) {
				dsl_dataset_rele(origin, FTAG);
				dsl_dataset_rele(ds, FTAG);
				return (SET_ERROR(EINVAL));
			}
			if (dsl_dataset_phys(origin)->ds_guid != fromguid) {
				dsl_dataset_rele(origin, FTAG);
				dsl_dataset_rele(ds, FTAG);
				return (SET_ERROR(ENODEV));
			}
>>>>>>> 23d56208
			dsl_dataset_rele(origin, FTAG);
		}
		dsl_dataset_rele(ds, FTAG);
		error = 0;
	}
	return (error);
}

static void
dmu_recv_begin_sync(void *arg, dmu_tx_t *tx)
{
	dmu_recv_begin_arg_t *drba = arg;
	dsl_pool_t *dp = dmu_tx_pool(tx);
	struct drr_begin *drrb = drba->drba_cookie->drc_drrb;
	const char *tofs = drba->drba_cookie->drc_tofs;
	dsl_dataset_t *ds, *newds;
	uint64_t dsobj;
	int error;
	uint64_t crflags;

	crflags = (drrb->drr_flags & DRR_FLAG_CI_DATA) ?
	    DS_FLAG_CI_DATASET : 0;

	error = dsl_dataset_hold(dp, tofs, FTAG, &ds);
	if (error == 0) {
		/* create temporary clone */
		dsl_dataset_t *snap = NULL;
		if (drba->drba_snapobj != 0) {
			VERIFY0(dsl_dataset_hold_obj(dp,
			    drba->drba_snapobj, FTAG, &snap));
		}
		dsobj = dsl_dataset_create_sync(ds->ds_dir, recv_clone_name,
		    snap, crflags, drba->drba_cred, tx);
		dsl_dataset_rele(snap, FTAG);
		dsl_dataset_rele(ds, FTAG);
	} else {
		dsl_dir_t *dd;
		const char *tail;
		dsl_dataset_t *origin = NULL;

		VERIFY0(dsl_dir_hold(dp, tofs, FTAG, &dd, &tail));
<<<<<<< HEAD

		if (drba->drba_origin != NULL) {
			VERIFY0(dsl_dataset_hold(dp, drba->drba_origin,
			    FTAG, &origin));
		}

=======

		if (drba->drba_origin != NULL) {
			VERIFY0(dsl_dataset_hold(dp, drba->drba_origin,
			    FTAG, &origin));
		}

>>>>>>> 23d56208
		/* Create new dataset. */
		dsobj = dsl_dataset_create_sync(dd,
		    strrchr(tofs, '/') + 1,
		    origin, crflags, drba->drba_cred, tx);
		if (origin != NULL)
			dsl_dataset_rele(origin, FTAG);
		dsl_dir_rele(dd, FTAG);
		drba->drba_cookie->drc_newfs = B_TRUE;
	}
	VERIFY0(dsl_dataset_own_obj(dp, dsobj, dmu_recv_tag, &newds));

<<<<<<< HEAD
	dmu_buf_will_dirty(newds->ds_dbuf, tx);
	newds->ds_phys->ds_flags |= DS_FLAG_INCONSISTENT;
=======
	if ((DMU_GET_FEATUREFLAGS(drrb->drr_versioninfo) &
	    DMU_BACKUP_FEATURE_LARGE_BLOCKS) &&
	    !newds->ds_large_blocks) {
		dsl_dataset_activate_large_blocks_sync_impl(dsobj, tx);
		newds->ds_large_blocks = B_TRUE;
	}

	dmu_buf_will_dirty(newds->ds_dbuf, tx);
	dsl_dataset_phys(newds)->ds_flags |= DS_FLAG_INCONSISTENT;
>>>>>>> 23d56208

	/*
	 * If we actually created a non-clone, we need to create the
	 * objset in our new dataset.
	 */
	if (BP_IS_HOLE(dsl_dataset_get_blkptr(newds))) {
		(void) dmu_objset_create_impl(dp->dp_spa,
		    newds, dsl_dataset_get_blkptr(newds), drrb->drr_type, tx);
	}

	drba->drba_cookie->drc_ds = newds;

	spa_history_log_internal_ds(newds, "receive", tx, "");
}

/*
 * NB: callers *MUST* call dmu_recv_stream() if dmu_recv_begin()
 * succeeds; otherwise we will leak the holds on the datasets.
 */
int
dmu_recv_begin(char *tofs, char *tosnap, struct drr_begin *drrb,
    boolean_t force, char *origin, dmu_recv_cookie_t *drc)
{
	dmu_recv_begin_arg_t drba = { 0 };
	dmu_replay_record_t *drr;

	bzero(drc, sizeof (dmu_recv_cookie_t));
	drc->drc_drrb = drrb;
	drc->drc_tosnap = tosnap;
	drc->drc_tofs = tofs;
	drc->drc_force = force;
	drc->drc_cred = CRED();

	if (drrb->drr_magic == BSWAP_64(DMU_BACKUP_MAGIC))
		drc->drc_byteswap = B_TRUE;
	else if (drrb->drr_magic != DMU_BACKUP_MAGIC)
		return (SET_ERROR(EINVAL));

	drr = kmem_zalloc(sizeof (dmu_replay_record_t), KM_SLEEP);
	drr->drr_type = DRR_BEGIN;
	drr->drr_u.drr_begin = *drc->drc_drrb;
	if (drc->drc_byteswap) {
		fletcher_4_incremental_byteswap(drr,
		    sizeof (dmu_replay_record_t), &drc->drc_cksum);
	} else {
		fletcher_4_incremental_native(drr,
		    sizeof (dmu_replay_record_t), &drc->drc_cksum);
	}
	kmem_free(drr, sizeof (dmu_replay_record_t));

	if (drc->drc_byteswap) {
		drrb->drr_magic = BSWAP_64(drrb->drr_magic);
		drrb->drr_versioninfo = BSWAP_64(drrb->drr_versioninfo);
		drrb->drr_creation_time = BSWAP_64(drrb->drr_creation_time);
		drrb->drr_type = BSWAP_32(drrb->drr_type);
		drrb->drr_toguid = BSWAP_64(drrb->drr_toguid);
		drrb->drr_fromguid = BSWAP_64(drrb->drr_fromguid);
	}

	drba.drba_origin = origin;
	drba.drba_cookie = drc;
	drba.drba_cred = CRED();

	return (dsl_sync_task(tofs, dmu_recv_begin_check, dmu_recv_begin_sync,
<<<<<<< HEAD
	    &drba, 5));
=======
	    &drba, 5, ZFS_SPACE_CHECK_NORMAL));
>>>>>>> 23d56208
}

struct restorearg {
	int err;
	boolean_t byteswap;
	vnode_t *vp;
	char *buf;
	uint64_t voff;
	int bufsize; /* amount of memory allocated for buf */
	zio_cksum_t cksum;
	avl_tree_t *guid_to_ds_map;
};

typedef struct guid_map_entry {
	uint64_t	guid;
	dsl_dataset_t	*gme_ds;
	avl_node_t	avlnode;
} guid_map_entry_t;

static int
guid_compare(const void *arg1, const void *arg2)
{
	const guid_map_entry_t *gmep1 = arg1;
	const guid_map_entry_t *gmep2 = arg2;

	if (gmep1->guid < gmep2->guid)
		return (-1);
	else if (gmep1->guid > gmep2->guid)
		return (1);
	return (0);
}

static void
free_guid_map_onexit(void *arg)
{
	avl_tree_t *ca = arg;
	void *cookie = NULL;
	guid_map_entry_t *gmep;

	while ((gmep = avl_destroy_nodes(ca, &cookie)) != NULL) {
		dsl_dataset_long_rele(gmep->gme_ds, gmep);
		dsl_dataset_rele(gmep->gme_ds, gmep);
		kmem_free(gmep, sizeof (guid_map_entry_t));
	}
	avl_destroy(ca);
	kmem_free(ca, sizeof (avl_tree_t));
}

static void *
restore_read(struct restorearg *ra, int len, char *buf)
{
	int done = 0;

	if (buf == NULL)
		buf = ra->buf;

	/* some things will require 8-byte alignment, so everything must */
	ASSERT0(len % 8);
	ASSERT3U(len, <=, ra->bufsize);

	while (done < len) {
		ssize_t resid;

		ra->err = vn_rdwr(UIO_READ, ra->vp,
		    buf + done, len - done,
		    ra->voff, UIO_SYSSPACE, FAPPEND,
		    RLIM64_INFINITY, CRED(), &resid);

		if (resid == len - done)
			ra->err = SET_ERROR(EINVAL);
		ra->voff += len - done - resid;
		done = len - resid;
		if (ra->err != 0)
			return (NULL);
	}

	ASSERT3U(done, ==, len);
	if (ra->byteswap)
		fletcher_4_incremental_byteswap(buf, len, &ra->cksum);
	else
		fletcher_4_incremental_native(buf, len, &ra->cksum);
	return (buf);
}

noinline static void
backup_byteswap(dmu_replay_record_t *drr)
{
#define	DO64(X) (drr->drr_u.X = BSWAP_64(drr->drr_u.X))
#define	DO32(X) (drr->drr_u.X = BSWAP_32(drr->drr_u.X))
	drr->drr_type = BSWAP_32(drr->drr_type);
	drr->drr_payloadlen = BSWAP_32(drr->drr_payloadlen);
	switch (drr->drr_type) {
	case DRR_BEGIN:
		DO64(drr_begin.drr_magic);
		DO64(drr_begin.drr_versioninfo);
		DO64(drr_begin.drr_creation_time);
		DO32(drr_begin.drr_type);
		DO32(drr_begin.drr_flags);
		DO64(drr_begin.drr_toguid);
		DO64(drr_begin.drr_fromguid);
		break;
	case DRR_OBJECT:
		DO64(drr_object.drr_object);
		DO32(drr_object.drr_type);
		DO32(drr_object.drr_bonustype);
		DO32(drr_object.drr_blksz);
		DO32(drr_object.drr_bonuslen);
		DO64(drr_object.drr_toguid);
		break;
	case DRR_FREEOBJECTS:
		DO64(drr_freeobjects.drr_firstobj);
		DO64(drr_freeobjects.drr_numobjs);
		DO64(drr_freeobjects.drr_toguid);
		break;
	case DRR_WRITE:
		DO64(drr_write.drr_object);
		DO32(drr_write.drr_type);
		DO64(drr_write.drr_offset);
		DO64(drr_write.drr_length);
		DO64(drr_write.drr_toguid);
		DO64(drr_write.drr_key.ddk_cksum.zc_word[0]);
		DO64(drr_write.drr_key.ddk_cksum.zc_word[1]);
		DO64(drr_write.drr_key.ddk_cksum.zc_word[2]);
		DO64(drr_write.drr_key.ddk_cksum.zc_word[3]);
		DO64(drr_write.drr_key.ddk_prop);
		break;
	case DRR_WRITE_BYREF:
		DO64(drr_write_byref.drr_object);
		DO64(drr_write_byref.drr_offset);
		DO64(drr_write_byref.drr_length);
		DO64(drr_write_byref.drr_toguid);
		DO64(drr_write_byref.drr_refguid);
		DO64(drr_write_byref.drr_refobject);
		DO64(drr_write_byref.drr_refoffset);
		DO64(drr_write_byref.drr_key.ddk_cksum.zc_word[0]);
		DO64(drr_write_byref.drr_key.ddk_cksum.zc_word[1]);
		DO64(drr_write_byref.drr_key.ddk_cksum.zc_word[2]);
		DO64(drr_write_byref.drr_key.ddk_cksum.zc_word[3]);
		DO64(drr_write_byref.drr_key.ddk_prop);
		break;
	case DRR_WRITE_EMBEDDED:
		DO64(drr_write_embedded.drr_object);
		DO64(drr_write_embedded.drr_offset);
		DO64(drr_write_embedded.drr_length);
		DO64(drr_write_embedded.drr_toguid);
		DO32(drr_write_embedded.drr_lsize);
		DO32(drr_write_embedded.drr_psize);
		break;
	case DRR_FREE:
		DO64(drr_free.drr_object);
		DO64(drr_free.drr_offset);
		DO64(drr_free.drr_length);
		DO64(drr_free.drr_toguid);
		break;
	case DRR_SPILL:
		DO64(drr_spill.drr_object);
		DO64(drr_spill.drr_length);
		DO64(drr_spill.drr_toguid);
		break;
	case DRR_END:
		DO64(drr_end.drr_checksum.zc_word[0]);
		DO64(drr_end.drr_checksum.zc_word[1]);
		DO64(drr_end.drr_checksum.zc_word[2]);
		DO64(drr_end.drr_checksum.zc_word[3]);
		DO64(drr_end.drr_toguid);
		break;
	default:
		break;
	}
#undef DO64
#undef DO32
}

static inline uint8_t
deduce_nblkptr(dmu_object_type_t bonus_type, uint64_t bonus_size)
{
	if (bonus_type == DMU_OT_SA) {
		return (1);
	} else {
		return (1 +
		    ((DN_MAX_BONUSLEN - bonus_size) >> SPA_BLKPTRSHIFT));
	}
}

noinline static int
restore_object(struct restorearg *ra, objset_t *os, struct drr_object *drro)
{
	dmu_object_info_t doi;
	dmu_tx_t *tx;
	void *data = NULL;
	uint64_t object;
	int err;

	if (drro->drr_type == DMU_OT_NONE ||
	    !DMU_OT_IS_VALID(drro->drr_type) ||
	    !DMU_OT_IS_VALID(drro->drr_bonustype) ||
	    drro->drr_checksumtype >= ZIO_CHECKSUM_FUNCTIONS ||
	    drro->drr_compress >= ZIO_COMPRESS_FUNCTIONS ||
	    P2PHASE(drro->drr_blksz, SPA_MINBLOCKSIZE) ||
	    drro->drr_blksz < SPA_MINBLOCKSIZE ||
	    drro->drr_blksz > spa_maxblocksize(dmu_objset_spa(os)) ||
	    drro->drr_bonuslen > DN_MAX_BONUSLEN) {
		return (SET_ERROR(EINVAL));
	}

	err = dmu_object_info(os, drro->drr_object, &doi);

	if (err != 0 && err != ENOENT)
		return (SET_ERROR(EINVAL));
	object = err == 0 ? drro->drr_object : DMU_NEW_OBJECT;

	if (drro->drr_bonuslen) {
		data = restore_read(ra, P2ROUNDUP(drro->drr_bonuslen, 8), NULL);
		if (ra->err != 0)
			return (ra->err);
	}

	/*
	 * If we are losing blkptrs or changing the block size this must
	 * be a new file instance.  We must clear out the previous file
	 * contents before we can change this type of metadata in the dnode.
	 */
	if (err == 0) {
		int nblkptr;

		nblkptr = deduce_nblkptr(drro->drr_bonustype,
		    drro->drr_bonuslen);

		if (drro->drr_blksz != doi.doi_data_block_size ||
		    nblkptr < doi.doi_nblkptr) {
			err = dmu_free_long_range(os, drro->drr_object,
			    0, DMU_OBJECT_END);
			if (err != 0)
				return (SET_ERROR(EINVAL));
		}
	}

	tx = dmu_tx_create(os);
	dmu_tx_hold_bonus(tx, object);
	err = dmu_tx_assign(tx, TXG_WAIT);
	if (err != 0) {
		dmu_tx_abort(tx);
		return (err);
	}

	if (object == DMU_NEW_OBJECT) {
		/* currently free, want to be allocated */
		err = dmu_object_claim(os, drro->drr_object,
		    drro->drr_type, drro->drr_blksz,
		    drro->drr_bonustype, drro->drr_bonuslen, tx);
	} else if (drro->drr_type != doi.doi_type ||
	    drro->drr_blksz != doi.doi_data_block_size ||
	    drro->drr_bonustype != doi.doi_bonus_type ||
	    drro->drr_bonuslen != doi.doi_bonus_size) {
		/* currently allocated, but with different properties */
		err = dmu_object_reclaim(os, drro->drr_object,
		    drro->drr_type, drro->drr_blksz,
		    drro->drr_bonustype, drro->drr_bonuslen, tx);
	}
	if (err != 0) {
		dmu_tx_commit(tx);
		return (SET_ERROR(EINVAL));
	}

	dmu_object_set_checksum(os, drro->drr_object, drro->drr_checksumtype,
	    tx);
	dmu_object_set_compress(os, drro->drr_object, drro->drr_compress, tx);

	if (data != NULL) {
		dmu_buf_t *db;

		VERIFY(0 == dmu_bonus_hold(os, drro->drr_object, FTAG, &db));
		dmu_buf_will_dirty(db, tx);

		ASSERT3U(db->db_size, >=, drro->drr_bonuslen);
		bcopy(data, db->db_data, drro->drr_bonuslen);
		if (ra->byteswap) {
			dmu_object_byteswap_t byteswap =
			    DMU_OT_BYTESWAP(drro->drr_bonustype);
			dmu_ot_byteswap[byteswap].ob_func(db->db_data,
			    drro->drr_bonuslen);
		}
		dmu_buf_rele(db, FTAG);
	}
	dmu_tx_commit(tx);
	return (0);
}

/* ARGSUSED */
noinline static int
restore_freeobjects(struct restorearg *ra, objset_t *os,
    struct drr_freeobjects *drrfo)
{
	uint64_t obj;

	if (drrfo->drr_firstobj + drrfo->drr_numobjs < drrfo->drr_firstobj)
		return (SET_ERROR(EINVAL));

	for (obj = drrfo->drr_firstobj;
	    obj < drrfo->drr_firstobj + drrfo->drr_numobjs;
	    (void) dmu_object_next(os, &obj, FALSE, 0)) {
		int err;

		if (dmu_object_info(os, obj, NULL) != 0)
			continue;

		err = dmu_free_long_object(os, obj);
		if (err != 0)
			return (err);
	}
	return (0);
}

noinline static int
restore_write(struct restorearg *ra, objset_t *os,
    struct drr_write *drrw)
{
	dmu_tx_t *tx;
	dmu_buf_t *bonus;
	arc_buf_t *abuf;
	void *data;
	int err;

	if (drrw->drr_offset + drrw->drr_length < drrw->drr_offset ||
	    !DMU_OT_IS_VALID(drrw->drr_type))
		return (SET_ERROR(EINVAL));

	if (dmu_object_info(os, drrw->drr_object, NULL) != 0)
		return (SET_ERROR(EINVAL));

	if (dmu_bonus_hold(os, drrw->drr_object, FTAG, &bonus) != 0)
		return (SET_ERROR(EINVAL));

	abuf = dmu_request_arcbuf(bonus, drrw->drr_length);

	data = restore_read(ra, drrw->drr_length, abuf->b_data);
	if (data == NULL) {
		dmu_return_arcbuf(abuf);
		dmu_buf_rele(bonus, FTAG);
		return (ra->err);
	}

	tx = dmu_tx_create(os);

	dmu_tx_hold_write(tx, drrw->drr_object,
	    drrw->drr_offset, drrw->drr_length);
	err = dmu_tx_assign(tx, TXG_WAIT);
	if (err != 0) {
		dmu_return_arcbuf(abuf);
		dmu_buf_rele(bonus, FTAG);
		dmu_tx_abort(tx);
		return (err);
	}
	if (ra->byteswap) {
		dmu_object_byteswap_t byteswap =
		    DMU_OT_BYTESWAP(drrw->drr_type);
		dmu_ot_byteswap[byteswap].ob_func(data, drrw->drr_length);
	}
	dmu_assign_arcbuf(bonus, drrw->drr_offset, abuf, tx);
	dmu_tx_commit(tx);
	dmu_buf_rele(bonus, FTAG);
	return (0);
}

/*
 * Handle a DRR_WRITE_BYREF record.  This record is used in dedup'ed
 * streams to refer to a copy of the data that is already on the
 * system because it came in earlier in the stream.  This function
 * finds the earlier copy of the data, and uses that copy instead of
 * data from the stream to fulfill this write.
 */
static int
restore_write_byref(struct restorearg *ra, objset_t *os,
    struct drr_write_byref *drrwbr)
{
	dmu_tx_t *tx;
	int err;
	guid_map_entry_t gmesrch;
	guid_map_entry_t *gmep;
	avl_index_t where;
	objset_t *ref_os = NULL;
	dmu_buf_t *dbp;

	if (drrwbr->drr_offset + drrwbr->drr_length < drrwbr->drr_offset)
		return (SET_ERROR(EINVAL));

	/*
	 * If the GUID of the referenced dataset is different from the
	 * GUID of the target dataset, find the referenced dataset.
	 */
	if (drrwbr->drr_toguid != drrwbr->drr_refguid) {
		gmesrch.guid = drrwbr->drr_refguid;
		if ((gmep = avl_find(ra->guid_to_ds_map, &gmesrch,
		    &where)) == NULL) {
			return (SET_ERROR(EINVAL));
		}
		if (dmu_objset_from_ds(gmep->gme_ds, &ref_os))
			return (SET_ERROR(EINVAL));
	} else {
		ref_os = os;
	}

	err = dmu_buf_hold(ref_os, drrwbr->drr_refobject,
	    drrwbr->drr_refoffset, FTAG, &dbp, DMU_READ_PREFETCH);
	if (err != 0)
		return (err);

	tx = dmu_tx_create(os);

	dmu_tx_hold_write(tx, drrwbr->drr_object,
	    drrwbr->drr_offset, drrwbr->drr_length);
	err = dmu_tx_assign(tx, TXG_WAIT);
	if (err != 0) {
		dmu_tx_abort(tx);
		return (err);
	}
	dmu_write(os, drrwbr->drr_object,
	    drrwbr->drr_offset, drrwbr->drr_length, dbp->db_data, tx);
	dmu_buf_rele(dbp, FTAG);
	dmu_tx_commit(tx);
	return (0);
}

static int
restore_write_embedded(struct restorearg *ra, objset_t *os,
    struct drr_write_embedded *drrwnp)
{
	dmu_tx_t *tx;
	int err;
	void *data;

	if (drrwnp->drr_offset + drrwnp->drr_length < drrwnp->drr_offset)
		return (EINVAL);

	if (drrwnp->drr_psize > BPE_PAYLOAD_SIZE)
		return (EINVAL);

	if (drrwnp->drr_etype >= NUM_BP_EMBEDDED_TYPES)
		return (EINVAL);
	if (drrwnp->drr_compression >= ZIO_COMPRESS_FUNCTIONS)
		return (EINVAL);

	data = restore_read(ra, P2ROUNDUP(drrwnp->drr_psize, 8), NULL);
	if (data == NULL)
		return (ra->err);

	tx = dmu_tx_create(os);

	dmu_tx_hold_write(tx, drrwnp->drr_object,
	    drrwnp->drr_offset, drrwnp->drr_length);
	err = dmu_tx_assign(tx, TXG_WAIT);
	if (err != 0) {
		dmu_tx_abort(tx);
		return (err);
	}

	dmu_write_embedded(os, drrwnp->drr_object,
	    drrwnp->drr_offset, data, drrwnp->drr_etype,
	    drrwnp->drr_compression, drrwnp->drr_lsize, drrwnp->drr_psize,
	    ra->byteswap ^ ZFS_HOST_BYTEORDER, tx);

	dmu_tx_commit(tx);
	return (0);
}

static int
restore_spill(struct restorearg *ra, objset_t *os, struct drr_spill *drrs)
{
	dmu_tx_t *tx;
	void *data;
	dmu_buf_t *db, *db_spill;
	int err;

	if (drrs->drr_length < SPA_MINBLOCKSIZE ||
<<<<<<< HEAD
	    drrs->drr_length > SPA_MAXBLOCKSIZE)
=======
	    drrs->drr_length > spa_maxblocksize(dmu_objset_spa(os)))
>>>>>>> 23d56208
		return (SET_ERROR(EINVAL));

	data = restore_read(ra, drrs->drr_length, NULL);
	if (data == NULL)
		return (ra->err);

	if (dmu_object_info(os, drrs->drr_object, NULL) != 0)
		return (SET_ERROR(EINVAL));

	VERIFY(0 == dmu_bonus_hold(os, drrs->drr_object, FTAG, &db));
	if ((err = dmu_spill_hold_by_bonus(db, FTAG, &db_spill)) != 0) {
		dmu_buf_rele(db, FTAG);
		return (err);
	}

	tx = dmu_tx_create(os);

	dmu_tx_hold_spill(tx, db->db_object);

	err = dmu_tx_assign(tx, TXG_WAIT);
	if (err != 0) {
		dmu_buf_rele(db, FTAG);
		dmu_buf_rele(db_spill, FTAG);
		dmu_tx_abort(tx);
		return (err);
	}
	dmu_buf_will_dirty(db_spill, tx);

	if (db_spill->db_size < drrs->drr_length)
		VERIFY(0 == dbuf_spill_set_blksz(db_spill,
		    drrs->drr_length, tx));
	bcopy(data, db_spill->db_data, drrs->drr_length);

	dmu_buf_rele(db, FTAG);
	dmu_buf_rele(db_spill, FTAG);

	dmu_tx_commit(tx);
	return (0);
}

/* ARGSUSED */
noinline static int
restore_free(struct restorearg *ra, objset_t *os,
    struct drr_free *drrf)
{
	int err;

	if (drrf->drr_length != -1ULL &&
	    drrf->drr_offset + drrf->drr_length < drrf->drr_offset)
		return (SET_ERROR(EINVAL));

	if (dmu_object_info(os, drrf->drr_object, NULL) != 0)
		return (SET_ERROR(EINVAL));

	err = dmu_free_long_range(os, drrf->drr_object,
	    drrf->drr_offset, drrf->drr_length);
	return (err);
}

/* used to destroy the drc_ds on error */
static void
dmu_recv_cleanup_ds(dmu_recv_cookie_t *drc)
{
	char name[MAXNAMELEN];
	dsl_dataset_name(drc->drc_ds, name);
	dsl_dataset_disown(drc->drc_ds, dmu_recv_tag);
	(void) dsl_destroy_head(name);
}

/*
 * NB: callers *must* call dmu_recv_end() if this succeeds.
 */
int
dmu_recv_stream(dmu_recv_cookie_t *drc, vnode_t *vp, offset_t *voffp,
    int cleanup_fd, uint64_t *action_handlep)
{
	struct restorearg ra = { 0 };
	dmu_replay_record_t *drr;
	objset_t *os;
	zio_cksum_t pcksum;
	int featureflags;

	ra.byteswap = drc->drc_byteswap;
	ra.cksum = drc->drc_cksum;
	ra.vp = vp;
	ra.voff = *voffp;
	ra.bufsize = SPA_MAXBLOCKSIZE;
	ra.buf = vmem_alloc(ra.bufsize, KM_SLEEP);

	/* these were verified in dmu_recv_begin */
	ASSERT3U(DMU_GET_STREAM_HDRTYPE(drc->drc_drrb->drr_versioninfo), ==,
	    DMU_SUBSTREAM);
	ASSERT3U(drc->drc_drrb->drr_type, <, DMU_OST_NUMTYPES);

	/*
	 * Open the objset we are modifying.
	 */
	VERIFY0(dmu_objset_from_ds(drc->drc_ds, &os));

<<<<<<< HEAD
	ASSERT(drc->drc_ds->ds_phys->ds_flags & DS_FLAG_INCONSISTENT);
=======
	ASSERT(dsl_dataset_phys(drc->drc_ds)->ds_flags & DS_FLAG_INCONSISTENT);
>>>>>>> 23d56208

	featureflags = DMU_GET_FEATUREFLAGS(drc->drc_drrb->drr_versioninfo);

	/* if this stream is dedup'ed, set up the avl tree for guid mapping */
	if (featureflags & DMU_BACKUP_FEATURE_DEDUP) {
		minor_t minor;

		if (cleanup_fd == -1) {
			ra.err = SET_ERROR(EBADF);
			goto out;
		}
		ra.err = zfs_onexit_fd_hold(cleanup_fd, &minor);
		if (ra.err != 0) {
			cleanup_fd = -1;
			goto out;
		}

		if (*action_handlep == 0) {
			ra.guid_to_ds_map =
			    kmem_alloc(sizeof (avl_tree_t), KM_SLEEP);
			avl_create(ra.guid_to_ds_map, guid_compare,
			    sizeof (guid_map_entry_t),
			    offsetof(guid_map_entry_t, avlnode));
			ra.err = zfs_onexit_add_cb(minor,
			    free_guid_map_onexit, ra.guid_to_ds_map,
			    action_handlep);
			if (ra.err != 0)
				goto out;
		} else {
			ra.err = zfs_onexit_cb_data(minor, *action_handlep,
			    (void **)&ra.guid_to_ds_map);
			if (ra.err != 0)
				goto out;
		}

		drc->drc_guid_to_ds_map = ra.guid_to_ds_map;
	}

	/*
	 * Read records and process them.
	 */
	pcksum = ra.cksum;
	while (ra.err == 0 &&
	    NULL != (drr = restore_read(&ra, sizeof (*drr), NULL))) {
		if (issig(JUSTLOOKING) && issig(FORREAL)) {
			ra.err = SET_ERROR(EINTR);
			goto out;
		}

		if (ra.byteswap)
			backup_byteswap(drr);

		switch (drr->drr_type) {
		case DRR_OBJECT:
		{
			/*
			 * We need to make a copy of the record header,
			 * because restore_{object,write} may need to
			 * restore_read(), which will invalidate drr.
			 */
			struct drr_object drro = drr->drr_u.drr_object;
			ra.err = restore_object(&ra, os, &drro);
			break;
		}
		case DRR_FREEOBJECTS:
		{
			struct drr_freeobjects drrfo =
			    drr->drr_u.drr_freeobjects;
			ra.err = restore_freeobjects(&ra, os, &drrfo);
			break;
		}
		case DRR_WRITE:
		{
			struct drr_write drrw = drr->drr_u.drr_write;
			ra.err = restore_write(&ra, os, &drrw);
			break;
		}
		case DRR_WRITE_BYREF:
		{
			struct drr_write_byref drrwbr =
			    drr->drr_u.drr_write_byref;
			ra.err = restore_write_byref(&ra, os, &drrwbr);
			break;
		}
		case DRR_WRITE_EMBEDDED:
		{
			struct drr_write_embedded drrwe =
			    drr->drr_u.drr_write_embedded;
			ra.err = restore_write_embedded(&ra, os, &drrwe);
			break;
		}
		case DRR_FREE:
		{
			struct drr_free drrf = drr->drr_u.drr_free;
			ra.err = restore_free(&ra, os, &drrf);
			break;
		}
		case DRR_END:
		{
			struct drr_end drre = drr->drr_u.drr_end;
			/*
			 * We compare against the *previous* checksum
			 * value, because the stored checksum is of
			 * everything before the DRR_END record.
			 */
			if (!ZIO_CHECKSUM_EQUAL(drre.drr_checksum, pcksum))
				ra.err = SET_ERROR(ECKSUM);
			goto out;
		}
		case DRR_SPILL:
		{
			struct drr_spill drrs = drr->drr_u.drr_spill;
			ra.err = restore_spill(&ra, os, &drrs);
			break;
		}
		default:
			ra.err = SET_ERROR(EINVAL);
			goto out;
		}
		pcksum = ra.cksum;
	}
	ASSERT(ra.err != 0);

out:
	if ((featureflags & DMU_BACKUP_FEATURE_DEDUP) && (cleanup_fd != -1))
		zfs_onexit_fd_rele(cleanup_fd);

	if (ra.err != 0) {
		/*
		 * destroy what we created, so we don't leave it in the
		 * inconsistent restoring state.
		 */
		dmu_recv_cleanup_ds(drc);
	}

	vmem_free(ra.buf, ra.bufsize);
	*voffp = ra.voff;
	return (ra.err);
}

static int
dmu_recv_end_check(void *arg, dmu_tx_t *tx)
{
	dmu_recv_cookie_t *drc = arg;
	dsl_pool_t *dp = dmu_tx_pool(tx);
	int error;
<<<<<<< HEAD

	ASSERT3P(drc->drc_ds->ds_owner, ==, dmu_recv_tag);

=======

	ASSERT3P(drc->drc_ds->ds_owner, ==, dmu_recv_tag);

>>>>>>> 23d56208
	if (!drc->drc_newfs) {
		dsl_dataset_t *origin_head;

		error = dsl_dataset_hold(dp, drc->drc_tofs, FTAG, &origin_head);
		if (error != 0)
			return (error);
		if (drc->drc_force) {
			/*
			 * We will destroy any snapshots in tofs (i.e. before
			 * origin_head) that are after the origin (which is
			 * the snap before drc_ds, because drc_ds can not
			 * have any snaps of its own).
			 */
<<<<<<< HEAD
			uint64_t obj = origin_head->ds_phys->ds_prev_snap_obj;
			while (obj != drc->drc_ds->ds_phys->ds_prev_snap_obj) {
=======
			uint64_t obj;

			obj = dsl_dataset_phys(origin_head)->ds_prev_snap_obj;
			while (obj !=
			    dsl_dataset_phys(drc->drc_ds)->ds_prev_snap_obj) {
>>>>>>> 23d56208
				dsl_dataset_t *snap;
				error = dsl_dataset_hold_obj(dp, obj, FTAG,
				    &snap);
				if (error != 0)
<<<<<<< HEAD
					return (error);
=======
					break;
>>>>>>> 23d56208
				if (snap->ds_dir != origin_head->ds_dir)
					error = SET_ERROR(EINVAL);
				if (error == 0)  {
					error = dsl_destroy_snapshot_check_impl(
					    snap, B_FALSE);
				}
<<<<<<< HEAD
				obj = snap->ds_phys->ds_prev_snap_obj;
				dsl_dataset_rele(snap, FTAG);
				if (error != 0)
					return (error);
=======
				obj = dsl_dataset_phys(snap)->ds_prev_snap_obj;
				dsl_dataset_rele(snap, FTAG);
				if (error != 0)
					break;
			}
			if (error != 0) {
				dsl_dataset_rele(origin_head, FTAG);
				return (error);
>>>>>>> 23d56208
			}
		}
		error = dsl_dataset_clone_swap_check_impl(drc->drc_ds,
		    origin_head, drc->drc_force, drc->drc_owner, tx);
		if (error != 0) {
			dsl_dataset_rele(origin_head, FTAG);
			return (error);
		}
		error = dsl_dataset_snapshot_check_impl(origin_head,
<<<<<<< HEAD
		    drc->drc_tosnap, tx, B_TRUE);
=======
		    drc->drc_tosnap, tx, B_TRUE, 1, drc->drc_cred);
>>>>>>> 23d56208
		dsl_dataset_rele(origin_head, FTAG);
		if (error != 0)
			return (error);

		error = dsl_destroy_head_check_impl(drc->drc_ds, 1);
	} else {
		error = dsl_dataset_snapshot_check_impl(drc->drc_ds,
<<<<<<< HEAD
		    drc->drc_tosnap, tx, B_TRUE);
=======
		    drc->drc_tosnap, tx, B_TRUE, 1, drc->drc_cred);
>>>>>>> 23d56208
	}
	return (error);
}

static void
dmu_recv_end_sync(void *arg, dmu_tx_t *tx)
{
	dmu_recv_cookie_t *drc = arg;
	dsl_pool_t *dp = dmu_tx_pool(tx);

	spa_history_log_internal_ds(drc->drc_ds, "finish receiving",
	    tx, "snap=%s", drc->drc_tosnap);
<<<<<<< HEAD

	if (!drc->drc_newfs) {
		dsl_dataset_t *origin_head;

		VERIFY0(dsl_dataset_hold(dp, drc->drc_tofs, FTAG,
		    &origin_head));

		if (drc->drc_force) {
			/*
			 * Destroy any snapshots of drc_tofs (origin_head)
			 * after the origin (the snap before drc_ds).
			 */
			uint64_t obj = origin_head->ds_phys->ds_prev_snap_obj;
			while (obj != drc->drc_ds->ds_phys->ds_prev_snap_obj) {
				dsl_dataset_t *snap;
				VERIFY0(dsl_dataset_hold_obj(dp, obj, FTAG,
				    &snap));
				ASSERT3P(snap->ds_dir, ==, origin_head->ds_dir);
				obj = snap->ds_phys->ds_prev_snap_obj;
				dsl_destroy_snapshot_sync_impl(snap,
				    B_FALSE, tx);
				dsl_dataset_rele(snap, FTAG);
			}
		}
		VERIFY3P(drc->drc_ds->ds_prev, ==,
		    origin_head->ds_prev);

		dsl_dataset_clone_swap_sync_impl(drc->drc_ds,
		    origin_head, tx);
		dsl_dataset_snapshot_sync_impl(origin_head,
		    drc->drc_tosnap, tx);

		/* set snapshot's creation time and guid */
		dmu_buf_will_dirty(origin_head->ds_prev->ds_dbuf, tx);
		origin_head->ds_prev->ds_phys->ds_creation_time =
		    drc->drc_drrb->drr_creation_time;
		origin_head->ds_prev->ds_phys->ds_guid =
		    drc->drc_drrb->drr_toguid;
		origin_head->ds_prev->ds_phys->ds_flags &=
		    ~DS_FLAG_INCONSISTENT;

		dmu_buf_will_dirty(origin_head->ds_dbuf, tx);
		origin_head->ds_phys->ds_flags &= ~DS_FLAG_INCONSISTENT;

		dsl_dataset_rele(origin_head, FTAG);
		dsl_destroy_head_sync_impl(drc->drc_ds, tx);

		if (drc->drc_owner != NULL)
			VERIFY3P(origin_head->ds_owner, ==, drc->drc_owner);
	} else {
		dsl_dataset_t *ds = drc->drc_ds;

=======

	if (!drc->drc_newfs) {
		dsl_dataset_t *origin_head;

		VERIFY0(dsl_dataset_hold(dp, drc->drc_tofs, FTAG,
		    &origin_head));

		if (drc->drc_force) {
			/*
			 * Destroy any snapshots of drc_tofs (origin_head)
			 * after the origin (the snap before drc_ds).
			 */
			uint64_t obj;

			obj = dsl_dataset_phys(origin_head)->ds_prev_snap_obj;
			while (obj !=
			    dsl_dataset_phys(drc->drc_ds)->ds_prev_snap_obj) {
				dsl_dataset_t *snap;
				VERIFY0(dsl_dataset_hold_obj(dp, obj, FTAG,
				    &snap));
				ASSERT3P(snap->ds_dir, ==, origin_head->ds_dir);
				obj = dsl_dataset_phys(snap)->ds_prev_snap_obj;
				dsl_destroy_snapshot_sync_impl(snap,
				    B_FALSE, tx);
				dsl_dataset_rele(snap, FTAG);
			}
		}
		VERIFY3P(drc->drc_ds->ds_prev, ==,
		    origin_head->ds_prev);

		dsl_dataset_clone_swap_sync_impl(drc->drc_ds,
		    origin_head, tx);
		dsl_dataset_snapshot_sync_impl(origin_head,
		    drc->drc_tosnap, tx);

		/* set snapshot's creation time and guid */
		dmu_buf_will_dirty(origin_head->ds_prev->ds_dbuf, tx);
		dsl_dataset_phys(origin_head->ds_prev)->ds_creation_time =
		    drc->drc_drrb->drr_creation_time;
		dsl_dataset_phys(origin_head->ds_prev)->ds_guid =
		    drc->drc_drrb->drr_toguid;
		dsl_dataset_phys(origin_head->ds_prev)->ds_flags &=
		    ~DS_FLAG_INCONSISTENT;

		dmu_buf_will_dirty(origin_head->ds_dbuf, tx);
		dsl_dataset_phys(origin_head)->ds_flags &=
		    ~DS_FLAG_INCONSISTENT;

		dsl_dataset_rele(origin_head, FTAG);
		dsl_destroy_head_sync_impl(drc->drc_ds, tx);

		if (drc->drc_owner != NULL)
			VERIFY3P(origin_head->ds_owner, ==, drc->drc_owner);
	} else {
		dsl_dataset_t *ds = drc->drc_ds;

>>>>>>> 23d56208
		dsl_dataset_snapshot_sync_impl(ds, drc->drc_tosnap, tx);

		/* set snapshot's creation time and guid */
		dmu_buf_will_dirty(ds->ds_prev->ds_dbuf, tx);
<<<<<<< HEAD
		ds->ds_prev->ds_phys->ds_creation_time =
		    drc->drc_drrb->drr_creation_time;
		ds->ds_prev->ds_phys->ds_guid = drc->drc_drrb->drr_toguid;
		ds->ds_prev->ds_phys->ds_flags &= ~DS_FLAG_INCONSISTENT;

		dmu_buf_will_dirty(ds->ds_dbuf, tx);
		ds->ds_phys->ds_flags &= ~DS_FLAG_INCONSISTENT;
	}
	drc->drc_newsnapobj = drc->drc_ds->ds_phys->ds_prev_snap_obj;
=======
		dsl_dataset_phys(ds->ds_prev)->ds_creation_time =
		    drc->drc_drrb->drr_creation_time;
		dsl_dataset_phys(ds->ds_prev)->ds_guid =
		    drc->drc_drrb->drr_toguid;
		dsl_dataset_phys(ds->ds_prev)->ds_flags &=
		    ~DS_FLAG_INCONSISTENT;

		dmu_buf_will_dirty(ds->ds_dbuf, tx);
		dsl_dataset_phys(ds)->ds_flags &= ~DS_FLAG_INCONSISTENT;
	}
	drc->drc_newsnapobj = dsl_dataset_phys(drc->drc_ds)->ds_prev_snap_obj;
>>>>>>> 23d56208
	/*
	 * Release the hold from dmu_recv_begin.  This must be done before
	 * we return to open context, so that when we free the dataset's dnode,
	 * we can evict its bonus buffer.
	 */
	dsl_dataset_disown(drc->drc_ds, dmu_recv_tag);
	drc->drc_ds = NULL;
}

static int
add_ds_to_guidmap(const char *name, avl_tree_t *guid_map, uint64_t snapobj)
{
	dsl_pool_t *dp;
	dsl_dataset_t *snapds;
	guid_map_entry_t *gmep;
	int err;

	ASSERT(guid_map != NULL);

	err = dsl_pool_hold(name, FTAG, &dp);
	if (err != 0)
		return (err);
	gmep = kmem_alloc(sizeof (*gmep), KM_SLEEP);
	err = dsl_dataset_hold_obj(dp, snapobj, gmep, &snapds);
	if (err == 0) {
<<<<<<< HEAD
		gmep->guid = snapds->ds_phys->ds_guid;
=======
		gmep->guid = dsl_dataset_phys(snapds)->ds_guid;
>>>>>>> 23d56208
		gmep->gme_ds = snapds;
		avl_add(guid_map, gmep);
		dsl_dataset_long_hold(snapds, gmep);
	} else {
		kmem_free(gmep, sizeof (*gmep));
	}

	dsl_pool_rele(dp, FTAG);
	return (err);
}

static int dmu_recv_end_modified_blocks = 3;

static int
dmu_recv_existing_end(dmu_recv_cookie_t *drc)
{
	int error;

#ifdef _KERNEL
	char *name;

	/*
	 * We will be destroying the ds; make sure its origin is unmounted if
	 * necessary.
	 */
	name = kmem_alloc(MAXNAMELEN, KM_SLEEP);
	dsl_dataset_name(drc->drc_ds, name);
	zfs_destroy_unmount_origin(name);
	kmem_free(name, MAXNAMELEN);
#endif

	error = dsl_sync_task(drc->drc_tofs,
	    dmu_recv_end_check, dmu_recv_end_sync, drc,
<<<<<<< HEAD
	    dmu_recv_end_modified_blocks);
=======
	    dmu_recv_end_modified_blocks, ZFS_SPACE_CHECK_NORMAL);
>>>>>>> 23d56208

	if (error != 0)
		dmu_recv_cleanup_ds(drc);
	return (error);
}

static int
dmu_recv_new_end(dmu_recv_cookie_t *drc)
{
	int error;

	error = dsl_sync_task(drc->drc_tofs,
	    dmu_recv_end_check, dmu_recv_end_sync, drc,
<<<<<<< HEAD
	    dmu_recv_end_modified_blocks);
=======
	    dmu_recv_end_modified_blocks, ZFS_SPACE_CHECK_NORMAL);
>>>>>>> 23d56208

	if (error != 0) {
		dmu_recv_cleanup_ds(drc);
	} else if (drc->drc_guid_to_ds_map != NULL) {
		(void) add_ds_to_guidmap(drc->drc_tofs,
		    drc->drc_guid_to_ds_map,
		    drc->drc_newsnapobj);
	}
	return (error);
}

int
dmu_recv_end(dmu_recv_cookie_t *drc, void *owner)
{
	drc->drc_owner = owner;

	if (drc->drc_newfs)
		return (dmu_recv_new_end(drc));
	else
		return (dmu_recv_existing_end(drc));
}

/*
 * Return TRUE if this objset is currently being received into.
 */
boolean_t
dmu_objset_is_receiving(objset_t *os)
{
	return (os->os_dsl_dataset != NULL &&
	    os->os_dsl_dataset->ds_owner == dmu_recv_tag);
}

#if defined(_KERNEL)
module_param(zfs_send_corrupt_data, int, 0644);
MODULE_PARM_DESC(zfs_send_corrupt_data, "Allow sending corrupt data");
#endif<|MERGE_RESOLUTION|>--- conflicted
+++ resolved
@@ -22,11 +22,7 @@
  * Copyright (c) 2005, 2010, Oracle and/or its affiliates. All rights reserved.
  * Copyright (c) 2011 by Delphix. All rights reserved.
  * Copyright 2011 Nexenta Systems, Inc. All rights reserved.
-<<<<<<< HEAD
- * Copyright (c) 2012, Joyent, Inc. All rights reserved.
-=======
  * Copyright (c) 2014, Joyent, Inc. All rights reserved.
->>>>>>> 23d56208
  * Copyright (c) 2011, 2014 by Delphix. All rights reserved.
  */
 
@@ -238,20 +234,12 @@
 	drrw->drr_offset = offset;
 	drrw->drr_length = blksz;
 	drrw->drr_toguid = dsp->dsa_toguid;
-<<<<<<< HEAD
-	if (BP_IS_EMBEDDED(bp)) {
-		/*
-		 * There's no pre-computed checksum of embedded BP's, so
-		 * (like fletcher4-checkummed blocks) userland will have
-		 * to compute a dedup-capable checksum itself.
-=======
 	if (bp == NULL || BP_IS_EMBEDDED(bp)) {
 		/*
 		 * There's no pre-computed checksum for partial-block
 		 * writes or embedded BP's, so (like
 		 * fletcher4-checkummed blocks) userland will have to
 		 * compute a dedup-capable checksum itself.
->>>>>>> 23d56208
 		 */
 		drrw->drr_checksumtype = ZIO_CHECKSUM_OFF;
 	} else {
@@ -557,10 +545,6 @@
 			}
 		}
 
-<<<<<<< HEAD
-		err = dump_write(dsp, type, zb->zb_object, zb->zb_blkid * blksz,
-		    blksz, bp, abuf->b_data);
-=======
 		offset = zb->zb_blkid * blksz;
 
 		if (!(dsp->dsa_featureflags &
@@ -579,7 +563,6 @@
 			err = dump_write(dsp, type, zb->zb_object,
 			    offset, blksz, bp, abuf->b_data);
 		}
->>>>>>> 23d56208
 		(void) arc_buf_remove_ref(abuf, &abuf);
 	}
 
@@ -593,11 +576,7 @@
 static int
 dmu_send_impl(void *tag, dsl_pool_t *dp, dsl_dataset_t *ds,
     zfs_bookmark_phys_t *fromzb, boolean_t is_clone, boolean_t embedok,
-<<<<<<< HEAD
-    int outfd, vnode_t *vp, offset_t *off)
-=======
     boolean_t large_block_ok, int outfd, vnode_t *vp, offset_t *off)
->>>>>>> 23d56208
 {
 	objset_t *os;
 	dmu_replay_record_t *drr;
@@ -632,11 +611,8 @@
 	}
 #endif
 
-<<<<<<< HEAD
-=======
 	if (large_block_ok && ds->ds_large_blocks)
 		featureflags |= DMU_BACKUP_FEATURE_LARGE_BLOCKS;
->>>>>>> 23d56208
 	if (embedok &&
 	    spa_feature_is_active(dp->dp_spa, SPA_FEATURE_EMBEDDED_DATA)) {
 		featureflags |= DMU_BACKUP_FEATURE_EMBED_DATA;
@@ -650,11 +626,7 @@
 	    featureflags);
 
 	drr->drr_u.drr_begin.drr_creation_time =
-<<<<<<< HEAD
-	    ds->ds_phys->ds_creation_time;
-=======
 	    dsl_dataset_phys(ds)->ds_creation_time;
->>>>>>> 23d56208
 	drr->drr_u.drr_begin.drr_type = dmu_objset_type(os);
 	if (is_clone)
 		drr->drr_u.drr_begin.drr_flags |= DRR_FLAG_CLONE;
@@ -667,11 +639,7 @@
 		fromtxg = fromzb->zbm_creation_txg;
 	}
 	dsl_dataset_name(ds, drr->drr_u.drr_begin.drr_toname);
-<<<<<<< HEAD
-	if (!dsl_dataset_is_snapshot(ds)) {
-=======
 	if (!ds->ds_is_snapshot) {
->>>>>>> 23d56208
 		(void) strlcat(drr->drr_u.drr_begin.drr_toname, "@--head--",
 		    sizeof (drr->drr_u.drr_begin.drr_toname));
 	}
@@ -740,12 +708,8 @@
 
 int
 dmu_send_obj(const char *pool, uint64_t tosnap, uint64_t fromsnap,
-<<<<<<< HEAD
-    boolean_t embedok, int outfd, vnode_t *vp, offset_t *off)
-=======
     boolean_t embedok, boolean_t large_block_ok,
     int outfd, vnode_t *vp, offset_t *off)
->>>>>>> 23d56208
 {
 	dsl_pool_t *dp;
 	dsl_dataset_t *ds;
@@ -755,7 +719,6 @@
 	err = dsl_pool_hold(pool, FTAG, &dp);
 	if (err != 0)
 		return (err);
-<<<<<<< HEAD
 
 	err = dsl_dataset_hold_obj(dp, tosnap, FTAG, &ds);
 	if (err != 0) {
@@ -773,139 +736,6 @@
 			dsl_pool_rele(dp, FTAG);
 			return (err);
 		}
-		if (!dsl_dataset_is_before(ds, fromds, 0))
-			err = SET_ERROR(EXDEV);
-		zb.zbm_creation_time = fromds->ds_phys->ds_creation_time;
-		zb.zbm_creation_txg = fromds->ds_phys->ds_creation_txg;
-		zb.zbm_guid = fromds->ds_phys->ds_guid;
-		is_clone = (fromds->ds_dir != ds->ds_dir);
-		dsl_dataset_rele(fromds, FTAG);
-		err = dmu_send_impl(FTAG, dp, ds, &zb, is_clone, embedok,
-		    outfd, vp, off);
-	} else {
-		err = dmu_send_impl(FTAG, dp, ds, NULL, B_FALSE, embedok,
-		    outfd, vp, off);
-	}
-	dsl_dataset_rele(ds, FTAG);
-	return (err);
-}
-
-int
-dmu_send(const char *tosnap, const char *fromsnap, boolean_t embedok,
-    int outfd, vnode_t *vp, offset_t *off)
-{
-	dsl_pool_t *dp;
-	dsl_dataset_t *ds;
-	int err;
-	boolean_t owned = B_FALSE;
-
-	if (fromsnap != NULL && strpbrk(fromsnap, "@#") == NULL)
-		return (SET_ERROR(EINVAL));
-
-	err = dsl_pool_hold(tosnap, FTAG, &dp);
-	if (err != 0)
-		return (err);
-
-	if (strchr(tosnap, '@') == NULL && spa_writeable(dp->dp_spa)) {
-		/*
-		 * We are sending a filesystem or volume.  Ensure
-		 * that it doesn't change by owning the dataset.
-		 */
-		err = dsl_dataset_own(dp, tosnap, FTAG, &ds);
-		owned = B_TRUE;
-	} else {
-		err = dsl_dataset_hold(dp, tosnap, FTAG, &ds);
-	}
-	if (err != 0) {
-		dsl_pool_rele(dp, FTAG);
-		return (err);
-	}
-
-	if (fromsnap != NULL) {
-		zfs_bookmark_phys_t zb;
-		boolean_t is_clone = B_FALSE;
-		int fsnamelen = strchr(tosnap, '@') - tosnap;
-
-		/*
-		 * If the fromsnap is in a different filesystem, then
-		 * mark the send stream as a clone.
-		 */
-		if (strncmp(tosnap, fromsnap, fsnamelen) != 0 ||
-		    (fromsnap[fsnamelen] != '@' &&
-		    fromsnap[fsnamelen] != '#')) {
-			is_clone = B_TRUE;
-		}
-
-		if (strchr(fromsnap, '@')) {
-			dsl_dataset_t *fromds;
-			err = dsl_dataset_hold(dp, fromsnap, FTAG, &fromds);
-			if (err == 0) {
-				if (!dsl_dataset_is_before(ds, fromds, 0))
-					err = SET_ERROR(EXDEV);
-				zb.zbm_creation_time =
-				    fromds->ds_phys->ds_creation_time;
-				zb.zbm_creation_txg =
-				    fromds->ds_phys->ds_creation_txg;
-				zb.zbm_guid = fromds->ds_phys->ds_guid;
-				is_clone = (ds->ds_dir != fromds->ds_dir);
-				dsl_dataset_rele(fromds, FTAG);
-			}
-		} else {
-			err = dsl_bookmark_lookup(dp, fromsnap, ds, &zb);
-		}
-=======
-
-	err = dsl_dataset_hold_obj(dp, tosnap, FTAG, &ds);
-	if (err != 0) {
-		dsl_pool_rele(dp, FTAG);
-		return (err);
-	}
-
-	if (fromsnap != 0) {
-		zfs_bookmark_phys_t zb;
-		boolean_t is_clone;
-
-		err = dsl_dataset_hold_obj(dp, fromsnap, FTAG, &fromds);
->>>>>>> 23d56208
-		if (err != 0) {
-			dsl_dataset_rele(ds, FTAG);
-			dsl_pool_rele(dp, FTAG);
-			return (err);
-		}
-<<<<<<< HEAD
-		err = dmu_send_impl(FTAG, dp, ds, &zb, is_clone, embedok,
-		    outfd, vp, off);
-	} else {
-		err = dmu_send_impl(FTAG, dp, ds, NULL, B_FALSE, embedok,
-		    outfd, vp, off);
-	}
-	if (owned)
-		dsl_dataset_disown(ds, FTAG);
-	else
-		dsl_dataset_rele(ds, FTAG);
-	return (err);
-}
-
-int
-dmu_send_estimate(dsl_dataset_t *ds, dsl_dataset_t *fromds, uint64_t *sizep)
-{
-	int err;
-	uint64_t size, recordsize;
-	ASSERTV(dsl_pool_t *dp = ds->ds_dir->dd_pool);
-
-	ASSERT(dsl_pool_config_held(dp));
-
-	/* tosnap must be a snapshot */
-	if (!dsl_dataset_is_snapshot(ds))
-		return (SET_ERROR(EINVAL));
-
-	/*
-	 * fromsnap must be an earlier snapshot from the same fs as tosnap,
-	 * or the origin's fs.
-	 */
-	if (fromds != NULL && !dsl_dataset_is_before(ds, fromds, 0))
-		return (SET_ERROR(EXDEV));
-=======
 		if (!dsl_dataset_is_before(ds, fromds, 0))
 			err = SET_ERROR(EXDEV);
 		zb.zbm_creation_time =
@@ -923,7 +753,6 @@
 	dsl_dataset_rele(ds, FTAG);
 	return (err);
 }
->>>>>>> 23d56208
 
 int
 dmu_send(const char *tosnap, const char *fromsnap,
@@ -950,12 +779,6 @@
 		err = dsl_dataset_own(dp, tosnap, FTAG, &ds);
 		owned = B_TRUE;
 	} else {
-<<<<<<< HEAD
-		uint64_t used, comp;
-		err = dsl_dataset_space_written(fromds, ds,
-		    &used, &comp, &size);
-		if (err != 0)
-=======
 		err = dsl_dataset_hold(dp, tosnap, FTAG, &ds);
 	}
 	if (err != 0) {
@@ -998,7 +821,6 @@
 		if (err != 0) {
 			dsl_dataset_rele(ds, FTAG);
 			dsl_pool_rele(dp, FTAG);
->>>>>>> 23d56208
 			return (err);
 		}
 		err = dmu_send_impl(FTAG, dp, ds, &zb, is_clone,
@@ -1034,10 +856,7 @@
 	 * Therefore, space used by indirect blocks is sizeof(blkptr_t) per
 	 * block, which we observe in practice.
 	 */
-<<<<<<< HEAD
-=======
 	uint64_t recordsize;
->>>>>>> 23d56208
 	err = dsl_prop_get_int_ds(ds, "recordsize", &recordsize);
 	if (err != 0)
 		return (err);
@@ -1051,79 +870,6 @@
 	return (0);
 }
 
-<<<<<<< HEAD
-typedef struct dmu_recv_begin_arg {
-	const char *drba_origin;
-	dmu_recv_cookie_t *drba_cookie;
-	cred_t *drba_cred;
-	uint64_t drba_snapobj;
-} dmu_recv_begin_arg_t;
-
-static int
-recv_begin_check_existing_impl(dmu_recv_begin_arg_t *drba, dsl_dataset_t *ds,
-    uint64_t fromguid)
-{
-	uint64_t val;
-	int error;
-	dsl_pool_t *dp = ds->ds_dir->dd_pool;
-
-	/* temporary clone name must not exist */
-	error = zap_lookup(dp->dp_meta_objset,
-	    ds->ds_dir->dd_phys->dd_child_dir_zapobj, recv_clone_name,
-	    8, 1, &val);
-	if (error != ENOENT)
-		return (error == 0 ? EBUSY : error);
-
-	/* new snapshot name must not exist */
-	error = zap_lookup(dp->dp_meta_objset,
-	    ds->ds_phys->ds_snapnames_zapobj, drba->drba_cookie->drc_tosnap,
-	    8, 1, &val);
-	if (error != ENOENT)
-		return (error == 0 ? EEXIST : error);
-
-	if (fromguid != 0) {
-		dsl_dataset_t *snap;
-		uint64_t obj = ds->ds_phys->ds_prev_snap_obj;
-
-		/* Find snapshot in this dir that matches fromguid. */
-		while (obj != 0) {
-			error = dsl_dataset_hold_obj(dp, obj, FTAG,
-			    &snap);
-			if (error != 0)
-				return (SET_ERROR(ENODEV));
-			if (snap->ds_dir != ds->ds_dir) {
-				dsl_dataset_rele(snap, FTAG);
-				return (SET_ERROR(ENODEV));
-			}
-			if (snap->ds_phys->ds_guid == fromguid)
-				break;
-			obj = snap->ds_phys->ds_prev_snap_obj;
-			dsl_dataset_rele(snap, FTAG);
-		}
-		if (obj == 0)
-			return (SET_ERROR(ENODEV));
-
-		if (drba->drba_cookie->drc_force) {
-			drba->drba_snapobj = obj;
-		} else {
-			/*
-			 * If we are not forcing, there must be no
-			 * changes since fromsnap.
-			 */
-			if (dsl_dataset_modified_since_snap(ds, snap)) {
-				dsl_dataset_rele(snap, FTAG);
-				return (SET_ERROR(ETXTBSY));
-			}
-			drba->drba_snapobj = ds->ds_prev->ds_object;
-		}
-
-		dsl_dataset_rele(snap, FTAG);
-	} else {
-		/* if full, most recent snapshot must be $ORIGIN */
-		if (ds->ds_phys->ds_prev_snap_txg >= TXG_INITIAL)
-			return (SET_ERROR(ENODEV));
-		drba->drba_snapobj = ds->ds_phys->ds_prev_snap_obj;
-=======
 int
 dmu_send_estimate(dsl_dataset_t *ds, dsl_dataset_t *fromds, uint64_t *sizep)
 {
@@ -1156,7 +902,6 @@
 		    &used, &comp, &size);
 		if (err != 0)
 			return (err);
->>>>>>> 23d56208
 	}
 
 	err = dmu_adjust_send_estimate_for_indirects(ds, size, sizep);
@@ -1177,61 +922,8 @@
 		*spaceptr += BP_GET_UCSIZE(bp);
 	}
 	return (0);
-
-}
-
-<<<<<<< HEAD
-static int
-dmu_recv_begin_check(void *arg, dmu_tx_t *tx)
-{
-	dmu_recv_begin_arg_t *drba = arg;
-	dsl_pool_t *dp = dmu_tx_pool(tx);
-	struct drr_begin *drrb = drba->drba_cookie->drc_drrb;
-	uint64_t fromguid = drrb->drr_fromguid;
-	int flags = drrb->drr_flags;
-	int error;
-	uint64_t featureflags = DMU_GET_FEATUREFLAGS(drrb->drr_versioninfo);
-	dsl_dataset_t *ds;
-	const char *tofs = drba->drba_cookie->drc_tofs;
-
-	/* already checked */
-	ASSERT3U(drrb->drr_magic, ==, DMU_BACKUP_MAGIC);
-
-	if (DMU_GET_STREAM_HDRTYPE(drrb->drr_versioninfo) ==
-	    DMU_COMPOUNDSTREAM ||
-	    drrb->drr_type >= DMU_OST_NUMTYPES ||
-	    ((flags & DRR_FLAG_CLONE) && drba->drba_origin == NULL))
-		return (SET_ERROR(EINVAL));
-
-	/* Verify pool version supports SA if SA_SPILL feature set */
-	if ((featureflags & DMU_BACKUP_FEATURE_SA_SPILL) &&
-	    spa_version(dp->dp_spa) < SPA_VERSION_SA)
-		return (SET_ERROR(ENOTSUP));
-
-	/*
-	 * The receiving code doesn't know how to translate a WRITE_EMBEDDED
-	 * record to a plan WRITE record, so the pool must have the
-	 * EMBEDDED_DATA feature enabled if the stream has WRITE_EMBEDDED
-	 * records.  Same with WRITE_EMBEDDED records that use LZ4 compression.
-	 */
-	if ((featureflags & DMU_BACKUP_FEATURE_EMBED_DATA) &&
-	    !spa_feature_is_enabled(dp->dp_spa, SPA_FEATURE_EMBEDDED_DATA))
-		return (SET_ERROR(ENOTSUP));
-	if ((featureflags & DMU_BACKUP_FEATURE_EMBED_DATA_LZ4) &&
-	    !spa_feature_is_enabled(dp->dp_spa, SPA_FEATURE_LZ4_COMPRESS))
-		return (SET_ERROR(ENOTSUP));
-
-	error = dsl_dataset_hold(dp, tofs, FTAG, &ds);
-	if (error == 0) {
-		/* target fs already exists; recv into temp clone */
-
-		/* Can't recv a clone into an existing fs */
-		if (flags & DRR_FLAG_CLONE) {
-			dsl_dataset_rele(ds, FTAG);
-			return (SET_ERROR(EINVAL));
-		}
-
-=======
+}
+
 /*
  * Given a desination snapshot and a TXG, calculate the approximate size of a
  * send stream sent from that TXG. from_txg may be zero, indicating that the
@@ -1419,7 +1111,6 @@
 			return (SET_ERROR(EINVAL));
 		}
 
->>>>>>> 23d56208
 		error = recv_begin_check_existing_impl(drba, ds, fromguid);
 		dsl_dataset_rele(ds, FTAG);
 	} else if (error == ENOENT) {
@@ -1440,8 +1131,6 @@
 		if (error != 0)
 			return (error);
 
-<<<<<<< HEAD
-=======
 		/*
 		 * Check filesystem and snapshot limits before receiving. We'll
 		 * recheck snapshot limits again at the end (we create the
@@ -1461,7 +1150,6 @@
 			return (error);
 		}
 
->>>>>>> 23d56208
 		if (drba->drba_origin != NULL) {
 			dsl_dataset_t *origin;
 			error = dsl_dataset_hold(dp, drba->drba_origin,
@@ -1469,19 +1157,6 @@
 			if (error != 0) {
 				dsl_dataset_rele(ds, FTAG);
 				return (error);
-<<<<<<< HEAD
-			}
-			if (!dsl_dataset_is_snapshot(origin)) {
-				dsl_dataset_rele(origin, FTAG);
-				dsl_dataset_rele(ds, FTAG);
-				return (SET_ERROR(EINVAL));
-			}
-			if (origin->ds_phys->ds_guid != fromguid) {
-				dsl_dataset_rele(origin, FTAG);
-				dsl_dataset_rele(ds, FTAG);
-				return (SET_ERROR(ENODEV));
-			}
-=======
 			}
 			if (!origin->ds_is_snapshot) {
 				dsl_dataset_rele(origin, FTAG);
@@ -1493,7 +1168,6 @@
 				dsl_dataset_rele(ds, FTAG);
 				return (SET_ERROR(ENODEV));
 			}
->>>>>>> 23d56208
 			dsl_dataset_rele(origin, FTAG);
 		}
 		dsl_dataset_rele(ds, FTAG);
@@ -1535,21 +1209,12 @@
 		dsl_dataset_t *origin = NULL;
 
 		VERIFY0(dsl_dir_hold(dp, tofs, FTAG, &dd, &tail));
-<<<<<<< HEAD
 
 		if (drba->drba_origin != NULL) {
 			VERIFY0(dsl_dataset_hold(dp, drba->drba_origin,
 			    FTAG, &origin));
 		}
 
-=======
-
-		if (drba->drba_origin != NULL) {
-			VERIFY0(dsl_dataset_hold(dp, drba->drba_origin,
-			    FTAG, &origin));
-		}
-
->>>>>>> 23d56208
 		/* Create new dataset. */
 		dsobj = dsl_dataset_create_sync(dd,
 		    strrchr(tofs, '/') + 1,
@@ -1561,10 +1226,6 @@
 	}
 	VERIFY0(dsl_dataset_own_obj(dp, dsobj, dmu_recv_tag, &newds));
 
-<<<<<<< HEAD
-	dmu_buf_will_dirty(newds->ds_dbuf, tx);
-	newds->ds_phys->ds_flags |= DS_FLAG_INCONSISTENT;
-=======
 	if ((DMU_GET_FEATUREFLAGS(drrb->drr_versioninfo) &
 	    DMU_BACKUP_FEATURE_LARGE_BLOCKS) &&
 	    !newds->ds_large_blocks) {
@@ -1574,7 +1235,6 @@
 
 	dmu_buf_will_dirty(newds->ds_dbuf, tx);
 	dsl_dataset_phys(newds)->ds_flags |= DS_FLAG_INCONSISTENT;
->>>>>>> 23d56208
 
 	/*
 	 * If we actually created a non-clone, we need to create the
@@ -1639,11 +1299,7 @@
 	drba.drba_cred = CRED();
 
 	return (dsl_sync_task(tofs, dmu_recv_begin_check, dmu_recv_begin_sync,
-<<<<<<< HEAD
-	    &drba, 5));
-=======
 	    &drba, 5, ZFS_SPACE_CHECK_NORMAL));
->>>>>>> 23d56208
 }
 
 struct restorearg {
@@ -2118,11 +1774,7 @@
 	int err;
 
 	if (drrs->drr_length < SPA_MINBLOCKSIZE ||
-<<<<<<< HEAD
-	    drrs->drr_length > SPA_MAXBLOCKSIZE)
-=======
 	    drrs->drr_length > spa_maxblocksize(dmu_objset_spa(os)))
->>>>>>> 23d56208
 		return (SET_ERROR(EINVAL));
 
 	data = restore_read(ra, drrs->drr_length, NULL);
@@ -2222,11 +1874,7 @@
 	 */
 	VERIFY0(dmu_objset_from_ds(drc->drc_ds, &os));
 
-<<<<<<< HEAD
-	ASSERT(drc->drc_ds->ds_phys->ds_flags & DS_FLAG_INCONSISTENT);
-=======
 	ASSERT(dsl_dataset_phys(drc->drc_ds)->ds_flags & DS_FLAG_INCONSISTENT);
->>>>>>> 23d56208
 
 	featureflags = DMU_GET_FEATUREFLAGS(drc->drc_drrb->drr_versioninfo);
 
@@ -2373,15 +2021,9 @@
 	dmu_recv_cookie_t *drc = arg;
 	dsl_pool_t *dp = dmu_tx_pool(tx);
 	int error;
-<<<<<<< HEAD
 
 	ASSERT3P(drc->drc_ds->ds_owner, ==, dmu_recv_tag);
 
-=======
-
-	ASSERT3P(drc->drc_ds->ds_owner, ==, dmu_recv_tag);
-
->>>>>>> 23d56208
 	if (!drc->drc_newfs) {
 		dsl_dataset_t *origin_head;
 
@@ -2395,37 +2037,22 @@
 			 * the snap before drc_ds, because drc_ds can not
 			 * have any snaps of its own).
 			 */
-<<<<<<< HEAD
-			uint64_t obj = origin_head->ds_phys->ds_prev_snap_obj;
-			while (obj != drc->drc_ds->ds_phys->ds_prev_snap_obj) {
-=======
 			uint64_t obj;
 
 			obj = dsl_dataset_phys(origin_head)->ds_prev_snap_obj;
 			while (obj !=
 			    dsl_dataset_phys(drc->drc_ds)->ds_prev_snap_obj) {
->>>>>>> 23d56208
 				dsl_dataset_t *snap;
 				error = dsl_dataset_hold_obj(dp, obj, FTAG,
 				    &snap);
 				if (error != 0)
-<<<<<<< HEAD
-					return (error);
-=======
 					break;
->>>>>>> 23d56208
 				if (snap->ds_dir != origin_head->ds_dir)
 					error = SET_ERROR(EINVAL);
 				if (error == 0)  {
 					error = dsl_destroy_snapshot_check_impl(
 					    snap, B_FALSE);
 				}
-<<<<<<< HEAD
-				obj = snap->ds_phys->ds_prev_snap_obj;
-				dsl_dataset_rele(snap, FTAG);
-				if (error != 0)
-					return (error);
-=======
 				obj = dsl_dataset_phys(snap)->ds_prev_snap_obj;
 				dsl_dataset_rele(snap, FTAG);
 				if (error != 0)
@@ -2434,7 +2061,6 @@
 			if (error != 0) {
 				dsl_dataset_rele(origin_head, FTAG);
 				return (error);
->>>>>>> 23d56208
 			}
 		}
 		error = dsl_dataset_clone_swap_check_impl(drc->drc_ds,
@@ -2444,11 +2070,7 @@
 			return (error);
 		}
 		error = dsl_dataset_snapshot_check_impl(origin_head,
-<<<<<<< HEAD
-		    drc->drc_tosnap, tx, B_TRUE);
-=======
 		    drc->drc_tosnap, tx, B_TRUE, 1, drc->drc_cred);
->>>>>>> 23d56208
 		dsl_dataset_rele(origin_head, FTAG);
 		if (error != 0)
 			return (error);
@@ -2456,11 +2078,7 @@
 		error = dsl_destroy_head_check_impl(drc->drc_ds, 1);
 	} else {
 		error = dsl_dataset_snapshot_check_impl(drc->drc_ds,
-<<<<<<< HEAD
-		    drc->drc_tosnap, tx, B_TRUE);
-=======
 		    drc->drc_tosnap, tx, B_TRUE, 1, drc->drc_cred);
->>>>>>> 23d56208
 	}
 	return (error);
 }
@@ -2473,60 +2091,6 @@
 
 	spa_history_log_internal_ds(drc->drc_ds, "finish receiving",
 	    tx, "snap=%s", drc->drc_tosnap);
-<<<<<<< HEAD
-
-	if (!drc->drc_newfs) {
-		dsl_dataset_t *origin_head;
-
-		VERIFY0(dsl_dataset_hold(dp, drc->drc_tofs, FTAG,
-		    &origin_head));
-
-		if (drc->drc_force) {
-			/*
-			 * Destroy any snapshots of drc_tofs (origin_head)
-			 * after the origin (the snap before drc_ds).
-			 */
-			uint64_t obj = origin_head->ds_phys->ds_prev_snap_obj;
-			while (obj != drc->drc_ds->ds_phys->ds_prev_snap_obj) {
-				dsl_dataset_t *snap;
-				VERIFY0(dsl_dataset_hold_obj(dp, obj, FTAG,
-				    &snap));
-				ASSERT3P(snap->ds_dir, ==, origin_head->ds_dir);
-				obj = snap->ds_phys->ds_prev_snap_obj;
-				dsl_destroy_snapshot_sync_impl(snap,
-				    B_FALSE, tx);
-				dsl_dataset_rele(snap, FTAG);
-			}
-		}
-		VERIFY3P(drc->drc_ds->ds_prev, ==,
-		    origin_head->ds_prev);
-
-		dsl_dataset_clone_swap_sync_impl(drc->drc_ds,
-		    origin_head, tx);
-		dsl_dataset_snapshot_sync_impl(origin_head,
-		    drc->drc_tosnap, tx);
-
-		/* set snapshot's creation time and guid */
-		dmu_buf_will_dirty(origin_head->ds_prev->ds_dbuf, tx);
-		origin_head->ds_prev->ds_phys->ds_creation_time =
-		    drc->drc_drrb->drr_creation_time;
-		origin_head->ds_prev->ds_phys->ds_guid =
-		    drc->drc_drrb->drr_toguid;
-		origin_head->ds_prev->ds_phys->ds_flags &=
-		    ~DS_FLAG_INCONSISTENT;
-
-		dmu_buf_will_dirty(origin_head->ds_dbuf, tx);
-		origin_head->ds_phys->ds_flags &= ~DS_FLAG_INCONSISTENT;
-
-		dsl_dataset_rele(origin_head, FTAG);
-		dsl_destroy_head_sync_impl(drc->drc_ds, tx);
-
-		if (drc->drc_owner != NULL)
-			VERIFY3P(origin_head->ds_owner, ==, drc->drc_owner);
-	} else {
-		dsl_dataset_t *ds = drc->drc_ds;
-
-=======
 
 	if (!drc->drc_newfs) {
 		dsl_dataset_t *origin_head;
@@ -2583,22 +2147,10 @@
 	} else {
 		dsl_dataset_t *ds = drc->drc_ds;
 
->>>>>>> 23d56208
 		dsl_dataset_snapshot_sync_impl(ds, drc->drc_tosnap, tx);
 
 		/* set snapshot's creation time and guid */
 		dmu_buf_will_dirty(ds->ds_prev->ds_dbuf, tx);
-<<<<<<< HEAD
-		ds->ds_prev->ds_phys->ds_creation_time =
-		    drc->drc_drrb->drr_creation_time;
-		ds->ds_prev->ds_phys->ds_guid = drc->drc_drrb->drr_toguid;
-		ds->ds_prev->ds_phys->ds_flags &= ~DS_FLAG_INCONSISTENT;
-
-		dmu_buf_will_dirty(ds->ds_dbuf, tx);
-		ds->ds_phys->ds_flags &= ~DS_FLAG_INCONSISTENT;
-	}
-	drc->drc_newsnapobj = drc->drc_ds->ds_phys->ds_prev_snap_obj;
-=======
 		dsl_dataset_phys(ds->ds_prev)->ds_creation_time =
 		    drc->drc_drrb->drr_creation_time;
 		dsl_dataset_phys(ds->ds_prev)->ds_guid =
@@ -2610,7 +2162,6 @@
 		dsl_dataset_phys(ds)->ds_flags &= ~DS_FLAG_INCONSISTENT;
 	}
 	drc->drc_newsnapobj = dsl_dataset_phys(drc->drc_ds)->ds_prev_snap_obj;
->>>>>>> 23d56208
 	/*
 	 * Release the hold from dmu_recv_begin.  This must be done before
 	 * we return to open context, so that when we free the dataset's dnode,
@@ -2636,11 +2187,7 @@
 	gmep = kmem_alloc(sizeof (*gmep), KM_SLEEP);
 	err = dsl_dataset_hold_obj(dp, snapobj, gmep, &snapds);
 	if (err == 0) {
-<<<<<<< HEAD
-		gmep->guid = snapds->ds_phys->ds_guid;
-=======
 		gmep->guid = dsl_dataset_phys(snapds)->ds_guid;
->>>>>>> 23d56208
 		gmep->gme_ds = snapds;
 		avl_add(guid_map, gmep);
 		dsl_dataset_long_hold(snapds, gmep);
@@ -2674,11 +2221,7 @@
 
 	error = dsl_sync_task(drc->drc_tofs,
 	    dmu_recv_end_check, dmu_recv_end_sync, drc,
-<<<<<<< HEAD
-	    dmu_recv_end_modified_blocks);
-=======
 	    dmu_recv_end_modified_blocks, ZFS_SPACE_CHECK_NORMAL);
->>>>>>> 23d56208
 
 	if (error != 0)
 		dmu_recv_cleanup_ds(drc);
@@ -2692,11 +2235,7 @@
 
 	error = dsl_sync_task(drc->drc_tofs,
 	    dmu_recv_end_check, dmu_recv_end_sync, drc,
-<<<<<<< HEAD
-	    dmu_recv_end_modified_blocks);
-=======
 	    dmu_recv_end_modified_blocks, ZFS_SPACE_CHECK_NORMAL);
->>>>>>> 23d56208
 
 	if (error != 0) {
 		dmu_recv_cleanup_ds(drc);
