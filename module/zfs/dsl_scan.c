--- conflicted
+++ resolved
@@ -388,11 +388,7 @@
 dsl_scan_cancel(dsl_pool_t *dp)
 {
 	return (dsl_sync_task(spa_name(dp->dp_spa), dsl_scan_cancel_check,
-<<<<<<< HEAD
-	    dsl_scan_cancel_sync, NULL, 3));
-=======
 	    dsl_scan_cancel_sync, NULL, 3, ZFS_SPACE_CHECK_RESERVED));
->>>>>>> 23d56208
 }
 
 static void dsl_scan_visitbp(blkptr_t *bp, const zbookmark_phys_t *zb,
@@ -473,17 +469,11 @@
 	mintime = (scn->scn_phys.scn_func == POOL_SCAN_RESILVER) ?
 	    zfs_resilver_min_time_ms : zfs_scan_min_time_ms;
 	elapsed_nanosecs = gethrtime() - scn->scn_sync_start_time;
-<<<<<<< HEAD
-	if (elapsed_nanosecs / NANOSEC > zfs_txg_timeout ||
-	    (NSEC2MSEC(elapsed_nanosecs) > mintime &&
-	    txg_sync_waiting(scn->scn_dp)) ||
-=======
 	dirty_pct = scn->scn_dp->dp_dirty_total * 100 / zfs_dirty_data_max;
 	if (elapsed_nanosecs / NANOSEC >= zfs_txg_timeout ||
 	    (NSEC2MSEC(elapsed_nanosecs) > mintime &&
 	    (txg_sync_waiting(scn->scn_dp) ||
 	    dirty_pct >= zfs_vdev_async_write_active_min_dirty_percent)) ||
->>>>>>> 23d56208
 	    spa_shutting_down(scn->scn_dp->dp_spa)) {
 		if (zb) {
 			dprintf("pausing at bookmark %llx/%llx/%llx/%llx\n",
@@ -600,11 +590,7 @@
     uint64_t objset, uint64_t object, uint64_t blkid)
 {
 	zbookmark_phys_t czb;
-<<<<<<< HEAD
-	uint32_t flags = ARC_NOWAIT | ARC_PREFETCH;
-=======
 	arc_flags_t flags = ARC_FLAG_NOWAIT | ARC_FLAG_PREFETCH;
->>>>>>> 23d56208
 
 	if (zfs_no_scrub_prefetch)
 		return;
@@ -1042,28 +1028,17 @@
 	int err;
 	dsl_scan_t *scn = dp->dp_scan;
 
-<<<<<<< HEAD
-	if (hds->ds_dir->dd_phys->dd_origin_obj != eca->originobj)
-=======
 	if (dsl_dir_phys(hds->ds_dir)->dd_origin_obj != eca->originobj)
->>>>>>> 23d56208
 		return (0);
 
 	err = dsl_dataset_hold_obj(dp, hds->ds_object, FTAG, &ds);
 	if (err)
 		return (err);
 
-<<<<<<< HEAD
-	while (ds->ds_phys->ds_prev_snap_obj != eca->originobj) {
-		dsl_dataset_t *prev;
-		err = dsl_dataset_hold_obj(dp,
-		    ds->ds_phys->ds_prev_snap_obj, FTAG, &prev);
-=======
 	while (dsl_dataset_phys(ds)->ds_prev_snap_obj != eca->originobj) {
 		dsl_dataset_t *prev;
 		err = dsl_dataset_hold_obj(dp,
 		    dsl_dataset_phys(ds)->ds_prev_snap_obj, FTAG, &prev);
->>>>>>> 23d56208
 
 		dsl_dataset_rele(ds, FTAG);
 		if (err)
@@ -1072,11 +1047,7 @@
 	}
 	VERIFY(zap_add_int_key(dp->dp_meta_objset,
 	    scn->scn_phys.scn_queue_obj, ds->ds_object,
-<<<<<<< HEAD
-	    ds->ds_phys->ds_prev_snap_txg, eca->tx) == 0);
-=======
 	    dsl_dataset_phys(ds)->ds_prev_snap_txg, eca->tx) == 0);
->>>>>>> 23d56208
 	dsl_dataset_rele(ds, FTAG);
 	return (0);
 }
@@ -1168,15 +1139,9 @@
 
 		if (usenext) {
 			VERIFY0(zap_join_key(dp->dp_meta_objset,
-<<<<<<< HEAD
-			    ds->ds_phys->ds_next_clones_obj,
-			    scn->scn_phys.scn_queue_obj,
-			    ds->ds_phys->ds_creation_txg, tx));
-=======
 			    dsl_dataset_phys(ds)->ds_next_clones_obj,
 			    scn->scn_phys.scn_queue_obj,
 			    dsl_dataset_phys(ds)->ds_creation_txg, tx));
->>>>>>> 23d56208
 		} else {
 			struct enqueue_clones_arg eca;
 			eca.tx = tx;
@@ -1563,13 +1528,6 @@
 			    dp->dp_bptree_obj, tx));
 			dp->dp_bptree_obj = 0;
 			scn->scn_async_destroying = B_FALSE;
-<<<<<<< HEAD
-		} else {
-			/*
-			 * If we didn't make progress, mark the async destroy as
-			 * stalled, so that we will not initiate a spa_sync() on
-			 * its behalf.
-=======
 			scn->scn_async_stalled = B_FALSE;
 		} else {
 			/*
@@ -1579,7 +1537,6 @@
 			 * check this if we are not finished, because if the
 			 * bptree had no blocks for us to visit, we can
 			 * finish without "making progress".
->>>>>>> 23d56208
 			 */
 			scn->scn_async_stalled =
 			    (scn->scn_visited_this_txg == 0);
@@ -1604,15 +1561,9 @@
 	if (err != 0)
 		return;
 	if (!scn->scn_async_destroying && zfs_free_leak_on_eio &&
-<<<<<<< HEAD
-	    (dp->dp_free_dir->dd_phys->dd_used_bytes != 0 ||
-	    dp->dp_free_dir->dd_phys->dd_compressed_bytes != 0 ||
-	    dp->dp_free_dir->dd_phys->dd_uncompressed_bytes != 0)) {
-=======
 	    (dsl_dir_phys(dp->dp_free_dir)->dd_used_bytes != 0 ||
 	    dsl_dir_phys(dp->dp_free_dir)->dd_compressed_bytes != 0 ||
 	    dsl_dir_phys(dp->dp_free_dir)->dd_uncompressed_bytes != 0)) {
->>>>>>> 23d56208
 		/*
 		 * We have finished background destroying, but there is still
 		 * some space left in the dp_free_dir. Transfer this leaked
@@ -1627,21 +1578,6 @@
 			rrw_exit(&dp->dp_config_rwlock, FTAG);
 		}
 		dsl_dir_diduse_space(dp->dp_leak_dir, DD_USED_HEAD,
-<<<<<<< HEAD
-		    dp->dp_free_dir->dd_phys->dd_used_bytes,
-		    dp->dp_free_dir->dd_phys->dd_compressed_bytes,
-		    dp->dp_free_dir->dd_phys->dd_uncompressed_bytes, tx);
-		dsl_dir_diduse_space(dp->dp_free_dir, DD_USED_HEAD,
-		    -dp->dp_free_dir->dd_phys->dd_used_bytes,
-		    -dp->dp_free_dir->dd_phys->dd_compressed_bytes,
-		    -dp->dp_free_dir->dd_phys->dd_uncompressed_bytes, tx);
-	}
-	if (!scn->scn_async_destroying) {
-		/* finished; verify that space accounting went to zero */
-		ASSERT0(dp->dp_free_dir->dd_phys->dd_used_bytes);
-		ASSERT0(dp->dp_free_dir->dd_phys->dd_compressed_bytes);
-		ASSERT0(dp->dp_free_dir->dd_phys->dd_uncompressed_bytes);
-=======
 		    dsl_dir_phys(dp->dp_free_dir)->dd_used_bytes,
 		    dsl_dir_phys(dp->dp_free_dir)->dd_compressed_bytes,
 		    dsl_dir_phys(dp->dp_free_dir)->dd_uncompressed_bytes, tx);
@@ -1655,7 +1591,6 @@
 		ASSERT0(dsl_dir_phys(dp->dp_free_dir)->dd_used_bytes);
 		ASSERT0(dsl_dir_phys(dp->dp_free_dir)->dd_compressed_bytes);
 		ASSERT0(dsl_dir_phys(dp->dp_free_dir)->dd_uncompressed_bytes);
->>>>>>> 23d56208
 	}
 
 	if (scn->scn_phys.scn_state != DSS_SCANNING)
@@ -1936,11 +1871,7 @@
 	(void) spa_vdev_state_exit(spa, NULL, 0);
 
 	return (dsl_sync_task(spa_name(spa), dsl_scan_setup_check,
-<<<<<<< HEAD
-	    dsl_scan_setup_sync, &func, 0));
-=======
 	    dsl_scan_setup_sync, &func, 0, ZFS_SPACE_CHECK_NONE));
->>>>>>> 23d56208
 }
 
 #if defined(_KERNEL) && defined(HAVE_SPL)
