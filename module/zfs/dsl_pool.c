/*
 * CDDL HEADER START
 *
 * The contents of this file are subject to the terms of the
 * Common Development and Distribution License (the "License").
 * You may not use this file except in compliance with the License.
 *
 * You can obtain a copy of the license at usr/src/OPENSOLARIS.LICENSE
 * or http://www.opensolaris.org/os/licensing.
 * See the License for the specific language governing permissions
 * and limitations under the License.
 *
 * When distributing Covered Code, include this CDDL HEADER in each
 * file and include the License file at usr/src/OPENSOLARIS.LICENSE.
 * If applicable, add the following below this CDDL HEADER, with the
 * fields enclosed by brackets "[]" replaced with your own identifying
 * information: Portions Copyright [yyyy] [name of copyright owner]
 *
 * CDDL HEADER END
 */
/*
 * Copyright (c) 2005, 2010, Oracle and/or its affiliates. All rights reserved.
 * Copyright (c) 2011, 2014 by Delphix. All rights reserved.
 * Copyright (c) 2013 Steven Hartland. All rights reserved.
<<<<<<< HEAD
=======
 * Copyright (c) 2014 Spectra Logic Corporation, All rights reserved.
>>>>>>> 23d56208
 */

#include <sys/dsl_pool.h>
#include <sys/dsl_dataset.h>
#include <sys/dsl_prop.h>
#include <sys/dsl_dir.h>
#include <sys/dsl_synctask.h>
#include <sys/dsl_scan.h>
#include <sys/dnode.h>
#include <sys/dmu_tx.h>
#include <sys/dmu_objset.h>
#include <sys/arc.h>
#include <sys/zap.h>
#include <sys/zio.h>
#include <sys/zfs_context.h>
#include <sys/fs/zfs.h>
#include <sys/zfs_znode.h>
#include <sys/spa_impl.h>
#include <sys/dsl_deadlist.h>
#include <sys/bptree.h>
#include <sys/zfeature.h>
#include <sys/zil_impl.h>
#include <sys/dsl_userhold.h>
#include <sys/trace_txg.h>

/*
 * ZFS Write Throttle
 * ------------------
 *
 * ZFS must limit the rate of incoming writes to the rate at which it is able
 * to sync data modifications to the backend storage. Throttling by too much
 * creates an artificial limit; throttling by too little can only be sustained
 * for short periods and would lead to highly lumpy performance. On a per-pool
 * basis, ZFS tracks the amount of modified (dirty) data. As operations change
 * data, the amount of dirty data increases; as ZFS syncs out data, the amount
 * of dirty data decreases. When the amount of dirty data exceeds a
 * predetermined threshold further modifications are blocked until the amount
 * of dirty data decreases (as data is synced out).
 *
 * The limit on dirty data is tunable, and should be adjusted according to
 * both the IO capacity and available memory of the system. The larger the
 * window, the more ZFS is able to aggregate and amortize metadata (and data)
 * changes. However, memory is a limited resource, and allowing for more dirty
 * data comes at the cost of keeping other useful data in memory (for example
 * ZFS data cached by the ARC).
 *
 * Implementation
 *
 * As buffers are modified dsl_pool_willuse_space() increments both the per-
 * txg (dp_dirty_pertxg[]) and poolwide (dp_dirty_total) accounting of
 * dirty space used; dsl_pool_dirty_space() decrements those values as data
 * is synced out from dsl_pool_sync(). While only the poolwide value is
 * relevant, the per-txg value is useful for debugging. The tunable
 * zfs_dirty_data_max determines the dirty space limit. Once that value is
 * exceeded, new writes are halted until space frees up.
 *
 * The zfs_dirty_data_sync tunable dictates the threshold at which we
 * ensure that there is a txg syncing (see the comment in txg.c for a full
 * description of transaction group stages).
 *
 * The IO scheduler uses both the dirty space limit and current amount of
 * dirty data as inputs. Those values affect the number of concurrent IOs ZFS
 * issues. See the comment in vdev_queue.c for details of the IO scheduler.
 *
 * The delay is also calculated based on the amount of dirty data.  See the
 * comment above dmu_tx_delay() for details.
 */

/*
 * zfs_dirty_data_max will be set to zfs_dirty_data_max_percent% of all memory,
 * capped at zfs_dirty_data_max_max.  It can also be overridden with a module
 * parameter.
 */
unsigned long zfs_dirty_data_max = 0;
unsigned long zfs_dirty_data_max_max = 0;
int zfs_dirty_data_max_percent = 10;
int zfs_dirty_data_max_max_percent = 25;

/*
 * If there is at least this much dirty data, push out a txg.
 */
unsigned long zfs_dirty_data_sync = 64 * 1024 * 1024;

/*
 * Once there is this amount of dirty data, the dmu_tx_delay() will kick in
 * and delay each transaction.
 * This value should be >= zfs_vdev_async_write_active_max_dirty_percent.
 */
int zfs_delay_min_dirty_percent = 60;

/*
 * This controls how quickly the delay approaches infinity.
 * Larger values cause it to delay more for a given amount of dirty data.
 * Therefore larger values will cause there to be less dirty data for a
 * given throughput.
 *
 * For the smoothest delay, this value should be about 1 billion divided
 * by the maximum number of operations per second.  This will smoothly
 * handle between 10x and 1/10th this number.
 *
 * Note: zfs_delay_scale * zfs_dirty_data_max must be < 2^64, due to the
 * multiply in dmu_tx_delay().
 */
unsigned long zfs_delay_scale = 1000 * 1000 * 1000 / 2000;

hrtime_t zfs_throttle_delay = MSEC2NSEC(10);
hrtime_t zfs_throttle_resolution = MSEC2NSEC(10);

int
dsl_pool_open_special_dir(dsl_pool_t *dp, const char *name, dsl_dir_t **ddp)
{
	uint64_t obj;
	int err;

	err = zap_lookup(dp->dp_meta_objset,
	    dsl_dir_phys(dp->dp_root_dir)->dd_child_dir_zapobj,
	    name, sizeof (obj), 1, &obj);
	if (err)
		return (err);

	return (dsl_dir_hold_obj(dp, obj, name, dp, ddp));
}

static dsl_pool_t *
dsl_pool_open_impl(spa_t *spa, uint64_t txg)
{
	dsl_pool_t *dp;
	blkptr_t *bp = spa_get_rootblkptr(spa);

	dp = kmem_zalloc(sizeof (dsl_pool_t), KM_SLEEP);
	dp->dp_spa = spa;
	dp->dp_meta_rootbp = *bp;
	rrw_init(&dp->dp_config_rwlock, B_TRUE);
	txg_init(dp, txg);

	txg_list_create(&dp->dp_dirty_datasets,
	    offsetof(dsl_dataset_t, ds_dirty_link));
	txg_list_create(&dp->dp_dirty_zilogs,
	    offsetof(zilog_t, zl_dirty_link));
	txg_list_create(&dp->dp_dirty_dirs,
	    offsetof(dsl_dir_t, dd_dirty_link));
	txg_list_create(&dp->dp_sync_tasks,
	    offsetof(dsl_sync_task_t, dst_node));

	mutex_init(&dp->dp_lock, NULL, MUTEX_DEFAULT, NULL);
	cv_init(&dp->dp_spaceavail_cv, NULL, CV_DEFAULT, NULL);

<<<<<<< HEAD
	dp->dp_iput_taskq = taskq_create("zfs_iput_taskq", 1, minclsyspri,
	    1, 4, 0);
=======
	dp->dp_iput_taskq = taskq_create("z_iput", max_ncpus, defclsyspri,
	    max_ncpus * 8, INT_MAX, TASKQ_PREPOPULATE | TASKQ_DYNAMIC);
>>>>>>> 23d56208

	return (dp);
}

int
dsl_pool_init(spa_t *spa, uint64_t txg, dsl_pool_t **dpp)
{
	int err;
	dsl_pool_t *dp = dsl_pool_open_impl(spa, txg);

	err = dmu_objset_open_impl(spa, NULL, &dp->dp_meta_rootbp,
	    &dp->dp_meta_objset);
	if (err != 0)
		dsl_pool_close(dp);
	else
		*dpp = dp;

	return (err);
}

int
dsl_pool_open(dsl_pool_t *dp)
{
	int err;
	dsl_dir_t *dd;
	dsl_dataset_t *ds;
	uint64_t obj;

	rrw_enter(&dp->dp_config_rwlock, RW_WRITER, FTAG);
	err = zap_lookup(dp->dp_meta_objset, DMU_POOL_DIRECTORY_OBJECT,
	    DMU_POOL_ROOT_DATASET, sizeof (uint64_t), 1,
	    &dp->dp_root_dir_obj);
	if (err)
		goto out;

	err = dsl_dir_hold_obj(dp, dp->dp_root_dir_obj,
	    NULL, dp, &dp->dp_root_dir);
	if (err)
		goto out;

	err = dsl_pool_open_special_dir(dp, MOS_DIR_NAME, &dp->dp_mos_dir);
	if (err)
		goto out;

	if (spa_version(dp->dp_spa) >= SPA_VERSION_ORIGIN) {
		err = dsl_pool_open_special_dir(dp, ORIGIN_DIR_NAME, &dd);
		if (err)
			goto out;
		err = dsl_dataset_hold_obj(dp,
		    dsl_dir_phys(dd)->dd_head_dataset_obj, FTAG, &ds);
		if (err == 0) {
			err = dsl_dataset_hold_obj(dp,
			    dsl_dataset_phys(ds)->ds_prev_snap_obj, dp,
			    &dp->dp_origin_snap);
			dsl_dataset_rele(ds, FTAG);
		}
		dsl_dir_rele(dd, dp);
		if (err)
			goto out;
	}

	if (spa_version(dp->dp_spa) >= SPA_VERSION_DEADLISTS) {
		err = dsl_pool_open_special_dir(dp, FREE_DIR_NAME,
		    &dp->dp_free_dir);
		if (err)
			goto out;

		err = zap_lookup(dp->dp_meta_objset, DMU_POOL_DIRECTORY_OBJECT,
		    DMU_POOL_FREE_BPOBJ, sizeof (uint64_t), 1, &obj);
		if (err)
			goto out;
		VERIFY0(bpobj_open(&dp->dp_free_bpobj,
		    dp->dp_meta_objset, obj));
	}

	/*
	 * Note: errors ignored, because the leak dir will not exist if we
	 * have not encountered a leak yet.
	 */
	(void) dsl_pool_open_special_dir(dp, LEAK_DIR_NAME,
	    &dp->dp_leak_dir);

	if (spa_feature_is_active(dp->dp_spa, SPA_FEATURE_ASYNC_DESTROY)) {
		err = zap_lookup(dp->dp_meta_objset, DMU_POOL_DIRECTORY_OBJECT,
		    DMU_POOL_BPTREE_OBJ, sizeof (uint64_t), 1,
		    &dp->dp_bptree_obj);
		if (err != 0)
			goto out;
	}

	if (spa_feature_is_active(dp->dp_spa, SPA_FEATURE_EMPTY_BPOBJ)) {
		err = zap_lookup(dp->dp_meta_objset, DMU_POOL_DIRECTORY_OBJECT,
		    DMU_POOL_EMPTY_BPOBJ, sizeof (uint64_t), 1,
		    &dp->dp_empty_bpobj);
		if (err != 0)
			goto out;
	}

	err = zap_lookup(dp->dp_meta_objset, DMU_POOL_DIRECTORY_OBJECT,
	    DMU_POOL_TMP_USERREFS, sizeof (uint64_t), 1,
	    &dp->dp_tmp_userrefs_obj);
	if (err == ENOENT)
		err = 0;
	if (err)
		goto out;

	err = dsl_scan_init(dp, dp->dp_tx.tx_open_txg);

out:
	rrw_exit(&dp->dp_config_rwlock, FTAG);
	return (err);
}

void
dsl_pool_close(dsl_pool_t *dp)
{
	/*
	 * Drop our references from dsl_pool_open().
	 *
	 * Since we held the origin_snap from "syncing" context (which
	 * includes pool-opening context), it actually only got a "ref"
	 * and not a hold, so just drop that here.
	 */
	if (dp->dp_origin_snap)
		dsl_dataset_rele(dp->dp_origin_snap, dp);
	if (dp->dp_mos_dir)
		dsl_dir_rele(dp->dp_mos_dir, dp);
	if (dp->dp_free_dir)
		dsl_dir_rele(dp->dp_free_dir, dp);
	if (dp->dp_leak_dir)
		dsl_dir_rele(dp->dp_leak_dir, dp);
	if (dp->dp_root_dir)
		dsl_dir_rele(dp->dp_root_dir, dp);

	bpobj_close(&dp->dp_free_bpobj);

	/* undo the dmu_objset_open_impl(mos) from dsl_pool_open() */
	if (dp->dp_meta_objset)
		dmu_objset_evict(dp->dp_meta_objset);

	txg_list_destroy(&dp->dp_dirty_datasets);
	txg_list_destroy(&dp->dp_dirty_zilogs);
	txg_list_destroy(&dp->dp_sync_tasks);
	txg_list_destroy(&dp->dp_dirty_dirs);

	/*
	 * We can't set retry to TRUE since we're explicitly specifying
	 * a spa to flush. This is good enough; any missed buffers for
	 * this spa won't cause trouble, and they'll eventually fall
	 * out of the ARC just like any other unused buffer.
	 */
	arc_flush(dp->dp_spa, FALSE);

	txg_fini(dp);
	dsl_scan_fini(dp);
<<<<<<< HEAD
=======
	dmu_buf_user_evict_wait();

>>>>>>> 23d56208
	rrw_destroy(&dp->dp_config_rwlock);
	mutex_destroy(&dp->dp_lock);
	taskq_destroy(dp->dp_iput_taskq);
	if (dp->dp_blkstats)
		vmem_free(dp->dp_blkstats, sizeof (zfs_all_blkstats_t));
	kmem_free(dp, sizeof (dsl_pool_t));
}

dsl_pool_t *
dsl_pool_create(spa_t *spa, nvlist_t *zplprops, uint64_t txg)
{
	int err;
	dsl_pool_t *dp = dsl_pool_open_impl(spa, txg);
	dmu_tx_t *tx = dmu_tx_create_assigned(dp, txg);
	objset_t *os;
	dsl_dataset_t *ds;
	uint64_t obj;

	rrw_enter(&dp->dp_config_rwlock, RW_WRITER, FTAG);

	/* create and open the MOS (meta-objset) */
	dp->dp_meta_objset = dmu_objset_create_impl(spa,
	    NULL, &dp->dp_meta_rootbp, DMU_OST_META, tx);

	/* create the pool directory */
	err = zap_create_claim(dp->dp_meta_objset, DMU_POOL_DIRECTORY_OBJECT,
	    DMU_OT_OBJECT_DIRECTORY, DMU_OT_NONE, 0, tx);
	ASSERT0(err);

	/* Initialize scan structures */
	VERIFY0(dsl_scan_init(dp, txg));

	/* create and open the root dir */
	dp->dp_root_dir_obj = dsl_dir_create_sync(dp, NULL, NULL, tx);
	VERIFY0(dsl_dir_hold_obj(dp, dp->dp_root_dir_obj,
	    NULL, dp, &dp->dp_root_dir));

	/* create and open the meta-objset dir */
	(void) dsl_dir_create_sync(dp, dp->dp_root_dir, MOS_DIR_NAME, tx);
	VERIFY0(dsl_pool_open_special_dir(dp,
	    MOS_DIR_NAME, &dp->dp_mos_dir));

	if (spa_version(spa) >= SPA_VERSION_DEADLISTS) {
		/* create and open the free dir */
		(void) dsl_dir_create_sync(dp, dp->dp_root_dir,
		    FREE_DIR_NAME, tx);
		VERIFY0(dsl_pool_open_special_dir(dp,
		    FREE_DIR_NAME, &dp->dp_free_dir));

		/* create and open the free_bplist */
		obj = bpobj_alloc(dp->dp_meta_objset, SPA_OLD_MAXBLOCKSIZE, tx);
		VERIFY(zap_add(dp->dp_meta_objset, DMU_POOL_DIRECTORY_OBJECT,
		    DMU_POOL_FREE_BPOBJ, sizeof (uint64_t), 1, &obj, tx) == 0);
		VERIFY0(bpobj_open(&dp->dp_free_bpobj,
		    dp->dp_meta_objset, obj));
	}

	if (spa_version(spa) >= SPA_VERSION_DSL_SCRUB)
		dsl_pool_create_origin(dp, tx);

	/* create the root dataset */
	obj = dsl_dataset_create_sync_dd(dp->dp_root_dir, NULL, 0, tx);

	/* create the root objset */
	VERIFY0(dsl_dataset_hold_obj(dp, obj, FTAG, &ds));
	VERIFY(NULL != (os = dmu_objset_create_impl(dp->dp_spa, ds,
	    dsl_dataset_get_blkptr(ds), DMU_OST_ZFS, tx)));
#ifdef _KERNEL
	zfs_create_fs(os, kcred, zplprops, tx);
#endif
	dsl_dataset_rele(ds, FTAG);

	dmu_tx_commit(tx);

	rrw_exit(&dp->dp_config_rwlock, FTAG);

	return (dp);
}

/*
 * Account for the meta-objset space in its placeholder dsl_dir.
 */
void
dsl_pool_mos_diduse_space(dsl_pool_t *dp,
    int64_t used, int64_t comp, int64_t uncomp)
{
	ASSERT3U(comp, ==, uncomp); /* it's all metadata */
	mutex_enter(&dp->dp_lock);
	dp->dp_mos_used_delta += used;
	dp->dp_mos_compressed_delta += comp;
	dp->dp_mos_uncompressed_delta += uncomp;
	mutex_exit(&dp->dp_lock);
}

static int
deadlist_enqueue_cb(void *arg, const blkptr_t *bp, dmu_tx_t *tx)
{
	dsl_deadlist_t *dl = arg;
	dsl_deadlist_insert(dl, bp, tx);
	return (0);
}

static void
dsl_pool_sync_mos(dsl_pool_t *dp, dmu_tx_t *tx)
{
	zio_t *zio = zio_root(dp->dp_spa, NULL, NULL, ZIO_FLAG_MUSTSUCCEED);
	dmu_objset_sync(dp->dp_meta_objset, zio, tx);
	VERIFY0(zio_wait(zio));
	dprintf_bp(&dp->dp_meta_rootbp, "meta objset rootbp is %s", "");
	spa_set_rootblkptr(dp->dp_spa, &dp->dp_meta_rootbp);
}

static void
dsl_pool_dirty_delta(dsl_pool_t *dp, int64_t delta)
{
	ASSERT(MUTEX_HELD(&dp->dp_lock));

	if (delta < 0)
		ASSERT3U(-delta, <=, dp->dp_dirty_total);

	dp->dp_dirty_total += delta;

	/*
	 * Note: we signal even when increasing dp_dirty_total.
	 * This ensures forward progress -- each thread wakes the next waiter.
	 */
	if (dp->dp_dirty_total <= zfs_dirty_data_max)
		cv_signal(&dp->dp_spaceavail_cv);
}

void
dsl_pool_sync(dsl_pool_t *dp, uint64_t txg)
{
	zio_t *zio;
	dmu_tx_t *tx;
	dsl_dir_t *dd;
	dsl_dataset_t *ds;
	objset_t *mos = dp->dp_meta_objset;
	list_t synced_datasets;

	list_create(&synced_datasets, sizeof (dsl_dataset_t),
	    offsetof(dsl_dataset_t, ds_synced_link));

	tx = dmu_tx_create_assigned(dp, txg);

	/*
	 * Write out all dirty blocks of dirty datasets.
	 */
	zio = zio_root(dp->dp_spa, NULL, NULL, ZIO_FLAG_MUSTSUCCEED);
	while ((ds = txg_list_remove(&dp->dp_dirty_datasets, txg)) != NULL) {
		/*
		 * We must not sync any non-MOS datasets twice, because
		 * we may have taken a snapshot of them.  However, we
		 * may sync newly-created datasets on pass 2.
		 */
		ASSERT(!list_link_active(&ds->ds_synced_link));
		list_insert_tail(&synced_datasets, ds);
		dsl_dataset_sync(ds, zio, tx);
	}
	VERIFY0(zio_wait(zio));

	/*
	 * We have written all of the accounted dirty data, so our
	 * dp_space_towrite should now be zero.  However, some seldom-used
	 * code paths do not adhere to this (e.g. dbuf_undirty(), also
	 * rounding error in dbuf_write_physdone).
	 * Shore up the accounting of any dirtied space now.
	 */
	dsl_pool_undirty_space(dp, dp->dp_dirty_pertxg[txg & TXG_MASK], txg);

	/*
	 * After the data blocks have been written (ensured by the zio_wait()
	 * above), update the user/group space accounting.
	 */
	for (ds = list_head(&synced_datasets); ds != NULL;
	    ds = list_next(&synced_datasets, ds)) {
		dmu_objset_do_userquota_updates(ds->ds_objset, tx);
	}

	/*
	 * Sync the datasets again to push out the changes due to
	 * userspace updates.  This must be done before we process the
	 * sync tasks, so that any snapshots will have the correct
	 * user accounting information (and we won't get confused
	 * about which blocks are part of the snapshot).
	 */
	zio = zio_root(dp->dp_spa, NULL, NULL, ZIO_FLAG_MUSTSUCCEED);
	while ((ds = txg_list_remove(&dp->dp_dirty_datasets, txg)) != NULL) {
		ASSERT(list_link_active(&ds->ds_synced_link));
		dmu_buf_rele(ds->ds_dbuf, ds);
		dsl_dataset_sync(ds, zio, tx);
	}
	VERIFY0(zio_wait(zio));

	/*
	 * Now that the datasets have been completely synced, we can
	 * clean up our in-memory structures accumulated while syncing:
	 *
	 *  - move dead blocks from the pending deadlist to the on-disk deadlist
	 *  - release hold from dsl_dataset_dirty()
	 */
	while ((ds = list_remove_head(&synced_datasets)) != NULL) {
		ASSERTV(objset_t *os = ds->ds_objset);
		bplist_iterate(&ds->ds_pending_deadlist,
		    deadlist_enqueue_cb, &ds->ds_deadlist, tx);
		ASSERT(!dmu_objset_is_dirty(os, txg));
		dmu_buf_rele(ds->ds_dbuf, ds);
	}

	while ((dd = txg_list_remove(&dp->dp_dirty_dirs, txg)) != NULL) {
		dsl_dir_sync(dd, tx);
	}

	/*
	 * The MOS's space is accounted for in the pool/$MOS
	 * (dp_mos_dir).  We can't modify the mos while we're syncing
	 * it, so we remember the deltas and apply them here.
	 */
	if (dp->dp_mos_used_delta != 0 || dp->dp_mos_compressed_delta != 0 ||
	    dp->dp_mos_uncompressed_delta != 0) {
		dsl_dir_diduse_space(dp->dp_mos_dir, DD_USED_HEAD,
		    dp->dp_mos_used_delta,
		    dp->dp_mos_compressed_delta,
		    dp->dp_mos_uncompressed_delta, tx);
		dp->dp_mos_used_delta = 0;
		dp->dp_mos_compressed_delta = 0;
		dp->dp_mos_uncompressed_delta = 0;
	}

	if (list_head(&mos->os_dirty_dnodes[txg & TXG_MASK]) != NULL ||
	    list_head(&mos->os_free_dnodes[txg & TXG_MASK]) != NULL) {
		dsl_pool_sync_mos(dp, tx);
	}

	/*
	 * If we modify a dataset in the same txg that we want to destroy it,
	 * its dsl_dir's dd_dbuf will be dirty, and thus have a hold on it.
	 * dsl_dir_destroy_check() will fail if there are unexpected holds.
	 * Therefore, we want to sync the MOS (thus syncing the dd_dbuf
	 * and clearing the hold on it) before we process the sync_tasks.
	 * The MOS data dirtied by the sync_tasks will be synced on the next
	 * pass.
	 */
	if (!txg_list_empty(&dp->dp_sync_tasks, txg)) {
		dsl_sync_task_t *dst;
		/*
		 * No more sync tasks should have been added while we
		 * were syncing.
		 */
		ASSERT3U(spa_sync_pass(dp->dp_spa), ==, 1);
		while ((dst = txg_list_remove(&dp->dp_sync_tasks, txg)) != NULL)
			dsl_sync_task_sync(dst, tx);
	}

	dmu_tx_commit(tx);

	DTRACE_PROBE2(dsl_pool_sync__done, dsl_pool_t *dp, dp, uint64_t, txg);
}

void
dsl_pool_sync_done(dsl_pool_t *dp, uint64_t txg)
{
	zilog_t *zilog;

	while ((zilog = txg_list_remove(&dp->dp_dirty_zilogs, txg))) {
		dsl_dataset_t *ds = dmu_objset_ds(zilog->zl_os);
		zil_clean(zilog, txg);
		ASSERT(!dmu_objset_is_dirty(zilog->zl_os, txg));
		dmu_buf_rele(ds->ds_dbuf, zilog);
	}
	ASSERT(!dmu_objset_is_dirty(dp->dp_meta_objset, txg));
}

/*
 * TRUE if the current thread is the tx_sync_thread or if we
 * are being called from SPA context during pool initialization.
 */
int
dsl_pool_sync_context(dsl_pool_t *dp)
{
	return (curthread == dp->dp_tx.tx_sync_thread ||
	    spa_is_initializing(dp->dp_spa));
}

uint64_t
dsl_pool_adjustedsize(dsl_pool_t *dp, boolean_t netfree)
{
	uint64_t space, resv;

	/*
	 * If we're trying to assess whether it's OK to do a free,
	 * cut the reservation in half to allow forward progress
	 * (e.g. make it possible to rm(1) files from a full pool).
	 */
	space = spa_get_dspace(dp->dp_spa);
	resv = spa_get_slop_space(dp->dp_spa);
	if (netfree)
		resv >>= 1;

	return (space - resv);
}

boolean_t
dsl_pool_need_dirty_delay(dsl_pool_t *dp)
{
	uint64_t delay_min_bytes =
	    zfs_dirty_data_max * zfs_delay_min_dirty_percent / 100;
	boolean_t rv;

	mutex_enter(&dp->dp_lock);
	if (dp->dp_dirty_total > zfs_dirty_data_sync)
		txg_kick(dp);
	rv = (dp->dp_dirty_total > delay_min_bytes);
	mutex_exit(&dp->dp_lock);
	return (rv);
}

void
dsl_pool_dirty_space(dsl_pool_t *dp, int64_t space, dmu_tx_t *tx)
{
	if (space > 0) {
		mutex_enter(&dp->dp_lock);
		dp->dp_dirty_pertxg[tx->tx_txg & TXG_MASK] += space;
		dsl_pool_dirty_delta(dp, space);
		mutex_exit(&dp->dp_lock);
	}
}

void
dsl_pool_undirty_space(dsl_pool_t *dp, int64_t space, uint64_t txg)
{
	ASSERT3S(space, >=, 0);
	if (space == 0)
		return;

	mutex_enter(&dp->dp_lock);
	if (dp->dp_dirty_pertxg[txg & TXG_MASK] < space) {
		/* XXX writing something we didn't dirty? */
		space = dp->dp_dirty_pertxg[txg & TXG_MASK];
	}
	ASSERT3U(dp->dp_dirty_pertxg[txg & TXG_MASK], >=, space);
	dp->dp_dirty_pertxg[txg & TXG_MASK] -= space;
	ASSERT3U(dp->dp_dirty_total, >=, space);
	dsl_pool_dirty_delta(dp, -space);
	mutex_exit(&dp->dp_lock);
}

/* ARGSUSED */
static int
upgrade_clones_cb(dsl_pool_t *dp, dsl_dataset_t *hds, void *arg)
{
	dmu_tx_t *tx = arg;
	dsl_dataset_t *ds, *prev = NULL;
	int err;

	err = dsl_dataset_hold_obj(dp, hds->ds_object, FTAG, &ds);
	if (err)
		return (err);

	while (dsl_dataset_phys(ds)->ds_prev_snap_obj != 0) {
		err = dsl_dataset_hold_obj(dp,
		    dsl_dataset_phys(ds)->ds_prev_snap_obj, FTAG, &prev);
		if (err) {
			dsl_dataset_rele(ds, FTAG);
			return (err);
		}

		if (dsl_dataset_phys(prev)->ds_next_snap_obj != ds->ds_object)
			break;
		dsl_dataset_rele(ds, FTAG);
		ds = prev;
		prev = NULL;
	}

	if (prev == NULL) {
		prev = dp->dp_origin_snap;

		/*
		 * The $ORIGIN can't have any data, or the accounting
		 * will be wrong.
		 */
<<<<<<< HEAD
		ASSERT0(prev->ds_phys->ds_bp.blk_birth);
=======
		ASSERT0(dsl_dataset_phys(prev)->ds_bp.blk_birth);
>>>>>>> 23d56208

		/* The origin doesn't get attached to itself */
		if (ds->ds_object == prev->ds_object) {
			dsl_dataset_rele(ds, FTAG);
			return (0);
		}

		dmu_buf_will_dirty(ds->ds_dbuf, tx);
		dsl_dataset_phys(ds)->ds_prev_snap_obj = prev->ds_object;
		dsl_dataset_phys(ds)->ds_prev_snap_txg =
		    dsl_dataset_phys(prev)->ds_creation_txg;

		dmu_buf_will_dirty(ds->ds_dir->dd_dbuf, tx);
		dsl_dir_phys(ds->ds_dir)->dd_origin_obj = prev->ds_object;

		dmu_buf_will_dirty(prev->ds_dbuf, tx);
		dsl_dataset_phys(prev)->ds_num_children++;

		if (dsl_dataset_phys(ds)->ds_next_snap_obj == 0) {
			ASSERT(ds->ds_prev == NULL);
			VERIFY0(dsl_dataset_hold_obj(dp,
<<<<<<< HEAD
			    ds->ds_phys->ds_prev_snap_obj, ds, &ds->ds_prev));
		}
	}

	ASSERT3U(ds->ds_dir->dd_phys->dd_origin_obj, ==, prev->ds_object);
	ASSERT3U(ds->ds_phys->ds_prev_snap_obj, ==, prev->ds_object);
=======
			    dsl_dataset_phys(ds)->ds_prev_snap_obj,
			    ds, &ds->ds_prev));
		}
	}

	ASSERT3U(dsl_dir_phys(ds->ds_dir)->dd_origin_obj, ==, prev->ds_object);
	ASSERT3U(dsl_dataset_phys(ds)->ds_prev_snap_obj, ==, prev->ds_object);
>>>>>>> 23d56208

	if (dsl_dataset_phys(prev)->ds_next_clones_obj == 0) {
		dmu_buf_will_dirty(prev->ds_dbuf, tx);
		dsl_dataset_phys(prev)->ds_next_clones_obj =
		    zap_create(dp->dp_meta_objset,
		    DMU_OT_NEXT_CLONES, DMU_OT_NONE, 0, tx);
	}
	VERIFY0(zap_add_int(dp->dp_meta_objset,
<<<<<<< HEAD
	    prev->ds_phys->ds_next_clones_obj, ds->ds_object, tx));
=======
	    dsl_dataset_phys(prev)->ds_next_clones_obj, ds->ds_object, tx));
>>>>>>> 23d56208

	dsl_dataset_rele(ds, FTAG);
	if (prev != dp->dp_origin_snap)
		dsl_dataset_rele(prev, FTAG);
	return (0);
}

void
dsl_pool_upgrade_clones(dsl_pool_t *dp, dmu_tx_t *tx)
{
	ASSERT(dmu_tx_is_syncing(tx));
	ASSERT(dp->dp_origin_snap != NULL);

	VERIFY0(dmu_objset_find_dp(dp, dp->dp_root_dir_obj, upgrade_clones_cb,
<<<<<<< HEAD
	    tx, DS_FIND_CHILDREN));
=======
	    tx, DS_FIND_CHILDREN | DS_FIND_SERIALIZE));
>>>>>>> 23d56208
}

/* ARGSUSED */
static int
upgrade_dir_clones_cb(dsl_pool_t *dp, dsl_dataset_t *ds, void *arg)
{
	dmu_tx_t *tx = arg;
	objset_t *mos = dp->dp_meta_objset;

<<<<<<< HEAD
	if (ds->ds_dir->dd_phys->dd_origin_obj != 0) {
		dsl_dataset_t *origin;

		VERIFY0(dsl_dataset_hold_obj(dp,
		    ds->ds_dir->dd_phys->dd_origin_obj, FTAG, &origin));
=======
	if (dsl_dir_phys(ds->ds_dir)->dd_origin_obj != 0) {
		dsl_dataset_t *origin;

		VERIFY0(dsl_dataset_hold_obj(dp,
		    dsl_dir_phys(ds->ds_dir)->dd_origin_obj, FTAG, &origin));
>>>>>>> 23d56208

		if (dsl_dir_phys(origin->ds_dir)->dd_clones == 0) {
			dmu_buf_will_dirty(origin->ds_dir->dd_dbuf, tx);
			dsl_dir_phys(origin->ds_dir)->dd_clones =
			    zap_create(mos, DMU_OT_DSL_CLONES, DMU_OT_NONE,
			    0, tx);
		}

		VERIFY0(zap_add_int(dp->dp_meta_objset,
<<<<<<< HEAD
		    origin->ds_dir->dd_phys->dd_clones, ds->ds_object, tx));
=======
		    dsl_dir_phys(origin->ds_dir)->dd_clones,
		    ds->ds_object, tx));
>>>>>>> 23d56208

		dsl_dataset_rele(origin, FTAG);
	}
	return (0);
}

void
dsl_pool_upgrade_dir_clones(dsl_pool_t *dp, dmu_tx_t *tx)
{
	uint64_t obj;

	ASSERT(dmu_tx_is_syncing(tx));

	(void) dsl_dir_create_sync(dp, dp->dp_root_dir, FREE_DIR_NAME, tx);
	VERIFY0(dsl_pool_open_special_dir(dp,
	    FREE_DIR_NAME, &dp->dp_free_dir));

	/*
	 * We can't use bpobj_alloc(), because spa_version() still
	 * returns the old version, and we need a new-version bpobj with
	 * subobj support.  So call dmu_object_alloc() directly.
	 */
	obj = dmu_object_alloc(dp->dp_meta_objset, DMU_OT_BPOBJ,
<<<<<<< HEAD
	    SPA_MAXBLOCKSIZE, DMU_OT_BPOBJ_HDR, sizeof (bpobj_phys_t), tx);
=======
	    SPA_OLD_MAXBLOCKSIZE, DMU_OT_BPOBJ_HDR, sizeof (bpobj_phys_t), tx);
>>>>>>> 23d56208
	VERIFY0(zap_add(dp->dp_meta_objset, DMU_POOL_DIRECTORY_OBJECT,
	    DMU_POOL_FREE_BPOBJ, sizeof (uint64_t), 1, &obj, tx));
	VERIFY0(bpobj_open(&dp->dp_free_bpobj, dp->dp_meta_objset, obj));

	VERIFY0(dmu_objset_find_dp(dp, dp->dp_root_dir_obj,
<<<<<<< HEAD
	    upgrade_dir_clones_cb, tx, DS_FIND_CHILDREN));
=======
	    upgrade_dir_clones_cb, tx, DS_FIND_CHILDREN | DS_FIND_SERIALIZE));
>>>>>>> 23d56208
}

void
dsl_pool_create_origin(dsl_pool_t *dp, dmu_tx_t *tx)
{
	uint64_t dsobj;
	dsl_dataset_t *ds;

	ASSERT(dmu_tx_is_syncing(tx));
	ASSERT(dp->dp_origin_snap == NULL);
	ASSERT(rrw_held(&dp->dp_config_rwlock, RW_WRITER));

	/* create the origin dir, ds, & snap-ds */
	dsobj = dsl_dataset_create_sync(dp->dp_root_dir, ORIGIN_DIR_NAME,
	    NULL, 0, kcred, tx);
	VERIFY0(dsl_dataset_hold_obj(dp, dsobj, FTAG, &ds));
	dsl_dataset_snapshot_sync_impl(ds, ORIGIN_DIR_NAME, tx);
<<<<<<< HEAD
	VERIFY0(dsl_dataset_hold_obj(dp, ds->ds_phys->ds_prev_snap_obj,
=======
	VERIFY0(dsl_dataset_hold_obj(dp, dsl_dataset_phys(ds)->ds_prev_snap_obj,
>>>>>>> 23d56208
	    dp, &dp->dp_origin_snap));
	dsl_dataset_rele(ds, FTAG);
}

taskq_t *
dsl_pool_iput_taskq(dsl_pool_t *dp)
{
	return (dp->dp_iput_taskq);
}

/*
 * Walk through the pool-wide zap object of temporary snapshot user holds
 * and release them.
 */
void
dsl_pool_clean_tmp_userrefs(dsl_pool_t *dp)
{
	zap_attribute_t za;
	zap_cursor_t zc;
	objset_t *mos = dp->dp_meta_objset;
	uint64_t zapobj = dp->dp_tmp_userrefs_obj;
	nvlist_t *holds;

	if (zapobj == 0)
		return;
	ASSERT(spa_version(dp->dp_spa) >= SPA_VERSION_USERREFS);

	holds = fnvlist_alloc();

	for (zap_cursor_init(&zc, mos, zapobj);
	    zap_cursor_retrieve(&zc, &za) == 0;
	    zap_cursor_advance(&zc)) {
		char *htag;
		nvlist_t *tags;

		htag = strchr(za.za_name, '-');
		*htag = '\0';
		++htag;
		if (nvlist_lookup_nvlist(holds, za.za_name, &tags) != 0) {
			tags = fnvlist_alloc();
			fnvlist_add_boolean(tags, htag);
			fnvlist_add_nvlist(holds, za.za_name, tags);
			fnvlist_free(tags);
		} else {
			fnvlist_add_boolean(tags, htag);
		}
	}
	dsl_dataset_user_release_tmp(dp, holds);
	fnvlist_free(holds);
	zap_cursor_fini(&zc);
}

/*
 * Create the pool-wide zap object for storing temporary snapshot holds.
 */
void
dsl_pool_user_hold_create_obj(dsl_pool_t *dp, dmu_tx_t *tx)
{
	objset_t *mos = dp->dp_meta_objset;

	ASSERT(dp->dp_tmp_userrefs_obj == 0);
	ASSERT(dmu_tx_is_syncing(tx));

	dp->dp_tmp_userrefs_obj = zap_create_link(mos, DMU_OT_USERREFS,
	    DMU_POOL_DIRECTORY_OBJECT, DMU_POOL_TMP_USERREFS, tx);
}

static int
dsl_pool_user_hold_rele_impl(dsl_pool_t *dp, uint64_t dsobj,
    const char *tag, uint64_t now, dmu_tx_t *tx, boolean_t holding)
{
	objset_t *mos = dp->dp_meta_objset;
	uint64_t zapobj = dp->dp_tmp_userrefs_obj;
	char *name;
	int error;

	ASSERT(spa_version(dp->dp_spa) >= SPA_VERSION_USERREFS);
	ASSERT(dmu_tx_is_syncing(tx));

	/*
	 * If the pool was created prior to SPA_VERSION_USERREFS, the
	 * zap object for temporary holds might not exist yet.
	 */
	if (zapobj == 0) {
		if (holding) {
			dsl_pool_user_hold_create_obj(dp, tx);
			zapobj = dp->dp_tmp_userrefs_obj;
		} else {
			return (SET_ERROR(ENOENT));
		}
	}

	name = kmem_asprintf("%llx-%s", (u_longlong_t)dsobj, tag);
	if (holding)
		error = zap_add(mos, zapobj, name, 8, 1, &now, tx);
	else
		error = zap_remove(mos, zapobj, name, tx);
	strfree(name);

	return (error);
}

/*
 * Add a temporary hold for the given dataset object and tag.
 */
int
dsl_pool_user_hold(dsl_pool_t *dp, uint64_t dsobj, const char *tag,
    uint64_t now, dmu_tx_t *tx)
{
	return (dsl_pool_user_hold_rele_impl(dp, dsobj, tag, now, tx, B_TRUE));
}

/*
 * Release a temporary hold for the given dataset object and tag.
 */
int
dsl_pool_user_release(dsl_pool_t *dp, uint64_t dsobj, const char *tag,
    dmu_tx_t *tx)
{
	return (dsl_pool_user_hold_rele_impl(dp, dsobj, tag, 0,
	    tx, B_FALSE));
}

/*
 * DSL Pool Configuration Lock
 *
 * The dp_config_rwlock protects against changes to DSL state (e.g. dataset
 * creation / destruction / rename / property setting).  It must be held for
 * read to hold a dataset or dsl_dir.  I.e. you must call
 * dsl_pool_config_enter() or dsl_pool_hold() before calling
 * dsl_{dataset,dir}_hold{_obj}.  In most circumstances, the dp_config_rwlock
 * must be held continuously until all datasets and dsl_dirs are released.
 *
 * The only exception to this rule is that if a "long hold" is placed on
 * a dataset, then the dp_config_rwlock may be dropped while the dataset
 * is still held.  The long hold will prevent the dataset from being
 * destroyed -- the destroy will fail with EBUSY.  A long hold can be
 * obtained by calling dsl_dataset_long_hold(), or by "owning" a dataset
 * (by calling dsl_{dataset,objset}_{try}own{_obj}).
 *
 * Legitimate long-holders (including owners) should be long-running, cancelable
 * tasks that should cause "zfs destroy" to fail.  This includes DMU
 * consumers (i.e. a ZPL filesystem being mounted or ZVOL being open),
 * "zfs send", and "zfs diff".  There are several other long-holders whose
 * uses are suboptimal (e.g. "zfs promote", and zil_suspend()).
 *
 * The usual formula for long-holding would be:
 * dsl_pool_hold()
 * dsl_dataset_hold()
 * ... perform checks ...
 * dsl_dataset_long_hold()
 * dsl_pool_rele()
 * ... perform long-running task ...
 * dsl_dataset_long_rele()
 * dsl_dataset_rele()
 *
 * Note that when the long hold is released, the dataset is still held but
 * the pool is not held.  The dataset may change arbitrarily during this time
 * (e.g. it could be destroyed).  Therefore you shouldn't do anything to the
 * dataset except release it.
 *
 * User-initiated operations (e.g. ioctls, zfs_ioc_*()) are either read-only
 * or modifying operations.
 *
 * Modifying operations should generally use dsl_sync_task().  The synctask
 * infrastructure enforces proper locking strategy with respect to the
 * dp_config_rwlock.  See the comment above dsl_sync_task() for details.
 *
 * Read-only operations will manually hold the pool, then the dataset, obtain
 * information from the dataset, then release the pool and dataset.
 * dmu_objset_{hold,rele}() are convenience routines that also do the pool
 * hold/rele.
 */

int
dsl_pool_hold(const char *name, void *tag, dsl_pool_t **dp)
{
	spa_t *spa;
	int error;

	error = spa_open(name, &spa, tag);
	if (error == 0) {
		*dp = spa_get_dsl(spa);
		dsl_pool_config_enter(*dp, tag);
	}
	return (error);
}

void
dsl_pool_rele(dsl_pool_t *dp, void *tag)
{
	dsl_pool_config_exit(dp, tag);
	spa_close(dp->dp_spa, tag);
}

void
dsl_pool_config_enter(dsl_pool_t *dp, void *tag)
{
	/*
	 * We use a "reentrant" reader-writer lock, but not reentrantly.
	 *
	 * The rrwlock can (with the track_all flag) track all reading threads,
	 * which is very useful for debugging which code path failed to release
	 * the lock, and for verifying that the *current* thread does hold
	 * the lock.
	 *
	 * (Unlike a rwlock, which knows that N threads hold it for
	 * read, but not *which* threads, so rw_held(RW_READER) returns TRUE
	 * if any thread holds it for read, even if this thread doesn't).
	 */
	ASSERT(!rrw_held(&dp->dp_config_rwlock, RW_READER));
	rrw_enter(&dp->dp_config_rwlock, RW_READER, tag);
}

void
<<<<<<< HEAD
=======
dsl_pool_config_enter_prio(dsl_pool_t *dp, void *tag)
{
	ASSERT(!rrw_held(&dp->dp_config_rwlock, RW_READER));
	rrw_enter_read_prio(&dp->dp_config_rwlock, tag);
}

void
>>>>>>> 23d56208
dsl_pool_config_exit(dsl_pool_t *dp, void *tag)
{
	rrw_exit(&dp->dp_config_rwlock, tag);
}

boolean_t
dsl_pool_config_held(dsl_pool_t *dp)
{
	return (RRW_LOCK_HELD(&dp->dp_config_rwlock));
}

<<<<<<< HEAD
=======
boolean_t
dsl_pool_config_held_writer(dsl_pool_t *dp)
{
	return (RRW_WRITE_HELD(&dp->dp_config_rwlock));
}

>>>>>>> 23d56208
#if defined(_KERNEL) && defined(HAVE_SPL)
EXPORT_SYMBOL(dsl_pool_config_enter);
EXPORT_SYMBOL(dsl_pool_config_exit);

/* zfs_dirty_data_max_percent only applied at module load in arc_init(). */
module_param(zfs_dirty_data_max_percent, int, 0444);
MODULE_PARM_DESC(zfs_dirty_data_max_percent, "percent of ram can be dirty");

/* zfs_dirty_data_max_max_percent only applied at module load in arc_init(). */
module_param(zfs_dirty_data_max_max_percent, int, 0444);
MODULE_PARM_DESC(zfs_dirty_data_max_max_percent,
	"zfs_dirty_data_max upper bound as % of RAM");

module_param(zfs_delay_min_dirty_percent, int, 0644);
MODULE_PARM_DESC(zfs_delay_min_dirty_percent, "transaction delay threshold");

module_param(zfs_dirty_data_max, ulong, 0644);
MODULE_PARM_DESC(zfs_dirty_data_max, "determines the dirty space limit");

/* zfs_dirty_data_max_max only applied at module load in arc_init(). */
module_param(zfs_dirty_data_max_max, ulong, 0444);
MODULE_PARM_DESC(zfs_dirty_data_max_max,
	"zfs_dirty_data_max upper bound in bytes");

module_param(zfs_dirty_data_sync, ulong, 0644);
MODULE_PARM_DESC(zfs_dirty_data_sync, "sync txg when this much dirty data");

module_param(zfs_delay_scale, ulong, 0644);
MODULE_PARM_DESC(zfs_delay_scale, "how quickly delay approaches infinity");
#endif<|MERGE_RESOLUTION|>--- conflicted
+++ resolved
@@ -22,10 +22,7 @@
  * Copyright (c) 2005, 2010, Oracle and/or its affiliates. All rights reserved.
  * Copyright (c) 2011, 2014 by Delphix. All rights reserved.
  * Copyright (c) 2013 Steven Hartland. All rights reserved.
-<<<<<<< HEAD
-=======
  * Copyright (c) 2014 Spectra Logic Corporation, All rights reserved.
->>>>>>> 23d56208
  */
 
 #include <sys/dsl_pool.h>
@@ -173,13 +170,8 @@
 	mutex_init(&dp->dp_lock, NULL, MUTEX_DEFAULT, NULL);
 	cv_init(&dp->dp_spaceavail_cv, NULL, CV_DEFAULT, NULL);
 
-<<<<<<< HEAD
-	dp->dp_iput_taskq = taskq_create("zfs_iput_taskq", 1, minclsyspri,
-	    1, 4, 0);
-=======
 	dp->dp_iput_taskq = taskq_create("z_iput", max_ncpus, defclsyspri,
 	    max_ncpus * 8, INT_MAX, TASKQ_PREPOPULATE | TASKQ_DYNAMIC);
->>>>>>> 23d56208
 
 	return (dp);
 }
@@ -335,11 +327,8 @@
 
 	txg_fini(dp);
 	dsl_scan_fini(dp);
-<<<<<<< HEAD
-=======
 	dmu_buf_user_evict_wait();
 
->>>>>>> 23d56208
 	rrw_destroy(&dp->dp_config_rwlock);
 	mutex_destroy(&dp->dp_lock);
 	taskq_destroy(dp->dp_iput_taskq);
@@ -721,11 +710,7 @@
 		 * The $ORIGIN can't have any data, or the accounting
 		 * will be wrong.
 		 */
-<<<<<<< HEAD
-		ASSERT0(prev->ds_phys->ds_bp.blk_birth);
-=======
 		ASSERT0(dsl_dataset_phys(prev)->ds_bp.blk_birth);
->>>>>>> 23d56208
 
 		/* The origin doesn't get attached to itself */
 		if (ds->ds_object == prev->ds_object) {
@@ -747,14 +732,6 @@
 		if (dsl_dataset_phys(ds)->ds_next_snap_obj == 0) {
 			ASSERT(ds->ds_prev == NULL);
 			VERIFY0(dsl_dataset_hold_obj(dp,
-<<<<<<< HEAD
-			    ds->ds_phys->ds_prev_snap_obj, ds, &ds->ds_prev));
-		}
-	}
-
-	ASSERT3U(ds->ds_dir->dd_phys->dd_origin_obj, ==, prev->ds_object);
-	ASSERT3U(ds->ds_phys->ds_prev_snap_obj, ==, prev->ds_object);
-=======
 			    dsl_dataset_phys(ds)->ds_prev_snap_obj,
 			    ds, &ds->ds_prev));
 		}
@@ -762,7 +739,6 @@
 
 	ASSERT3U(dsl_dir_phys(ds->ds_dir)->dd_origin_obj, ==, prev->ds_object);
 	ASSERT3U(dsl_dataset_phys(ds)->ds_prev_snap_obj, ==, prev->ds_object);
->>>>>>> 23d56208
 
 	if (dsl_dataset_phys(prev)->ds_next_clones_obj == 0) {
 		dmu_buf_will_dirty(prev->ds_dbuf, tx);
@@ -771,11 +747,7 @@
 		    DMU_OT_NEXT_CLONES, DMU_OT_NONE, 0, tx);
 	}
 	VERIFY0(zap_add_int(dp->dp_meta_objset,
-<<<<<<< HEAD
-	    prev->ds_phys->ds_next_clones_obj, ds->ds_object, tx));
-=======
 	    dsl_dataset_phys(prev)->ds_next_clones_obj, ds->ds_object, tx));
->>>>>>> 23d56208
 
 	dsl_dataset_rele(ds, FTAG);
 	if (prev != dp->dp_origin_snap)
@@ -790,11 +762,7 @@
 	ASSERT(dp->dp_origin_snap != NULL);
 
 	VERIFY0(dmu_objset_find_dp(dp, dp->dp_root_dir_obj, upgrade_clones_cb,
-<<<<<<< HEAD
-	    tx, DS_FIND_CHILDREN));
-=======
 	    tx, DS_FIND_CHILDREN | DS_FIND_SERIALIZE));
->>>>>>> 23d56208
 }
 
 /* ARGSUSED */
@@ -804,19 +772,11 @@
 	dmu_tx_t *tx = arg;
 	objset_t *mos = dp->dp_meta_objset;
 
-<<<<<<< HEAD
-	if (ds->ds_dir->dd_phys->dd_origin_obj != 0) {
-		dsl_dataset_t *origin;
-
-		VERIFY0(dsl_dataset_hold_obj(dp,
-		    ds->ds_dir->dd_phys->dd_origin_obj, FTAG, &origin));
-=======
 	if (dsl_dir_phys(ds->ds_dir)->dd_origin_obj != 0) {
 		dsl_dataset_t *origin;
 
 		VERIFY0(dsl_dataset_hold_obj(dp,
 		    dsl_dir_phys(ds->ds_dir)->dd_origin_obj, FTAG, &origin));
->>>>>>> 23d56208
 
 		if (dsl_dir_phys(origin->ds_dir)->dd_clones == 0) {
 			dmu_buf_will_dirty(origin->ds_dir->dd_dbuf, tx);
@@ -826,12 +786,8 @@
 		}
 
 		VERIFY0(zap_add_int(dp->dp_meta_objset,
-<<<<<<< HEAD
-		    origin->ds_dir->dd_phys->dd_clones, ds->ds_object, tx));
-=======
 		    dsl_dir_phys(origin->ds_dir)->dd_clones,
 		    ds->ds_object, tx));
->>>>>>> 23d56208
 
 		dsl_dataset_rele(origin, FTAG);
 	}
@@ -855,21 +811,13 @@
 	 * subobj support.  So call dmu_object_alloc() directly.
 	 */
 	obj = dmu_object_alloc(dp->dp_meta_objset, DMU_OT_BPOBJ,
-<<<<<<< HEAD
-	    SPA_MAXBLOCKSIZE, DMU_OT_BPOBJ_HDR, sizeof (bpobj_phys_t), tx);
-=======
 	    SPA_OLD_MAXBLOCKSIZE, DMU_OT_BPOBJ_HDR, sizeof (bpobj_phys_t), tx);
->>>>>>> 23d56208
 	VERIFY0(zap_add(dp->dp_meta_objset, DMU_POOL_DIRECTORY_OBJECT,
 	    DMU_POOL_FREE_BPOBJ, sizeof (uint64_t), 1, &obj, tx));
 	VERIFY0(bpobj_open(&dp->dp_free_bpobj, dp->dp_meta_objset, obj));
 
 	VERIFY0(dmu_objset_find_dp(dp, dp->dp_root_dir_obj,
-<<<<<<< HEAD
-	    upgrade_dir_clones_cb, tx, DS_FIND_CHILDREN));
-=======
 	    upgrade_dir_clones_cb, tx, DS_FIND_CHILDREN | DS_FIND_SERIALIZE));
->>>>>>> 23d56208
 }
 
 void
@@ -887,11 +835,7 @@
 	    NULL, 0, kcred, tx);
 	VERIFY0(dsl_dataset_hold_obj(dp, dsobj, FTAG, &ds));
 	dsl_dataset_snapshot_sync_impl(ds, ORIGIN_DIR_NAME, tx);
-<<<<<<< HEAD
-	VERIFY0(dsl_dataset_hold_obj(dp, ds->ds_phys->ds_prev_snap_obj,
-=======
 	VERIFY0(dsl_dataset_hold_obj(dp, dsl_dataset_phys(ds)->ds_prev_snap_obj,
->>>>>>> 23d56208
 	    dp, &dp->dp_origin_snap));
 	dsl_dataset_rele(ds, FTAG);
 }
@@ -1107,8 +1051,6 @@
 }
 
 void
-<<<<<<< HEAD
-=======
 dsl_pool_config_enter_prio(dsl_pool_t *dp, void *tag)
 {
 	ASSERT(!rrw_held(&dp->dp_config_rwlock, RW_READER));
@@ -1116,7 +1058,6 @@
 }
 
 void
->>>>>>> 23d56208
 dsl_pool_config_exit(dsl_pool_t *dp, void *tag)
 {
 	rrw_exit(&dp->dp_config_rwlock, tag);
@@ -1128,15 +1069,12 @@
 	return (RRW_LOCK_HELD(&dp->dp_config_rwlock));
 }
 
-<<<<<<< HEAD
-=======
 boolean_t
 dsl_pool_config_held_writer(dsl_pool_t *dp)
 {
 	return (RRW_WRITE_HELD(&dp->dp_config_rwlock));
 }
 
->>>>>>> 23d56208
 #if defined(_KERNEL) && defined(HAVE_SPL)
 EXPORT_SYMBOL(dsl_pool_config_enter);
 EXPORT_SYMBOL(dsl_pool_config_exit);
