--- conflicted
+++ resolved
@@ -115,22 +115,14 @@
 
 	error = zap_lookup(ddt->ddt_os, DMU_POOL_DIRECTORY_OBJECT, name,
 	    sizeof (uint64_t), 1, &ddt->ddt_object[type][class]);
-<<<<<<< HEAD
-
-=======
->>>>>>> 23d56208
 	if (error != 0)
 		return (error);
 
-	VERIFY0(zap_lookup(ddt->ddt_os, ddt->ddt_spa->spa_ddt_stat_object, name,
+	error = zap_lookup(ddt->ddt_os, ddt->ddt_spa->spa_ddt_stat_object, name,
 	    sizeof (uint64_t), sizeof (ddt_histogram_t) / sizeof (uint64_t),
-<<<<<<< HEAD
-	    &ddt->ddt_histogram[type][class]));
-=======
 	    &ddt->ddt_histogram[type][class]);
 	if (error != 0)
 		return (error);
->>>>>>> 23d56208
 
 	/*
 	 * Seed the cached statistics.
