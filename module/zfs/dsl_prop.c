--- conflicted
+++ resolved
@@ -20,11 +20,7 @@
  */
 /*
  * Copyright (c) 2005, 2010, Oracle and/or its affiliates. All rights reserved.
-<<<<<<< HEAD
- * Copyright (c) 2013 by Delphix. All rights reserved.
-=======
  * Copyright (c) 2012, 2014 by Delphix. All rights reserved.
->>>>>>> 23d56208
  * Copyright (c) 2013 Martin Matuska. All rights reserved.
  */
 
@@ -428,7 +424,6 @@
 			rv = B_TRUE;
 			break;
 		}
-<<<<<<< HEAD
 	}
 	mutex_exit(&dd->dd_lock);
 	return (rv);
@@ -441,30 +436,6 @@
 	dsl_dir_t *dd = ds->ds_dir;
 	dsl_prop_cb_record_t *cbr;
 
-	mutex_enter(&dd->dd_lock);
-	for (cbr = list_head(&dd->dd_prop_cbs); cbr;
-	    cbr = list_next(&dd->dd_prop_cbs, cbr)) {
-		uint64_t value;
-
-		if (dsl_prop_get_ds(cbr->cbr_ds, cbr->cbr_propname,
-		    sizeof (value), 1, &value, NULL) == 0)
-			cbr->cbr_func(cbr->cbr_arg, value);
-=======
->>>>>>> 23d56208
-	}
-	mutex_exit(&dd->dd_lock);
-	return (rv);
-}
-
-/* ARGSUSED */
-static int
-dsl_prop_notify_all_cb(dsl_pool_t *dp, dsl_dataset_t *ds, void *arg)
-{
-	dsl_dir_t *dd = ds->ds_dir;
-	dsl_prop_cb_record_t *cbr;
-
-<<<<<<< HEAD
-=======
 	mutex_enter(&dd->dd_lock);
 	for (cbr = list_head(&dd->dd_prop_cbs); cbr;
 	    cbr = list_next(&dd->dd_prop_cbs, cbr)) {
@@ -498,7 +469,6 @@
 	}
 	mutex_exit(&dd->dd_lock);
 
->>>>>>> 23d56208
 	return (0);
 }
 
@@ -819,11 +789,7 @@
 		}
 	}
 
-<<<<<<< HEAD
-	if (dsl_dataset_is_snapshot(ds) && version < SPA_VERSION_SNAP_PROPS) {
-=======
 	if (ds->ds_is_snapshot && version < SPA_VERSION_SNAP_PROPS) {
->>>>>>> 23d56208
 		dsl_dataset_rele(ds, FTAG);
 		return (SET_ERROR(ENOTSUP));
 	}
@@ -839,7 +805,6 @@
 
 	while ((elem = nvlist_next_nvpair(props, elem)) != NULL) {
 		nvpair_t *pair = elem;
-<<<<<<< HEAD
 
 		if (nvpair_type(pair) == DATA_TYPE_NVLIST) {
 			/*
@@ -867,35 +832,6 @@
 	}
 }
 
-=======
-
-		if (nvpair_type(pair) == DATA_TYPE_NVLIST) {
-			/*
-			 * dsl_prop_get_all_impl() returns properties in this
-			 * format.
-			 */
-			nvlist_t *attrs = fnvpair_value_nvlist(pair);
-			pair = fnvlist_lookup_nvpair(attrs, ZPROP_VALUE);
-		}
-
-		if (nvpair_type(pair) == DATA_TYPE_STRING) {
-			const char *value = fnvpair_value_string(pair);
-			dsl_prop_set_sync_impl(ds, nvpair_name(pair),
-			    source, 1, strlen(value) + 1, value, tx);
-		} else if (nvpair_type(pair) == DATA_TYPE_UINT64) {
-			uint64_t intval = fnvpair_value_uint64(pair);
-			dsl_prop_set_sync_impl(ds, nvpair_name(pair),
-			    source, sizeof (intval), 1, &intval, tx);
-		} else if (nvpair_type(pair) == DATA_TYPE_BOOLEAN) {
-			dsl_prop_set_sync_impl(ds, nvpair_name(pair),
-			    source, 0, 0, NULL, tx);
-		} else {
-			panic("invalid nvpair type");
-		}
-	}
-}
-
->>>>>>> 23d56208
 static void
 dsl_props_set_sync(void *arg, dmu_tx_t *tx)
 {
@@ -929,11 +865,7 @@
 		nblks = 2 * fnvlist_num_pairs(props);
 
 	return (dsl_sync_task(dsname, dsl_props_set_check, dsl_props_set_sync,
-<<<<<<< HEAD
-	    &dpsa, nblks));
-=======
 	    &dpsa, nblks, ZFS_SPACE_CHECK_RESERVED));
->>>>>>> 23d56208
 }
 
 typedef enum dsl_prop_getflags {
