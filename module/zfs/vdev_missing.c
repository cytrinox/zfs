/*
 * CDDL HEADER START
 *
 * The contents of this file are subject to the terms of the
 * Common Development and Distribution License (the "License").
 * You may not use this file except in compliance with the License.
 *
 * You can obtain a copy of the license at usr/src/OPENSOLARIS.LICENSE
 * or http://www.opensolaris.org/os/licensing.
 * See the License for the specific language governing permissions
 * and limitations under the License.
 *
 * When distributing Covered Code, include this CDDL HEADER in each
 * file and include the License file at usr/src/OPENSOLARIS.LICENSE.
 * If applicable, add the following below this CDDL HEADER, with the
 * fields enclosed by brackets "[]" replaced with your own identifying
 * information: Portions Copyright [yyyy] [name of copyright owner]
 *
 * CDDL HEADER END
 */
/*
 * Copyright 2010 Sun Microsystems, Inc.  All rights reserved.
 * Use is subject to license terms.
 */

/*
<<<<<<< HEAD
 * Copyright (c) 2013 by Delphix. All rights reserved.
=======
 * Copyright (c) 2012, 2014 by Delphix. All rights reserved.
>>>>>>> 23d56208
 */

/*
 * The 'missing' vdev is a special vdev type used only during import.  It
 * signifies a placeholder in the root vdev for some vdev that we know is
 * missing.  We pass it down to the kernel to allow the rest of the
 * configuration to parsed and an attempt made to open all available devices.
 * Because its GUID is always 0, we know that the guid sum will mismatch and we
 * won't be able to open the pool anyway.
 */

#include <sys/zfs_context.h>
#include <sys/spa.h>
#include <sys/vdev_impl.h>
#include <sys/fs/zfs.h>
#include <sys/zio.h>

/* ARGSUSED */
static int
vdev_missing_open(vdev_t *vd, uint64_t *psize, uint64_t *max_psize,
    uint64_t *ashift)
{
	/*
	 * Really this should just fail.  But then the root vdev will be in the
	 * faulted state with VDEV_AUX_NO_REPLICAS, when what we really want is
	 * VDEV_AUX_BAD_GUID_SUM.  So we pretend to succeed, knowing that we
	 * will fail the GUID sum check before ever trying to open the pool.
	 */
	*psize = 0;
	*max_psize = 0;
	*ashift = 0;
	return (0);
}

/* ARGSUSED */
static void
vdev_missing_close(vdev_t *vd)
{
}

/* ARGSUSED */
static void
vdev_missing_io_start(zio_t *zio)
{
	zio->io_error = SET_ERROR(ENOTSUP);
<<<<<<< HEAD
	return (ZIO_PIPELINE_CONTINUE);
=======
	zio_execute(zio);
>>>>>>> 23d56208
}

/* ARGSUSED */
static void
vdev_missing_io_done(zio_t *zio)
{
}

vdev_ops_t vdev_missing_ops = {
	vdev_missing_open,
	vdev_missing_close,
	vdev_default_asize,
	vdev_missing_io_start,
	vdev_missing_io_done,
	NULL,
	NULL,
	NULL,
	VDEV_TYPE_MISSING,	/* name of this vdev type */
	B_TRUE			/* leaf vdev */
};

vdev_ops_t vdev_hole_ops = {
	vdev_missing_open,
	vdev_missing_close,
	vdev_default_asize,
	vdev_missing_io_start,
	vdev_missing_io_done,
	NULL,
	NULL,
	NULL,
	VDEV_TYPE_HOLE,		/* name of this vdev type */
	B_TRUE			/* leaf vdev */
};<|MERGE_RESOLUTION|>--- conflicted
+++ resolved
@@ -24,11 +24,7 @@
  */
 
 /*
-<<<<<<< HEAD
- * Copyright (c) 2013 by Delphix. All rights reserved.
-=======
  * Copyright (c) 2012, 2014 by Delphix. All rights reserved.
->>>>>>> 23d56208
  */
 
 /*
@@ -74,11 +70,7 @@
 vdev_missing_io_start(zio_t *zio)
 {
 	zio->io_error = SET_ERROR(ENOTSUP);
-<<<<<<< HEAD
-	return (ZIO_PIPELINE_CONTINUE);
-=======
 	zio_execute(zio);
->>>>>>> 23d56208
 }
 
 /* ARGSUSED */
