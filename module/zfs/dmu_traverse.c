--- conflicted
+++ resolved
@@ -58,10 +58,7 @@
 	int td_flags;
 	prefetch_data_t *td_pfd;
 	boolean_t td_paused;
-<<<<<<< HEAD
-=======
 	uint64_t td_hole_birth_enabled_txg;
->>>>>>> 23d56208
 	blkptr_cb_t *td_func;
 	void *td_arg;
 } traverse_data_t;
@@ -230,27 +227,6 @@
 	}
 
 	if (bp->blk_birth == 0) {
-<<<<<<< HEAD
-		if (spa_feature_is_active(td->td_spa, SPA_FEATURE_HOLE_BIRTH)) {
-			/*
-			 * Since this block has a birth time of 0 it must be a
-			 * hole created before the SPA_FEATURE_HOLE_BIRTH
-			 * feature was enabled.  If SPA_FEATURE_HOLE_BIRTH
-			 * was enabled before the min_txg for this traveral we
-			 * know the hole must have been created before the
-			 * min_txg for this traveral, so we can skip it. If
-			 * SPA_FEATURE_HOLE_BIRTH was enabled after the min_txg
-			 * for this traveral we cannot tell if the hole was
-			 * created before or after the min_txg for this
-			 * traversal, so we cannot skip it.
-			 */
-			uint64_t hole_birth_enabled_txg;
-			VERIFY(spa_feature_enabled_txg(td->td_spa,
-			    SPA_FEATURE_HOLE_BIRTH, &hole_birth_enabled_txg));
-			if (hole_birth_enabled_txg < td->td_min_txg)
-				return (0);
-		}
-=======
 		/*
 		 * Since this block has a birth time of 0 it must be a
 		 * hole created before the SPA_FEATURE_HOLE_BIRTH
@@ -265,7 +241,6 @@
 		 */
 		if (td->td_hole_birth_enabled_txg < td->td_min_txg)
 			return (0);
->>>>>>> 23d56208
 	} else if (bp->blk_birth <= td->td_min_txg) {
 		return (0);
 	}
@@ -275,11 +250,7 @@
 		mutex_enter(&pd->pd_mtx);
 		ASSERT(pd->pd_bytes_fetched >= 0);
 		while (pd->pd_bytes_fetched < size && !pd->pd_exited)
-<<<<<<< HEAD
-			cv_wait_interruptible(&pd->pd_cv, &pd->pd_mtx);
-=======
 			cv_wait_sig(&pd->pd_cv, &pd->pd_mtx);
->>>>>>> 23d56208
 		pd->pd_bytes_fetched -= size;
 		cv_broadcast(&pd->pd_cv);
 		mutex_exit(&pd->pd_mtx);
@@ -302,11 +273,7 @@
 	}
 
 	if (BP_GET_LEVEL(bp) > 0) {
-<<<<<<< HEAD
-		uint32_t flags = ARC_WAIT;
-=======
 		uint32_t flags = ARC_FLAG_WAIT;
->>>>>>> 23d56208
 		int32_t i;
 		int32_t epb = BP_GET_LSIZE(bp) >> SPA_BLKPTRSHIFT;
 		zbookmark_phys_t *czb;
@@ -340,26 +307,16 @@
 		kmem_free(czb, sizeof (zbookmark_phys_t));
 
 	} else if (BP_GET_TYPE(bp) == DMU_OT_DNODE) {
-<<<<<<< HEAD
-		uint32_t flags = ARC_WAIT;
-		int32_t i;
-		int32_t epb = BP_GET_LSIZE(bp) >> DNODE_SHIFT;
-=======
 		uint32_t flags = ARC_FLAG_WAIT;
 		int32_t i;
 		int32_t epb = BP_GET_LSIZE(bp) >> DNODE_SHIFT;
 		dnode_phys_t *cdnp;
->>>>>>> 23d56208
 
 		err = arc_read(NULL, td->td_spa, bp, arc_getbuf_func, &buf,
 		    ZIO_PRIORITY_ASYNC_READ, ZIO_FLAG_CANFAIL, &flags, zb);
 		if (err != 0)
 			goto post;
-<<<<<<< HEAD
-		dnp = buf->b_data;
-=======
 		cdnp = buf->b_data;
->>>>>>> 23d56208
 
 		for (i = 0; i < epb; i++) {
 			prefetch_dnode_metadata(td, &cdnp[i], zb->zb_objset,
@@ -391,37 +348,20 @@
 		prefetch_dnode_metadata(td, mdnp, zb->zb_objset,
 		    DMU_META_DNODE_OBJECT);
 		if (arc_buf_size(buf) >= sizeof (objset_phys_t)) {
-<<<<<<< HEAD
-			prefetch_dnode_metadata(td, &osp->os_groupused_dnode,
-			    zb->zb_objset, DMU_GROUPUSED_OBJECT);
-			prefetch_dnode_metadata(td, &osp->os_userused_dnode,
-			    zb->zb_objset, DMU_USERUSED_OBJECT);
-=======
 			prefetch_dnode_metadata(td, gdnp, zb->zb_objset,
 			    DMU_GROUPUSED_OBJECT);
 			prefetch_dnode_metadata(td, udnp, zb->zb_objset,
 			    DMU_USERUSED_OBJECT);
->>>>>>> 23d56208
 		}
 
 		err = traverse_dnode(td, mdnp, zb->zb_objset,
 		    DMU_META_DNODE_OBJECT);
 		if (err == 0 && arc_buf_size(buf) >= sizeof (objset_phys_t)) {
-<<<<<<< HEAD
-			dnp = &osp->os_groupused_dnode;
-			err = traverse_dnode(td, dnp, zb->zb_objset,
-			    DMU_GROUPUSED_OBJECT);
-		}
-		if (err == 0 && arc_buf_size(buf) >= sizeof (objset_phys_t)) {
-			dnp = &osp->os_userused_dnode;
-			err = traverse_dnode(td, dnp, zb->zb_objset,
-=======
 			err = traverse_dnode(td, gdnp, zb->zb_objset,
 			    DMU_GROUPUSED_OBJECT);
 		}
 		if (err == 0 && arc_buf_size(buf) >= sizeof (objset_phys_t)) {
 			err = traverse_dnode(td, udnp, zb->zb_objset,
->>>>>>> 23d56208
 			    DMU_USERUSED_OBJECT);
 		}
 	}
@@ -519,11 +459,7 @@
 
 	mutex_enter(&pfd->pd_mtx);
 	while (!pfd->pd_cancel && pfd->pd_bytes_fetched >= zfs_pd_bytes_max)
-<<<<<<< HEAD
-		cv_wait_interruptible(&pfd->pd_cv, &pfd->pd_mtx);
-=======
 		cv_wait_sig(&pfd->pd_cv, &pfd->pd_mtx);
->>>>>>> 23d56208
 	pfd->pd_bytes_fetched += BP_GET_LSIZE(bp);
 	cv_broadcast(&pfd->pd_cv);
 	mutex_exit(&pfd->pd_mtx);
@@ -540,10 +476,7 @@
 	traverse_data_t *td_main = arg;
 	traverse_data_t td = *td_main;
 	zbookmark_phys_t czb;
-<<<<<<< HEAD
-=======
 	fstrans_cookie_t cookie = spl_fstrans_mark();
->>>>>>> 23d56208
 
 	td.td_func = traverse_prefetcher;
 	td.td_arg = td_main->td_pfd;
@@ -597,8 +530,6 @@
 	td->td_pfd = pd;
 	td->td_flags = flags;
 	td->td_paused = B_FALSE;
-<<<<<<< HEAD
-=======
 
 	if (spa_feature_is_active(spa, SPA_FEATURE_HOLE_BIRTH)) {
 		VERIFY(spa_feature_enabled_txg(spa,
@@ -606,7 +537,6 @@
 	} else {
 		td->td_hole_birth_enabled_txg = 0;
 	}
->>>>>>> 23d56208
 
 	pd->pd_flags = flags;
 	mutex_init(&pd->pd_mtx, NULL, MUTEX_DEFAULT, NULL);
@@ -616,13 +546,8 @@
 	    ZB_ROOT_OBJECT, ZB_ROOT_LEVEL, ZB_ROOT_BLKID);
 
 	/* See comment on ZIL traversal in dsl_scan_visitds. */
-<<<<<<< HEAD
-	if (ds != NULL && !dsl_dataset_is_snapshot(ds) && !BP_IS_HOLE(rootbp)) {
-		uint32_t flags = ARC_WAIT;
-=======
 	if (ds != NULL && !ds->ds_is_snapshot && !BP_IS_HOLE(rootbp)) {
 		uint32_t flags = ARC_FLAG_WAIT;
->>>>>>> 23d56208
 		objset_phys_t *osp;
 		arc_buf_t *buf;
 
@@ -648,11 +573,7 @@
 	pd->pd_cancel = B_TRUE;
 	cv_broadcast(&pd->pd_cv);
 	while (!pd->pd_exited)
-<<<<<<< HEAD
-		cv_wait_interruptible(&pd->pd_cv, &pd->pd_mtx);
-=======
 		cv_wait_sig(&pd->pd_cv, &pd->pd_mtx);
->>>>>>> 23d56208
 	mutex_exit(&pd->pd_mtx);
 
 	mutex_destroy(&pd->pd_mtx);
