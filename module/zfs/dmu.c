--- conflicted
+++ resolved
@@ -23,10 +23,7 @@
  * Copyright (c) 2011, 2014 by Delphix. All rights reserved.
  * Copyright (c) 2013 by Saso Kiselkov. All rights reserved.
  * Copyright (c) 2014, Nexenta Systems, Inc. All rights reserved.
-<<<<<<< HEAD
-=======
  * Copyright (c) 2015 by Chunwei Chen. All rights reserved.
->>>>>>> 23d56208
  */
 
 #include <sys/dmu.h>
@@ -648,11 +645,6 @@
 dmu_free_long_range_impl(objset_t *os, dnode_t *dn, uint64_t offset,
     uint64_t length)
 {
-<<<<<<< HEAD
-	uint64_t object_size = (dn->dn_maxblkid + 1) * dn->dn_datablksz;
-	int err;
-
-=======
 	uint64_t object_size;
 	int err;
 
@@ -660,7 +652,6 @@
 		return (SET_ERROR(EINVAL));
 
 	object_size = (dn->dn_maxblkid + 1) * dn->dn_datablksz;
->>>>>>> 23d56208
 	if (offset >= object_size)
 		return (0);
 
@@ -943,11 +934,7 @@
 	priv = kmem_zalloc(sizeof (dmu_xuio_t), KM_SLEEP);
 	priv->cnt = nblk;
 	priv->bufs = kmem_zalloc(nblk * sizeof (arc_buf_t *), KM_SLEEP);
-<<<<<<< HEAD
-	priv->iovp = uio->uio_iov;
-=======
 	priv->iovp = (iovec_t *)uio->uio_iov;
->>>>>>> 23d56208
 	XUIO_XUZC_PRIV(xuio) = priv;
 
 	if (XUIO_XUZC_RW(xuio) == UIO_READ)
@@ -1062,17 +1049,6 @@
  * return value is the number of bytes successfully copied to arg_buf.
  */
 static int
-<<<<<<< HEAD
-dmu_req_copy(void *arg_buf, int size, struct request *req, size_t req_offset)
-{
-	struct bio_vec bv, *bvp;
-	struct req_iterator iter;
-	char *bv_buf;
-	int tocpy, bv_len, bv_offset;
-	int offset = 0;
-
-	rq_for_each_segment4(bv, bvp, req, iter) {
-=======
 dmu_bio_copy(void *arg_buf, int size, struct bio *bio, size_t bio_offset)
 {
 	struct bio_vec bv, *bvp = &bv;
@@ -1083,7 +1059,6 @@
 
 	bio_for_each_segment4(bv, bvp, bio, iter) {
 
->>>>>>> 23d56208
 		/*
 		 * Fully consumed the passed arg_buf. We use goto here because
 		 * rq_for_each_segment is a double loop
@@ -1092,17 +1067,6 @@
 		if (size == offset)
 			goto out;
 
-<<<<<<< HEAD
-		/* Skip already copied bv */
-		if (req_offset >=  bv.bv_len) {
-			req_offset -= bv.bv_len;
-			continue;
-		}
-
-		bv_len = bv.bv_len - req_offset;
-		bv_offset = bv.bv_offset + req_offset;
-		req_offset = 0;
-=======
 		/* Skip already copied bvp */
 		if (bio_offset >= bvp->bv_len) {
 			bio_offset -= bvp->bv_len;
@@ -1112,22 +1076,14 @@
 		bv_len = bvp->bv_len - bio_offset;
 		bv_offset = bvp->bv_offset + bio_offset;
 		bio_offset = 0;
->>>>>>> 23d56208
 
 		tocpy = MIN(bv_len, size - offset);
 		ASSERT3S(tocpy, >=, 0);
 
-<<<<<<< HEAD
-		bv_buf = page_address(bv.bv_page) + bv_offset;
-		ASSERT3P(bv_buf, !=, NULL);
-
-		if (rq_data_dir(req) == WRITE)
-=======
 		bv_buf = page_address(bvp->bv_page) + bv_offset;
 		ASSERT3P(bv_buf, !=, NULL);
 
 		if (bio_data_dir(bio) == WRITE)
->>>>>>> 23d56208
 			memcpy(arg_buf + offset, bv_buf, tocpy);
 		else
 			memcpy(bv_buf, arg_buf + offset, tocpy);
@@ -1141,19 +1097,11 @@
 int
 dmu_read_bio(objset_t *os, uint64_t object, struct bio *bio)
 {
-<<<<<<< HEAD
-	uint64_t size = blk_rq_bytes(req);
-	uint64_t offset = blk_rq_pos(req) << 9;
-	dmu_buf_t **dbp;
-	int numbufs, i, err;
-	size_t req_offset;
-=======
 	uint64_t offset = BIO_BI_SECTOR(bio) << 9;
 	uint64_t size = BIO_BI_SIZE(bio);
 	dmu_buf_t **dbp;
 	int numbufs, i, err;
 	size_t bio_offset;
->>>>>>> 23d56208
 
 	/*
 	 * NB: we could do this block-at-a-time, but it's nice
@@ -1164,11 +1112,7 @@
 	if (err)
 		return (err);
 
-<<<<<<< HEAD
-	req_offset = 0;
-=======
 	bio_offset = 0;
->>>>>>> 23d56208
 	for (i = 0; i < numbufs; i++) {
 		uint64_t tocpy;
 		int64_t bufoff;
@@ -1182,13 +1126,8 @@
 		if (tocpy == 0)
 			break;
 
-<<<<<<< HEAD
-		didcpy = dmu_req_copy(db->db_data + bufoff, tocpy, req,
-		    req_offset);
-=======
 		didcpy = dmu_bio_copy(db->db_data + bufoff, tocpy, bio,
 		    bio_offset);
->>>>>>> 23d56208
 
 		if (didcpy < tocpy)
 			err = EIO;
@@ -1198,11 +1137,7 @@
 
 		size -= tocpy;
 		offset += didcpy;
-<<<<<<< HEAD
-		req_offset += didcpy;
-=======
 		bio_offset += didcpy;
->>>>>>> 23d56208
 		err = 0;
 	}
 	dmu_buf_rele_array(dbp, numbufs, FTAG);
@@ -1213,19 +1148,11 @@
 int
 dmu_write_bio(objset_t *os, uint64_t object, struct bio *bio, dmu_tx_t *tx)
 {
-<<<<<<< HEAD
-	uint64_t size = blk_rq_bytes(req);
-	uint64_t offset = blk_rq_pos(req) << 9;
-	dmu_buf_t **dbp;
-	int numbufs, i, err;
-	size_t req_offset;
-=======
 	uint64_t offset = BIO_BI_SECTOR(bio) << 9;
 	uint64_t size = BIO_BI_SIZE(bio);
 	dmu_buf_t **dbp;
 	int numbufs, i, err;
 	size_t bio_offset;
->>>>>>> 23d56208
 
 	if (size == 0)
 		return (0);
@@ -1235,11 +1162,7 @@
 	if (err)
 		return (err);
 
-<<<<<<< HEAD
-	req_offset = 0;
-=======
 	bio_offset = 0;
->>>>>>> 23d56208
 	for (i = 0; i < numbufs; i++) {
 		uint64_t tocpy;
 		int64_t bufoff;
@@ -1260,13 +1183,8 @@
 		else
 			dmu_buf_will_dirty(db, tx);
 
-<<<<<<< HEAD
-		didcpy = dmu_req_copy(db->db_data + bufoff, tocpy, req,
-		    req_offset);
-=======
 		didcpy = dmu_bio_copy(db->db_data + bufoff, tocpy, bio,
 		    bio_offset);
->>>>>>> 23d56208
 
 		if (tocpy == db->db_size)
 			dmu_buf_fill_done(db, tx);
@@ -1279,11 +1197,7 @@
 
 		size -= tocpy;
 		offset += didcpy;
-<<<<<<< HEAD
-		req_offset += didcpy;
-=======
 		bio_offset += didcpy;
->>>>>>> 23d56208
 		err = 0;
 	}
 
@@ -1814,21 +1728,6 @@
 	ASSERT(dr->dr_next == NULL || dr->dr_next->dr_txg < txg);
 
 	/*
-<<<<<<< HEAD
-	 * Assume the on-disk data is X, the current syncing data is Y,
-	 * and the current in-memory data is Z (currently in dmu_sync).
-	 * X and Z are identical but Y is has been modified. Normally,
-	 * when X and Z are the same we will perform a nopwrite but if Y
-	 * is different we must disable nopwrite since the resulting write
-	 * of Y to disk can free the block containing X. If we allowed a
-	 * nopwrite to occur the block pointing to Z would reference a freed
-	 * block. Since this is a rare case we simplify this by disabling
-	 * nopwrite if the current dmu_sync-ing dbuf has been modified in
-	 * a previous transaction.
-	 */
-	if (dr->dr_next)
-		zp.zp_nopwrite = B_FALSE;
-=======
 	 * Assume the on-disk data is X, the current syncing data (in
 	 * txg - 1) is Y, and the current in-memory data is Z (currently
 	 * in dmu_sync).
@@ -1855,7 +1754,6 @@
 	if (dr->dr_next != NULL || dnode_block_freed(dn, db->db_blkid))
 		zp.zp_nopwrite = B_FALSE;
 	DB_DNODE_EXIT(db);
->>>>>>> 23d56208
 
 	ASSERT(dr->dr_txg == txg);
 	if (dr->dt.dl.dr_override_state == DR_IN_DMU_SYNC ||
@@ -1984,21 +1882,6 @@
 		}
 
 		/*
-		 * XXX -- we should design a compression algorithm
-		 * that specializes in arrays of bps.
-		 */
-		boolean_t lz4_ac = spa_feature_is_active(os->os_spa,
-		    SPA_FEATURE_LZ4_COMPRESS);
-
-		if (zfs_mdcomp_disable) {
-			compress = ZIO_COMPRESS_EMPTY;
-		} else if (lz4_ac) {
-			compress = ZIO_COMPRESS_LZ4;
-		} else {
-			compress = ZIO_COMPRESS_LZJB;
-		}
-
-		/*
 		 * Metadata always gets checksummed.  If the data
 		 * checksum is multi-bit correctable, and it's not a
 		 * ZBT-style checksum, then it's suitable for metadata
@@ -2028,12 +1911,8 @@
 		compress = ZIO_COMPRESS_OFF;
 		checksum = ZIO_CHECKSUM_OFF;
 	} else {
-<<<<<<< HEAD
-		compress = zio_compress_select(dn->dn_compress, compress);
-=======
 		compress = zio_compress_select(os->os_spa, dn->dn_compress,
 		    compress);
->>>>>>> 23d56208
 
 		checksum = (dedup_checksum == ZIO_CHECKSUM_OFF) ?
 		    zio_checksum_select(dn->dn_checksum, checksum) :
