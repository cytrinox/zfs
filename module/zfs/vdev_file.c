/*
 * CDDL HEADER START
 *
 * The contents of this file are subject to the terms of the
 * Common Development and Distribution License (the "License").
 * You may not use this file except in compliance with the License.
 *
 * You can obtain a copy of the license at usr/src/OPENSOLARIS.LICENSE
 * or http://www.opensolaris.org/os/licensing.
 * See the License for the specific language governing permissions
 * and limitations under the License.
 *
 * When distributing Covered Code, include this CDDL HEADER in each
 * file and include the License file at usr/src/OPENSOLARIS.LICENSE.
 * If applicable, add the following below this CDDL HEADER, with the
 * fields enclosed by brackets "[]" replaced with your own identifying
 * information: Portions Copyright [yyyy] [name of copyright owner]
 *
 * CDDL HEADER END
 */
/*
 * Copyright (c) 2005, 2010, Oracle and/or its affiliates. All rights reserved.
<<<<<<< HEAD
 * Copyright (c) 2013 by Delphix. All rights reserved.
=======
 * Copyright (c) 2011, 2014 by Delphix. All rights reserved.
>>>>>>> 23d56208
 */

#include <sys/zfs_context.h>
#include <sys/spa.h>
#include <sys/spa_impl.h>
#include <sys/vdev_file.h>
#include <sys/vdev_impl.h>
#include <sys/zio.h>
#include <sys/fs/zfs.h>
#include <sys/fm/fs/zfs.h>

/*
 * Virtual device vector for files.
 */

static taskq_t *vdev_file_taskq;

static void
vdev_file_hold(vdev_t *vd)
{
	ASSERT(vd->vdev_path != NULL);
}

static void
vdev_file_rele(vdev_t *vd)
{
	ASSERT(vd->vdev_path != NULL);
}

static int
vdev_file_open(vdev_t *vd, uint64_t *psize, uint64_t *max_psize,
    uint64_t *ashift)
{
	vdev_file_t *vf;
	vnode_t *vp;
	vattr_t vattr;
	int error;

	/* Rotational optimizations only make sense on block devices */
	vd->vdev_nonrot = B_TRUE;

	/*
	 * We must have a pathname, and it must be absolute.
	 */
	if (vd->vdev_path == NULL || vd->vdev_path[0] != '/') {
		vd->vdev_stat.vs_aux = VDEV_AUX_BAD_LABEL;
		return (SET_ERROR(EINVAL));
	}

	/*
	 * Reopen the device if it's not currently open.  Otherwise,
	 * just update the physical size of the device.
	 */
	if (vd->vdev_tsd != NULL) {
		ASSERT(vd->vdev_reopening);
		vf = vd->vdev_tsd;
		goto skip_open;
	}

	vf = vd->vdev_tsd = kmem_zalloc(sizeof (vdev_file_t), KM_SLEEP);

	/*
	 * We always open the files from the root of the global zone, even if
	 * we're in a local zone.  If the user has gotten to this point, the
	 * administrator has already decided that the pool should be available
	 * to local zone users, so the underlying devices should be as well.
	 */
	ASSERT(vd->vdev_path != NULL && vd->vdev_path[0] == '/');
	error = vn_openat(vd->vdev_path + 1, UIO_SYSSPACE,
	    spa_mode(vd->vdev_spa) | FOFFMAX, 0, &vp, 0, 0, rootdir, -1);

	if (error) {
		vd->vdev_stat.vs_aux = VDEV_AUX_OPEN_FAILED;
		return (error);
	}

	vf->vf_vnode = vp;

#ifdef _KERNEL
	/*
	 * Make sure it's a regular file.
	 */
	if (vp->v_type != VREG) {
		vd->vdev_stat.vs_aux = VDEV_AUX_OPEN_FAILED;
		return (SET_ERROR(ENODEV));
	}
#endif

skip_open:
	/*
	 * Determine the physical size of the file.
	 */
	vattr.va_mask = AT_SIZE;
	error = VOP_GETATTR(vf->vf_vnode, &vattr, 0, kcred, NULL);
	if (error) {
		vd->vdev_stat.vs_aux = VDEV_AUX_OPEN_FAILED;
		return (error);
	}

	*max_psize = *psize = vattr.va_size;
	*ashift = SPA_MINBLOCKSHIFT;

	return (0);
}

static void
vdev_file_close(vdev_t *vd)
{
	vdev_file_t *vf = vd->vdev_tsd;

	if (vd->vdev_reopening || vf == NULL)
		return;

	if (vf->vf_vnode != NULL) {
		(void) VOP_PUTPAGE(vf->vf_vnode, 0, 0, B_INVAL, kcred, NULL);
		(void) VOP_CLOSE(vf->vf_vnode, spa_mode(vd->vdev_spa), 1, 0,
		    kcred, NULL);
	}

	vd->vdev_delayed_close = B_FALSE;
	kmem_free(vf, sizeof (vdev_file_t));
	vd->vdev_tsd = NULL;
}

static void
vdev_file_io_strategy(void *arg)
{
	zio_t *zio = (zio_t *)arg;
	vdev_t *vd = zio->io_vd;
	vdev_file_t *vf = vd->vdev_tsd;
	ssize_t resid;

	zio->io_error = vn_rdwr(zio->io_type == ZIO_TYPE_READ ?
	    UIO_READ : UIO_WRITE, vf->vf_vnode, zio->io_data,
	    zio->io_size, zio->io_offset, UIO_SYSSPACE,
	    0, RLIM64_INFINITY, kcred, &resid);

	if (resid != 0 && zio->io_error == 0)
		zio->io_error = SET_ERROR(ENOSPC);
<<<<<<< HEAD

	zio_interrupt(zio);
}

static void
vdev_file_io_fsync(void *arg)
{
	zio_t *zio = (zio_t *)arg;
	vdev_file_t *vf = zio->io_vd->vdev_tsd;

	zio->io_error = VOP_FSYNC(vf->vf_vnode, FSYNC | FDSYNC, kcred, NULL);
=======
>>>>>>> 23d56208

	zio_interrupt(zio);
}

static void
vdev_file_io_fsync(void *arg)
{
	zio_t *zio = (zio_t *)arg;
	vdev_file_t *vf = zio->io_vd->vdev_tsd;

	zio->io_error = VOP_FSYNC(vf->vf_vnode, FSYNC | FDSYNC, kcred, NULL);

	zio_interrupt(zio);
}

static void
vdev_file_io_start(zio_t *zio)
{
	vdev_t *vd = zio->io_vd;
	vdev_file_t *vf = vd->vdev_tsd;

	if (zio->io_type == ZIO_TYPE_IOCTL) {
		/* XXPOLICY */
		if (!vdev_readable(vd)) {
			zio->io_error = SET_ERROR(ENXIO);
<<<<<<< HEAD
			return (ZIO_PIPELINE_CONTINUE);
=======
			zio_interrupt(zio);
			return;
>>>>>>> 23d56208
		}

		switch (zio->io_cmd) {
		case DKIOCFLUSHWRITECACHE:

			if (zfs_nocacheflush)
				break;

			/*
			 * We cannot safely call vfs_fsync() when PF_FSTRANS
			 * is set in the current context.  Filesystems like
			 * XFS include sanity checks to verify it is not
			 * already set, see xfs_vm_writepage().  Therefore
			 * the sync must be dispatched to a different context.
			 */
			if (spl_fstrans_check()) {
<<<<<<< HEAD
				VERIFY3U(taskq_dispatch(vdev_file_taskq,
				    vdev_file_io_fsync, zio, TQ_SLEEP), !=, 0);
				return (ZIO_PIPELINE_STOP);
=======
				VERIFY3U(taskq_dispatch(system_taskq,
				    vdev_file_io_fsync, zio, TQ_SLEEP), !=, 0);
				return;
>>>>>>> 23d56208
			}

			zio->io_error = VOP_FSYNC(vf->vf_vnode, FSYNC | FDSYNC,
			    kcred, NULL);
			break;
		default:
			zio->io_error = SET_ERROR(ENOTSUP);
		}

		zio_execute(zio);
		return;
	}

<<<<<<< HEAD
	VERIFY3U(taskq_dispatch(vdev_file_taskq, vdev_file_io_strategy, zio,
	    TQ_SLEEP), !=, 0);

	return (ZIO_PIPELINE_STOP);
=======
	VERIFY3U(taskq_dispatch(system_taskq, vdev_file_io_strategy, zio,
	    TQ_SLEEP), !=, 0);
>>>>>>> 23d56208
}

/* ARGSUSED */
static void
vdev_file_io_done(zio_t *zio)
{
}

vdev_ops_t vdev_file_ops = {
	vdev_file_open,
	vdev_file_close,
	vdev_default_asize,
	vdev_file_io_start,
	vdev_file_io_done,
	NULL,
	vdev_file_hold,
	vdev_file_rele,
	VDEV_TYPE_FILE,		/* name of this vdev type */
	B_TRUE			/* leaf vdev */
};

void
vdev_file_init(void)
{
	vdev_file_taskq = taskq_create("vdev_file_taskq", 100, minclsyspri,
	    max_ncpus, INT_MAX, TASKQ_PREPOPULATE | TASKQ_THREADS_CPU_PCT);

	VERIFY(vdev_file_taskq);
}

void
vdev_file_fini(void)
{
	taskq_destroy(vdev_file_taskq);
}

/*
 * From userland we access disks just like files.
 */
#ifndef _KERNEL

vdev_ops_t vdev_disk_ops = {
	vdev_file_open,
	vdev_file_close,
	vdev_default_asize,
	vdev_file_io_start,
	vdev_file_io_done,
	NULL,
	vdev_file_hold,
	vdev_file_rele,
	VDEV_TYPE_DISK,		/* name of this vdev type */
	B_TRUE			/* leaf vdev */
};

#endif<|MERGE_RESOLUTION|>--- conflicted
+++ resolved
@@ -20,11 +20,7 @@
  */
 /*
  * Copyright (c) 2005, 2010, Oracle and/or its affiliates. All rights reserved.
-<<<<<<< HEAD
- * Copyright (c) 2013 by Delphix. All rights reserved.
-=======
  * Copyright (c) 2011, 2014 by Delphix. All rights reserved.
->>>>>>> 23d56208
  */
 
 #include <sys/zfs_context.h>
@@ -40,8 +36,6 @@
  * Virtual device vector for files.
  */
 
-static taskq_t *vdev_file_taskq;
-
 static void
 vdev_file_hold(vdev_t *vd)
 {
@@ -164,20 +158,6 @@
 
 	if (resid != 0 && zio->io_error == 0)
 		zio->io_error = SET_ERROR(ENOSPC);
-<<<<<<< HEAD
-
-	zio_interrupt(zio);
-}
-
-static void
-vdev_file_io_fsync(void *arg)
-{
-	zio_t *zio = (zio_t *)arg;
-	vdev_file_t *vf = zio->io_vd->vdev_tsd;
-
-	zio->io_error = VOP_FSYNC(vf->vf_vnode, FSYNC | FDSYNC, kcred, NULL);
-=======
->>>>>>> 23d56208
 
 	zio_interrupt(zio);
 }
@@ -203,12 +183,8 @@
 		/* XXPOLICY */
 		if (!vdev_readable(vd)) {
 			zio->io_error = SET_ERROR(ENXIO);
-<<<<<<< HEAD
-			return (ZIO_PIPELINE_CONTINUE);
-=======
 			zio_interrupt(zio);
 			return;
->>>>>>> 23d56208
 		}
 
 		switch (zio->io_cmd) {
@@ -225,15 +201,9 @@
 			 * the sync must be dispatched to a different context.
 			 */
 			if (spl_fstrans_check()) {
-<<<<<<< HEAD
-				VERIFY3U(taskq_dispatch(vdev_file_taskq,
-				    vdev_file_io_fsync, zio, TQ_SLEEP), !=, 0);
-				return (ZIO_PIPELINE_STOP);
-=======
 				VERIFY3U(taskq_dispatch(system_taskq,
 				    vdev_file_io_fsync, zio, TQ_SLEEP), !=, 0);
 				return;
->>>>>>> 23d56208
 			}
 
 			zio->io_error = VOP_FSYNC(vf->vf_vnode, FSYNC | FDSYNC,
@@ -247,15 +217,8 @@
 		return;
 	}
 
-<<<<<<< HEAD
-	VERIFY3U(taskq_dispatch(vdev_file_taskq, vdev_file_io_strategy, zio,
-	    TQ_SLEEP), !=, 0);
-
-	return (ZIO_PIPELINE_STOP);
-=======
 	VERIFY3U(taskq_dispatch(system_taskq, vdev_file_io_strategy, zio,
 	    TQ_SLEEP), !=, 0);
->>>>>>> 23d56208
 }
 
 /* ARGSUSED */
@@ -277,21 +240,6 @@
 	B_TRUE			/* leaf vdev */
 };
 
-void
-vdev_file_init(void)
-{
-	vdev_file_taskq = taskq_create("vdev_file_taskq", 100, minclsyspri,
-	    max_ncpus, INT_MAX, TASKQ_PREPOPULATE | TASKQ_THREADS_CPU_PCT);
-
-	VERIFY(vdev_file_taskq);
-}
-
-void
-vdev_file_fini(void)
-{
-	taskq_destroy(vdev_file_taskq);
-}
-
 /*
  * From userland we access disks just like files.
  */
