/*
 * CDDL HEADER START
 *
 * The contents of this file are subject to the terms of the
 * Common Development and Distribution License (the "License").
 * You may not use this file except in compliance with the License.
 *
 * You can obtain a copy of the license at usr/src/OPENSOLARIS.LICENSE
 * or http://www.opensolaris.org/os/licensing.
 * See the License for the specific language governing permissions
 * and limitations under the License.
 *
 * When distributing Covered Code, include this CDDL HEADER in each
 * file and include the License file at usr/src/OPENSOLARIS.LICENSE.
 * If applicable, add the following below this CDDL HEADER, with the
 * fields enclosed by brackets "[]" replaced with your own identifying
 * information: Portions Copyright [yyyy] [name of copyright owner]
 *
 * CDDL HEADER END
 */

/*
 * Copyright (c) 2005, 2010, Oracle and/or its affiliates. All rights reserved.
 * Copyright (c) 2013 by Delphix. All rights reserved.
 * Copyright (c) 2013, 2014, Nexenta Systems, Inc.  All rights reserved.
<<<<<<< HEAD
=======
 * Copyright (c) 2014 Spectra Logic Corporation, All rights reserved.
>>>>>>> 23d56208
 */

/*
 * SPA: Storage Pool Allocator
 *
 * This file contains all the routines used when modifying on-disk SPA state.
 * This includes opening, importing, destroying, exporting a pool, and syncing a
 * pool.
 */

#include <sys/zfs_context.h>
#include <sys/fm/fs/zfs.h>
#include <sys/spa_impl.h>
#include <sys/zio.h>
#include <sys/zio_checksum.h>
#include <sys/dmu.h>
#include <sys/dmu_tx.h>
#include <sys/zap.h>
#include <sys/zil.h>
#include <sys/ddt.h>
#include <sys/vdev_impl.h>
#include <sys/vdev_disk.h>
#include <sys/metaslab.h>
#include <sys/metaslab_impl.h>
#include <sys/uberblock_impl.h>
#include <sys/txg.h>
#include <sys/avl.h>
#include <sys/dmu_traverse.h>
#include <sys/dmu_objset.h>
#include <sys/unique.h>
#include <sys/dsl_pool.h>
#include <sys/dsl_dataset.h>
#include <sys/dsl_dir.h>
#include <sys/dsl_prop.h>
#include <sys/dsl_synctask.h>
#include <sys/fs/zfs.h>
#include <sys/arc.h>
#include <sys/callb.h>
#include <sys/systeminfo.h>
#include <sys/spa_boot.h>
#include <sys/zfs_ioctl.h>
#include <sys/dsl_scan.h>
#include <sys/zfeature.h>
#include <sys/dsl_destroy.h>
#include <sys/zvol.h>

#ifdef	_KERNEL
#include <sys/bootprops.h>
#include <sys/callb.h>
#include <sys/cpupart.h>
#include <sys/pool.h>
#include <sys/sysdc.h>
#include <sys/zone.h>
#endif	/* _KERNEL */

#include "zfs_prop.h"
#include "zfs_comutil.h"

typedef enum zti_modes {
	ZTI_MODE_FIXED,			/* value is # of threads (min 1) */
	ZTI_MODE_BATCH,			/* cpu-intensive; value is ignored */
	ZTI_MODE_NULL,			/* don't create a taskq */
	ZTI_NMODES
} zti_modes_t;

#define	ZTI_P(n, q)	{ ZTI_MODE_FIXED, (n), (q) }
#define	ZTI_PCT(n)	{ ZTI_MODE_ONLINE_PERCENT, (n), 1 }
#define	ZTI_BATCH	{ ZTI_MODE_BATCH, 0, 1 }
#define	ZTI_NULL	{ ZTI_MODE_NULL, 0, 0 }

#define	ZTI_N(n)	ZTI_P(n, 1)
#define	ZTI_ONE		ZTI_N(1)

typedef struct zio_taskq_info {
	zti_modes_t zti_mode;
	uint_t zti_value;
	uint_t zti_count;
} zio_taskq_info_t;

static const char *const zio_taskq_types[ZIO_TASKQ_TYPES] = {
	"iss", "iss_h", "int", "int_h"
};

/*
 * This table defines the taskq settings for each ZFS I/O type. When
 * initializing a pool, we use this table to create an appropriately sized
 * taskq. Some operations are low volume and therefore have a small, static
 * number of threads assigned to their taskqs using the ZTI_N(#) or ZTI_ONE
 * macros. Other operations process a large amount of data; the ZTI_BATCH
 * macro causes us to create a taskq oriented for throughput. Some operations
 * are so high frequency and short-lived that the taskq itself can become a a
 * point of lock contention. The ZTI_P(#, #) macro indicates that we need an
 * additional degree of parallelism specified by the number of threads per-
 * taskq and the number of taskqs; when dispatching an event in this case, the
 * particular taskq is chosen at random.
 *
 * The different taskq priorities are to handle the different contexts (issue
 * and interrupt) and then to reserve threads for ZIO_PRIORITY_NOW I/Os that
 * need to be handled with minimum delay.
 */
const zio_taskq_info_t zio_taskqs[ZIO_TYPES][ZIO_TASKQ_TYPES] = {
	/* ISSUE	ISSUE_HIGH	INTR		INTR_HIGH */
	{ ZTI_ONE,	ZTI_NULL,	ZTI_ONE,	ZTI_NULL }, /* NULL */
	{ ZTI_N(8),	ZTI_NULL,	ZTI_P(12, 8),	ZTI_NULL }, /* READ */
	{ ZTI_BATCH,	ZTI_N(5),	ZTI_P(12, 8),	ZTI_N(5) }, /* WRITE */
	{ ZTI_P(12, 8),	ZTI_NULL,	ZTI_ONE,	ZTI_NULL }, /* FREE */
	{ ZTI_ONE,	ZTI_NULL,	ZTI_ONE,	ZTI_NULL }, /* CLAIM */
	{ ZTI_ONE,	ZTI_NULL,	ZTI_ONE,	ZTI_NULL }, /* IOCTL */
};

static void spa_sync_version(void *arg, dmu_tx_t *tx);
static void spa_sync_props(void *arg, dmu_tx_t *tx);
static boolean_t spa_has_active_shared_spare(spa_t *spa);
static inline int spa_load_impl(spa_t *spa, uint64_t, nvlist_t *config,
    spa_load_state_t state, spa_import_type_t type, boolean_t mosconfig,
    char **ereport);
static void spa_vdev_resilver_done(spa_t *spa);

uint_t		zio_taskq_batch_pct = 75;	/* 1 thread per cpu in pset */
id_t		zio_taskq_psrset_bind = PS_NONE;
boolean_t	zio_taskq_sysdc = B_TRUE;	/* use SDC scheduling class */
uint_t		zio_taskq_basedc = 80;		/* base duty cycle */

boolean_t	spa_create_process = B_TRUE;	/* no process ==> no sysdc */

/*
 * This (illegal) pool name is used when temporarily importing a spa_t in order
 * to get the vdev stats associated with the imported devices.
 */
#define	TRYIMPORT_NAME	"$import"

/*
 * ==========================================================================
 * SPA properties routines
 * ==========================================================================
 */

/*
 * Add a (source=src, propname=propval) list to an nvlist.
 */
static void
spa_prop_add_list(nvlist_t *nvl, zpool_prop_t prop, char *strval,
    uint64_t intval, zprop_source_t src)
{
	const char *propname = zpool_prop_to_name(prop);
	nvlist_t *propval;

	VERIFY(nvlist_alloc(&propval, NV_UNIQUE_NAME, KM_SLEEP) == 0);
	VERIFY(nvlist_add_uint64(propval, ZPROP_SOURCE, src) == 0);

	if (strval != NULL)
		VERIFY(nvlist_add_string(propval, ZPROP_VALUE, strval) == 0);
	else
		VERIFY(nvlist_add_uint64(propval, ZPROP_VALUE, intval) == 0);

	VERIFY(nvlist_add_nvlist(nvl, propname, propval) == 0);
	nvlist_free(propval);
}

/*
 * Get property values from the spa configuration.
 */
static void
spa_prop_get_config(spa_t *spa, nvlist_t **nvp)
{
	vdev_t *rvd = spa->spa_root_vdev;
	dsl_pool_t *pool = spa->spa_dsl_pool;
	uint64_t size, alloc, cap, version;
	zprop_source_t src = ZPROP_SRC_NONE;
	spa_config_dirent_t *dp;
	metaslab_class_t *mc = spa_normal_class(spa);

	ASSERT(MUTEX_HELD(&spa->spa_props_lock));

	if (rvd != NULL) {
		alloc = metaslab_class_get_alloc(spa_normal_class(spa));
		size = metaslab_class_get_space(spa_normal_class(spa));
		spa_prop_add_list(*nvp, ZPOOL_PROP_NAME, spa_name(spa), 0, src);
		spa_prop_add_list(*nvp, ZPOOL_PROP_SIZE, NULL, size, src);
		spa_prop_add_list(*nvp, ZPOOL_PROP_ALLOCATED, NULL, alloc, src);
		spa_prop_add_list(*nvp, ZPOOL_PROP_FREE, NULL,
		    size - alloc, src);

		spa_prop_add_list(*nvp, ZPOOL_PROP_FRAGMENTATION, NULL,
		    metaslab_class_fragmentation(mc), src);
		spa_prop_add_list(*nvp, ZPOOL_PROP_EXPANDSZ, NULL,
		    metaslab_class_expandable_space(mc), src);
		spa_prop_add_list(*nvp, ZPOOL_PROP_READONLY, NULL,
		    (spa_mode(spa) == FREAD), src);

		cap = (size == 0) ? 0 : (alloc * 100 / size);
		spa_prop_add_list(*nvp, ZPOOL_PROP_CAPACITY, NULL, cap, src);

		spa_prop_add_list(*nvp, ZPOOL_PROP_DEDUPRATIO, NULL,
		    ddt_get_pool_dedup_ratio(spa), src);

		spa_prop_add_list(*nvp, ZPOOL_PROP_HEALTH, NULL,
		    rvd->vdev_state, src);

		version = spa_version(spa);
		if (version == zpool_prop_default_numeric(ZPOOL_PROP_VERSION))
			src = ZPROP_SRC_DEFAULT;
		else
			src = ZPROP_SRC_LOCAL;
		spa_prop_add_list(*nvp, ZPOOL_PROP_VERSION, NULL, version, src);
	}

	if (pool != NULL) {
		/*
		 * The $FREE directory was introduced in SPA_VERSION_DEADLISTS,
		 * when opening pools before this version freedir will be NULL.
		 */
		if (pool->dp_free_dir != NULL) {
			spa_prop_add_list(*nvp, ZPOOL_PROP_FREEING, NULL,
<<<<<<< HEAD
			    pool->dp_free_dir->dd_phys->dd_used_bytes, src);
=======
			    dsl_dir_phys(pool->dp_free_dir)->dd_used_bytes,
			    src);
>>>>>>> 23d56208
		} else {
			spa_prop_add_list(*nvp, ZPOOL_PROP_FREEING,
			    NULL, 0, src);
		}

		if (pool->dp_leak_dir != NULL) {
			spa_prop_add_list(*nvp, ZPOOL_PROP_LEAKED, NULL,
<<<<<<< HEAD
			    pool->dp_leak_dir->dd_phys->dd_used_bytes, src);
=======
			    dsl_dir_phys(pool->dp_leak_dir)->dd_used_bytes,
			    src);
>>>>>>> 23d56208
		} else {
			spa_prop_add_list(*nvp, ZPOOL_PROP_LEAKED,
			    NULL, 0, src);
		}
	}

	spa_prop_add_list(*nvp, ZPOOL_PROP_GUID, NULL, spa_guid(spa), src);

	if (spa->spa_comment != NULL) {
		spa_prop_add_list(*nvp, ZPOOL_PROP_COMMENT, spa->spa_comment,
		    0, ZPROP_SRC_LOCAL);
	}

	if (spa->spa_root != NULL)
		spa_prop_add_list(*nvp, ZPOOL_PROP_ALTROOT, spa->spa_root,
		    0, ZPROP_SRC_LOCAL);

	if (spa_feature_is_enabled(spa, SPA_FEATURE_LARGE_BLOCKS)) {
		spa_prop_add_list(*nvp, ZPOOL_PROP_MAXBLOCKSIZE, NULL,
		    MIN(zfs_max_recordsize, SPA_MAXBLOCKSIZE), ZPROP_SRC_NONE);
	} else {
		spa_prop_add_list(*nvp, ZPOOL_PROP_MAXBLOCKSIZE, NULL,
		    SPA_OLD_MAXBLOCKSIZE, ZPROP_SRC_NONE);
	}

	if ((dp = list_head(&spa->spa_config_list)) != NULL) {
		if (dp->scd_path == NULL) {
			spa_prop_add_list(*nvp, ZPOOL_PROP_CACHEFILE,
			    "none", 0, ZPROP_SRC_LOCAL);
		} else if (strcmp(dp->scd_path, spa_config_path) != 0) {
			spa_prop_add_list(*nvp, ZPOOL_PROP_CACHEFILE,
			    dp->scd_path, 0, ZPROP_SRC_LOCAL);
		}
	}
}

/*
 * Get zpool property values.
 */
int
spa_prop_get(spa_t *spa, nvlist_t **nvp)
{
	objset_t *mos = spa->spa_meta_objset;
	zap_cursor_t zc;
	zap_attribute_t za;
	int err;

	err = nvlist_alloc(nvp, NV_UNIQUE_NAME, KM_SLEEP);
	if (err)
		return (err);

	mutex_enter(&spa->spa_props_lock);

	/*
	 * Get properties from the spa config.
	 */
	spa_prop_get_config(spa, nvp);

	/* If no pool property object, no more prop to get. */
	if (mos == NULL || spa->spa_pool_props_object == 0) {
		mutex_exit(&spa->spa_props_lock);
		goto out;
	}

	/*
	 * Get properties from the MOS pool property object.
	 */
	for (zap_cursor_init(&zc, mos, spa->spa_pool_props_object);
	    (err = zap_cursor_retrieve(&zc, &za)) == 0;
	    zap_cursor_advance(&zc)) {
		uint64_t intval = 0;
		char *strval = NULL;
		zprop_source_t src = ZPROP_SRC_DEFAULT;
		zpool_prop_t prop;

		if ((prop = zpool_name_to_prop(za.za_name)) == ZPROP_INVAL)
			continue;

		switch (za.za_integer_length) {
		case 8:
			/* integer property */
			if (za.za_first_integer !=
			    zpool_prop_default_numeric(prop))
				src = ZPROP_SRC_LOCAL;

			if (prop == ZPOOL_PROP_BOOTFS) {
				dsl_pool_t *dp;
				dsl_dataset_t *ds = NULL;

				dp = spa_get_dsl(spa);
				dsl_pool_config_enter(dp, FTAG);
				if ((err = dsl_dataset_hold_obj(dp,
				    za.za_first_integer, FTAG, &ds))) {
					dsl_pool_config_exit(dp, FTAG);
					break;
				}

				strval = kmem_alloc(
				    MAXNAMELEN + strlen(MOS_DIR_NAME) + 1,
				    KM_SLEEP);
				dsl_dataset_name(ds, strval);
				dsl_dataset_rele(ds, FTAG);
				dsl_pool_config_exit(dp, FTAG);
			} else {
				strval = NULL;
				intval = za.za_first_integer;
			}

			spa_prop_add_list(*nvp, prop, strval, intval, src);

			if (strval != NULL)
				kmem_free(strval,
				    MAXNAMELEN + strlen(MOS_DIR_NAME) + 1);

			break;

		case 1:
			/* string property */
			strval = kmem_alloc(za.za_num_integers, KM_SLEEP);
			err = zap_lookup(mos, spa->spa_pool_props_object,
			    za.za_name, 1, za.za_num_integers, strval);
			if (err) {
				kmem_free(strval, za.za_num_integers);
				break;
			}
			spa_prop_add_list(*nvp, prop, strval, 0, src);
			kmem_free(strval, za.za_num_integers);
			break;

		default:
			break;
		}
	}
	zap_cursor_fini(&zc);
	mutex_exit(&spa->spa_props_lock);
out:
	if (err && err != ENOENT) {
		nvlist_free(*nvp);
		*nvp = NULL;
		return (err);
	}

	return (0);
}

/*
 * Validate the given pool properties nvlist and modify the list
 * for the property values to be set.
 */
static int
spa_prop_validate(spa_t *spa, nvlist_t *props)
{
	nvpair_t *elem;
	int error = 0, reset_bootfs = 0;
	uint64_t objnum = 0;
	boolean_t has_feature = B_FALSE;

	elem = NULL;
	while ((elem = nvlist_next_nvpair(props, elem)) != NULL) {
		uint64_t intval;
		char *strval, *slash, *check, *fname;
		const char *propname = nvpair_name(elem);
		zpool_prop_t prop = zpool_name_to_prop(propname);

		switch ((int)prop) {
		case ZPROP_INVAL:
			if (!zpool_prop_feature(propname)) {
				error = SET_ERROR(EINVAL);
				break;
			}

			/*
			 * Sanitize the input.
			 */
			if (nvpair_type(elem) != DATA_TYPE_UINT64) {
				error = SET_ERROR(EINVAL);
				break;
			}

			if (nvpair_value_uint64(elem, &intval) != 0) {
				error = SET_ERROR(EINVAL);
				break;
			}

			if (intval != 0) {
				error = SET_ERROR(EINVAL);
				break;
			}

			fname = strchr(propname, '@') + 1;
			if (zfeature_lookup_name(fname, NULL) != 0) {
				error = SET_ERROR(EINVAL);
				break;
			}

			has_feature = B_TRUE;
			break;

		case ZPOOL_PROP_VERSION:
			error = nvpair_value_uint64(elem, &intval);
			if (!error &&
			    (intval < spa_version(spa) ||
			    intval > SPA_VERSION_BEFORE_FEATURES ||
			    has_feature))
				error = SET_ERROR(EINVAL);
			break;

		case ZPOOL_PROP_DELEGATION:
		case ZPOOL_PROP_AUTOREPLACE:
		case ZPOOL_PROP_LISTSNAPS:
		case ZPOOL_PROP_AUTOEXPAND:
			error = nvpair_value_uint64(elem, &intval);
			if (!error && intval > 1)
				error = SET_ERROR(EINVAL);
			break;

		case ZPOOL_PROP_BOOTFS:
			/*
			 * If the pool version is less than SPA_VERSION_BOOTFS,
			 * or the pool is still being created (version == 0),
			 * the bootfs property cannot be set.
			 */
			if (spa_version(spa) < SPA_VERSION_BOOTFS) {
				error = SET_ERROR(ENOTSUP);
				break;
			}

			/*
			 * Make sure the vdev config is bootable
			 */
			if (!vdev_is_bootable(spa->spa_root_vdev)) {
				error = SET_ERROR(ENOTSUP);
				break;
			}

			reset_bootfs = 1;

			error = nvpair_value_string(elem, &strval);

			if (!error) {
				objset_t *os;
				uint64_t propval;

				if (strval == NULL || strval[0] == '\0') {
					objnum = zpool_prop_default_numeric(
					    ZPOOL_PROP_BOOTFS);
					break;
				}

				error = dmu_objset_hold(strval, FTAG, &os);
				if (error)
					break;

				/*
				 * Must be ZPL, and its property settings
				 * must be supported by GRUB (compression
				 * is not gzip, and large blocks are not used).
				 */

				if (dmu_objset_type(os) != DMU_OST_ZFS) {
					error = SET_ERROR(ENOTSUP);
				} else if ((error =
				    dsl_prop_get_int_ds(dmu_objset_ds(os),
				    zfs_prop_to_name(ZFS_PROP_COMPRESSION),
<<<<<<< HEAD
				    &compress)) == 0 &&
				    !BOOTFS_COMPRESS_VALID(compress)) {
=======
				    &propval)) == 0 &&
				    !BOOTFS_COMPRESS_VALID(propval)) {
					error = SET_ERROR(ENOTSUP);
				} else if ((error =
				    dsl_prop_get_int_ds(dmu_objset_ds(os),
				    zfs_prop_to_name(ZFS_PROP_RECORDSIZE),
				    &propval)) == 0 &&
				    propval > SPA_OLD_MAXBLOCKSIZE) {
>>>>>>> 23d56208
					error = SET_ERROR(ENOTSUP);
				} else {
					objnum = dmu_objset_id(os);
				}
				dmu_objset_rele(os, FTAG);
			}
			break;

		case ZPOOL_PROP_FAILUREMODE:
			error = nvpair_value_uint64(elem, &intval);
			if (!error && (intval < ZIO_FAILURE_MODE_WAIT ||
			    intval > ZIO_FAILURE_MODE_PANIC))
				error = SET_ERROR(EINVAL);

			/*
			 * This is a special case which only occurs when
			 * the pool has completely failed. This allows
			 * the user to change the in-core failmode property
			 * without syncing it out to disk (I/Os might
			 * currently be blocked). We do this by returning
			 * EIO to the caller (spa_prop_set) to trick it
			 * into thinking we encountered a property validation
			 * error.
			 */
			if (!error && spa_suspended(spa)) {
				spa->spa_failmode = intval;
				error = SET_ERROR(EIO);
			}
			break;

		case ZPOOL_PROP_CACHEFILE:
			if ((error = nvpair_value_string(elem, &strval)) != 0)
				break;

			if (strval[0] == '\0')
				break;

			if (strcmp(strval, "none") == 0)
				break;

			if (strval[0] != '/') {
				error = SET_ERROR(EINVAL);
				break;
			}

			slash = strrchr(strval, '/');
			ASSERT(slash != NULL);

			if (slash[1] == '\0' || strcmp(slash, "/.") == 0 ||
			    strcmp(slash, "/..") == 0)
				error = SET_ERROR(EINVAL);
			break;

		case ZPOOL_PROP_COMMENT:
			if ((error = nvpair_value_string(elem, &strval)) != 0)
				break;
			for (check = strval; *check != '\0'; check++) {
				if (!isprint(*check)) {
					error = SET_ERROR(EINVAL);
					break;
				}
				check++;
			}
			if (strlen(strval) > ZPROP_MAX_COMMENT)
				error = SET_ERROR(E2BIG);
			break;

		case ZPOOL_PROP_DEDUPDITTO:
			if (spa_version(spa) < SPA_VERSION_DEDUP)
				error = SET_ERROR(ENOTSUP);
			else
				error = nvpair_value_uint64(elem, &intval);
			if (error == 0 &&
			    intval != 0 && intval < ZIO_DEDUPDITTO_MIN)
				error = SET_ERROR(EINVAL);
			break;

		default:
			break;
		}

		if (error)
			break;
	}

	if (!error && reset_bootfs) {
		error = nvlist_remove(props,
		    zpool_prop_to_name(ZPOOL_PROP_BOOTFS), DATA_TYPE_STRING);

		if (!error) {
			error = nvlist_add_uint64(props,
			    zpool_prop_to_name(ZPOOL_PROP_BOOTFS), objnum);
		}
	}

	return (error);
}

void
spa_configfile_set(spa_t *spa, nvlist_t *nvp, boolean_t need_sync)
{
	char *cachefile;
	spa_config_dirent_t *dp;

	if (nvlist_lookup_string(nvp, zpool_prop_to_name(ZPOOL_PROP_CACHEFILE),
	    &cachefile) != 0)
		return;

	dp = kmem_alloc(sizeof (spa_config_dirent_t),
	    KM_SLEEP);

	if (cachefile[0] == '\0')
		dp->scd_path = spa_strdup(spa_config_path);
	else if (strcmp(cachefile, "none") == 0)
		dp->scd_path = NULL;
	else
		dp->scd_path = spa_strdup(cachefile);

	list_insert_head(&spa->spa_config_list, dp);
	if (need_sync)
		spa_async_request(spa, SPA_ASYNC_CONFIG_UPDATE);
}

int
spa_prop_set(spa_t *spa, nvlist_t *nvp)
{
	int error;
	nvpair_t *elem = NULL;
	boolean_t need_sync = B_FALSE;

	if ((error = spa_prop_validate(spa, nvp)) != 0)
		return (error);

	while ((elem = nvlist_next_nvpair(nvp, elem)) != NULL) {
		zpool_prop_t prop = zpool_name_to_prop(nvpair_name(elem));

		if (prop == ZPOOL_PROP_CACHEFILE ||
		    prop == ZPOOL_PROP_ALTROOT ||
		    prop == ZPOOL_PROP_READONLY)
			continue;

		if (prop == ZPOOL_PROP_VERSION || prop == ZPROP_INVAL) {
			uint64_t ver;

			if (prop == ZPOOL_PROP_VERSION) {
				VERIFY(nvpair_value_uint64(elem, &ver) == 0);
			} else {
				ASSERT(zpool_prop_feature(nvpair_name(elem)));
				ver = SPA_VERSION_FEATURES;
				need_sync = B_TRUE;
			}

			/* Save time if the version is already set. */
			if (ver == spa_version(spa))
				continue;

			/*
			 * In addition to the pool directory object, we might
			 * create the pool properties object, the features for
			 * read object, the features for write object, or the
			 * feature descriptions object.
			 */
			error = dsl_sync_task(spa->spa_name, NULL,
<<<<<<< HEAD
			    spa_sync_version, &ver, 6);
=======
			    spa_sync_version, &ver,
			    6, ZFS_SPACE_CHECK_RESERVED);
>>>>>>> 23d56208
			if (error)
				return (error);
			continue;
		}

		need_sync = B_TRUE;
		break;
	}

	if (need_sync) {
		return (dsl_sync_task(spa->spa_name, NULL, spa_sync_props,
<<<<<<< HEAD
		    nvp, 6));
=======
		    nvp, 6, ZFS_SPACE_CHECK_RESERVED));
>>>>>>> 23d56208
	}

	return (0);
}

/*
 * If the bootfs property value is dsobj, clear it.
 */
void
spa_prop_clear_bootfs(spa_t *spa, uint64_t dsobj, dmu_tx_t *tx)
{
	if (spa->spa_bootfs == dsobj && spa->spa_pool_props_object != 0) {
		VERIFY(zap_remove(spa->spa_meta_objset,
		    spa->spa_pool_props_object,
		    zpool_prop_to_name(ZPOOL_PROP_BOOTFS), tx) == 0);
		spa->spa_bootfs = 0;
	}
}

/*ARGSUSED*/
static int
spa_change_guid_check(void *arg, dmu_tx_t *tx)
{
	spa_t *spa = dmu_tx_pool(tx)->dp_spa;
	vdev_t *rvd = spa->spa_root_vdev;
	uint64_t vdev_state;
	ASSERTV(uint64_t *newguid = arg);

	spa_config_enter(spa, SCL_STATE, FTAG, RW_READER);
	vdev_state = rvd->vdev_state;
	spa_config_exit(spa, SCL_STATE, FTAG);

	if (vdev_state != VDEV_STATE_HEALTHY)
		return (SET_ERROR(ENXIO));

	ASSERT3U(spa_guid(spa), !=, *newguid);

	return (0);
}

static void
spa_change_guid_sync(void *arg, dmu_tx_t *tx)
{
	uint64_t *newguid = arg;
	spa_t *spa = dmu_tx_pool(tx)->dp_spa;
	uint64_t oldguid;
	vdev_t *rvd = spa->spa_root_vdev;

	oldguid = spa_guid(spa);

	spa_config_enter(spa, SCL_STATE, FTAG, RW_READER);
	rvd->vdev_guid = *newguid;
	rvd->vdev_guid_sum += (*newguid - oldguid);
	vdev_config_dirty(rvd);
	spa_config_exit(spa, SCL_STATE, FTAG);

	spa_history_log_internal(spa, "guid change", tx, "old=%llu new=%llu",
	    oldguid, *newguid);
}

/*
 * Change the GUID for the pool.  This is done so that we can later
 * re-import a pool built from a clone of our own vdevs.  We will modify
 * the root vdev's guid, our own pool guid, and then mark all of our
 * vdevs dirty.  Note that we must make sure that all our vdevs are
 * online when we do this, or else any vdevs that weren't present
 * would be orphaned from our pool.  We are also going to issue a
 * sysevent to update any watchers.
 */
int
spa_change_guid(spa_t *spa)
{
	int error;
	uint64_t guid;

	mutex_enter(&spa->spa_vdev_top_lock);
	mutex_enter(&spa_namespace_lock);
	guid = spa_generate_guid(NULL);

	error = dsl_sync_task(spa->spa_name, spa_change_guid_check,
<<<<<<< HEAD
	    spa_change_guid_sync, &guid, 5);
=======
	    spa_change_guid_sync, &guid, 5, ZFS_SPACE_CHECK_RESERVED);
>>>>>>> 23d56208

	if (error == 0) {
		spa_config_sync(spa, B_FALSE, B_TRUE);
		spa_event_notify(spa, NULL, FM_EREPORT_ZFS_POOL_REGUID);
	}

	mutex_exit(&spa_namespace_lock);
	mutex_exit(&spa->spa_vdev_top_lock);

	return (error);
}

/*
 * ==========================================================================
 * SPA state manipulation (open/create/destroy/import/export)
 * ==========================================================================
 */

static int
spa_error_entry_compare(const void *a, const void *b)
{
	spa_error_entry_t *sa = (spa_error_entry_t *)a;
	spa_error_entry_t *sb = (spa_error_entry_t *)b;
	int ret;

	ret = bcmp(&sa->se_bookmark, &sb->se_bookmark,
	    sizeof (zbookmark_phys_t));

	if (ret < 0)
		return (-1);
	else if (ret > 0)
		return (1);
	else
		return (0);
}

/*
 * Utility function which retrieves copies of the current logs and
 * re-initializes them in the process.
 */
void
spa_get_errlists(spa_t *spa, avl_tree_t *last, avl_tree_t *scrub)
{
	ASSERT(MUTEX_HELD(&spa->spa_errlist_lock));

	bcopy(&spa->spa_errlist_last, last, sizeof (avl_tree_t));
	bcopy(&spa->spa_errlist_scrub, scrub, sizeof (avl_tree_t));

	avl_create(&spa->spa_errlist_scrub,
	    spa_error_entry_compare, sizeof (spa_error_entry_t),
	    offsetof(spa_error_entry_t, se_avl));
	avl_create(&spa->spa_errlist_last,
	    spa_error_entry_compare, sizeof (spa_error_entry_t),
	    offsetof(spa_error_entry_t, se_avl));
}

static void
spa_taskqs_init(spa_t *spa, zio_type_t t, zio_taskq_type_t q)
{
	const zio_taskq_info_t *ztip = &zio_taskqs[t][q];
	enum zti_modes mode = ztip->zti_mode;
	uint_t value = ztip->zti_value;
	uint_t count = ztip->zti_count;
	spa_taskqs_t *tqs = &spa->spa_zio_taskq[t][q];
	char name[32];
	uint_t i, flags = TASKQ_DYNAMIC;
	boolean_t batch = B_FALSE;

	if (mode == ZTI_MODE_NULL) {
		tqs->stqs_count = 0;
		tqs->stqs_taskq = NULL;
		return;
	}

	ASSERT3U(count, >, 0);

	tqs->stqs_count = count;
	tqs->stqs_taskq = kmem_alloc(count * sizeof (taskq_t *), KM_SLEEP);

	switch (mode) {
	case ZTI_MODE_FIXED:
		ASSERT3U(value, >=, 1);
		value = MAX(value, 1);
		break;

	case ZTI_MODE_BATCH:
		batch = B_TRUE;
		flags |= TASKQ_THREADS_CPU_PCT;
		value = zio_taskq_batch_pct;
		break;

	default:
		panic("unrecognized mode for %s_%s taskq (%u:%u) in "
		    "spa_activate()",
		    zio_type_name[t], zio_taskq_types[q], mode, value);
		break;
	}

	for (i = 0; i < count; i++) {
		taskq_t *tq;

		if (count > 1) {
			(void) snprintf(name, sizeof (name), "%s_%s_%u",
			    zio_type_name[t], zio_taskq_types[q], i);
		} else {
			(void) snprintf(name, sizeof (name), "%s_%s",
			    zio_type_name[t], zio_taskq_types[q]);
		}

		if (zio_taskq_sysdc && spa->spa_proc != &p0) {
			if (batch)
				flags |= TASKQ_DC_BATCH;

			tq = taskq_create_sysdc(name, value, 50, INT_MAX,
			    spa->spa_proc, zio_taskq_basedc, flags);
		} else {
			pri_t pri = maxclsyspri;
			/*
			 * The write issue taskq can be extremely CPU
<<<<<<< HEAD
			 * intensive.  Run it at slightly lower priority
			 * than the other taskqs.
			 */
			if (t == ZIO_TYPE_WRITE && q == ZIO_TASKQ_ISSUE)
				pri--;
=======
			 * intensive.  Run it at slightly less important
			 * priority than the other taskqs.  Under Linux this
			 * means incrementing the priority value on platforms
			 * like illumos it should be decremented.
			 */
			if (t == ZIO_TYPE_WRITE && q == ZIO_TASKQ_ISSUE)
				pri++;
>>>>>>> 23d56208

			tq = taskq_create_proc(name, value, pri, 50,
			    INT_MAX, spa->spa_proc, flags);
		}

		tqs->stqs_taskq[i] = tq;
	}
}

static void
spa_taskqs_fini(spa_t *spa, zio_type_t t, zio_taskq_type_t q)
{
	spa_taskqs_t *tqs = &spa->spa_zio_taskq[t][q];
	uint_t i;

	if (tqs->stqs_taskq == NULL) {
		ASSERT3U(tqs->stqs_count, ==, 0);
		return;
	}

	for (i = 0; i < tqs->stqs_count; i++) {
		ASSERT3P(tqs->stqs_taskq[i], !=, NULL);
		taskq_destroy(tqs->stqs_taskq[i]);
	}

	kmem_free(tqs->stqs_taskq, tqs->stqs_count * sizeof (taskq_t *));
	tqs->stqs_taskq = NULL;
}

/*
 * Dispatch a task to the appropriate taskq for the ZFS I/O type and priority.
 * Note that a type may have multiple discrete taskqs to avoid lock contention
 * on the taskq itself. In that case we choose which taskq at random by using
 * the low bits of gethrtime().
 */
void
spa_taskq_dispatch_ent(spa_t *spa, zio_type_t t, zio_taskq_type_t q,
    task_func_t *func, void *arg, uint_t flags, taskq_ent_t *ent)
{
	spa_taskqs_t *tqs = &spa->spa_zio_taskq[t][q];
	taskq_t *tq;

	ASSERT3P(tqs->stqs_taskq, !=, NULL);
	ASSERT3U(tqs->stqs_count, !=, 0);

	if (tqs->stqs_count == 1) {
		tq = tqs->stqs_taskq[0];
	} else {
		tq = tqs->stqs_taskq[((uint64_t)gethrtime()) % tqs->stqs_count];
	}

	taskq_dispatch_ent(tq, func, arg, flags, ent);
}

/*
 * Same as spa_taskq_dispatch_ent() but block on the task until completion.
 */
void
spa_taskq_dispatch_sync(spa_t *spa, zio_type_t t, zio_taskq_type_t q,
    task_func_t *func, void *arg, uint_t flags)
{
	spa_taskqs_t *tqs = &spa->spa_zio_taskq[t][q];
	taskq_t *tq;
	taskqid_t id;

	ASSERT3P(tqs->stqs_taskq, !=, NULL);
	ASSERT3U(tqs->stqs_count, !=, 0);

	if (tqs->stqs_count == 1) {
		tq = tqs->stqs_taskq[0];
	} else {
		tq = tqs->stqs_taskq[((uint64_t)gethrtime()) % tqs->stqs_count];
	}

	id = taskq_dispatch(tq, func, arg, flags);
	if (id)
		taskq_wait_id(tq, id);
}

static void
spa_create_zio_taskqs(spa_t *spa)
{
	int t, q;

	for (t = 0; t < ZIO_TYPES; t++) {
		for (q = 0; q < ZIO_TASKQ_TYPES; q++) {
			spa_taskqs_init(spa, t, q);
		}
	}
}

#if defined(_KERNEL) && defined(HAVE_SPA_THREAD)
static void
spa_thread(void *arg)
{
	callb_cpr_t cprinfo;

	spa_t *spa = arg;
	user_t *pu = PTOU(curproc);

	CALLB_CPR_INIT(&cprinfo, &spa->spa_proc_lock, callb_generic_cpr,
	    spa->spa_name);

	ASSERT(curproc != &p0);
	(void) snprintf(pu->u_psargs, sizeof (pu->u_psargs),
	    "zpool-%s", spa->spa_name);
	(void) strlcpy(pu->u_comm, pu->u_psargs, sizeof (pu->u_comm));

	/* bind this thread to the requested psrset */
	if (zio_taskq_psrset_bind != PS_NONE) {
		pool_lock();
		mutex_enter(&cpu_lock);
		mutex_enter(&pidlock);
		mutex_enter(&curproc->p_lock);

		if (cpupart_bind_thread(curthread, zio_taskq_psrset_bind,
		    0, NULL, NULL) == 0)  {
			curthread->t_bind_pset = zio_taskq_psrset_bind;
		} else {
			cmn_err(CE_WARN,
			    "Couldn't bind process for zfs pool \"%s\" to "
			    "pset %d\n", spa->spa_name, zio_taskq_psrset_bind);
		}

		mutex_exit(&curproc->p_lock);
		mutex_exit(&pidlock);
		mutex_exit(&cpu_lock);
		pool_unlock();
	}

	if (zio_taskq_sysdc) {
		sysdc_thread_enter(curthread, 100, 0);
	}

	spa->spa_proc = curproc;
	spa->spa_did = curthread->t_did;

	spa_create_zio_taskqs(spa);

	mutex_enter(&spa->spa_proc_lock);
	ASSERT(spa->spa_proc_state == SPA_PROC_CREATED);

	spa->spa_proc_state = SPA_PROC_ACTIVE;
	cv_broadcast(&spa->spa_proc_cv);

	CALLB_CPR_SAFE_BEGIN(&cprinfo);
	while (spa->spa_proc_state == SPA_PROC_ACTIVE)
		cv_wait(&spa->spa_proc_cv, &spa->spa_proc_lock);
	CALLB_CPR_SAFE_END(&cprinfo, &spa->spa_proc_lock);

	ASSERT(spa->spa_proc_state == SPA_PROC_DEACTIVATE);
	spa->spa_proc_state = SPA_PROC_GONE;
	spa->spa_proc = &p0;
	cv_broadcast(&spa->spa_proc_cv);
	CALLB_CPR_EXIT(&cprinfo);	/* drops spa_proc_lock */

	mutex_enter(&curproc->p_lock);
	lwp_exit();
}
#endif

/*
 * Activate an uninitialized pool.
 */
static void
spa_activate(spa_t *spa, int mode)
{
	ASSERT(spa->spa_state == POOL_STATE_UNINITIALIZED);

	spa->spa_state = POOL_STATE_ACTIVE;
	spa->spa_mode = mode;

	spa->spa_normal_class = metaslab_class_create(spa, zfs_metaslab_ops);
	spa->spa_log_class = metaslab_class_create(spa, zfs_metaslab_ops);

	/* Try to create a covering process */
	mutex_enter(&spa->spa_proc_lock);
	ASSERT(spa->spa_proc_state == SPA_PROC_NONE);
	ASSERT(spa->spa_proc == &p0);
	spa->spa_did = 0;

#ifdef HAVE_SPA_THREAD
	/* Only create a process if we're going to be around a while. */
	if (spa_create_process && strcmp(spa->spa_name, TRYIMPORT_NAME) != 0) {
		if (newproc(spa_thread, (caddr_t)spa, syscid, maxclsyspri,
		    NULL, 0) == 0) {
			spa->spa_proc_state = SPA_PROC_CREATED;
			while (spa->spa_proc_state == SPA_PROC_CREATED) {
				cv_wait(&spa->spa_proc_cv,
				    &spa->spa_proc_lock);
			}
			ASSERT(spa->spa_proc_state == SPA_PROC_ACTIVE);
			ASSERT(spa->spa_proc != &p0);
			ASSERT(spa->spa_did != 0);
		} else {
#ifdef _KERNEL
			cmn_err(CE_WARN,
			    "Couldn't create process for zfs pool \"%s\"\n",
			    spa->spa_name);
#endif
		}
	}
#endif /* HAVE_SPA_THREAD */
	mutex_exit(&spa->spa_proc_lock);

	/* If we didn't create a process, we need to create our taskqs. */
	if (spa->spa_proc == &p0) {
		spa_create_zio_taskqs(spa);
	}

	list_create(&spa->spa_config_dirty_list, sizeof (vdev_t),
	    offsetof(vdev_t, vdev_config_dirty_node));
	list_create(&spa->spa_evicting_os_list, sizeof (objset_t),
	    offsetof(objset_t, os_evicting_node));
	list_create(&spa->spa_state_dirty_list, sizeof (vdev_t),
	    offsetof(vdev_t, vdev_state_dirty_node));

	txg_list_create(&spa->spa_vdev_txg_list,
	    offsetof(struct vdev, vdev_txg_node));

	avl_create(&spa->spa_errlist_scrub,
	    spa_error_entry_compare, sizeof (spa_error_entry_t),
	    offsetof(spa_error_entry_t, se_avl));
	avl_create(&spa->spa_errlist_last,
	    spa_error_entry_compare, sizeof (spa_error_entry_t),
	    offsetof(spa_error_entry_t, se_avl));
}

/*
 * Opposite of spa_activate().
 */
static void
spa_deactivate(spa_t *spa)
{
	int t, q;

	ASSERT(spa->spa_sync_on == B_FALSE);
	ASSERT(spa->spa_dsl_pool == NULL);
	ASSERT(spa->spa_root_vdev == NULL);
	ASSERT(spa->spa_async_zio_root == NULL);
	ASSERT(spa->spa_state != POOL_STATE_UNINITIALIZED);

	spa_evicting_os_wait(spa);

	txg_list_destroy(&spa->spa_vdev_txg_list);

	list_destroy(&spa->spa_config_dirty_list);
	list_destroy(&spa->spa_evicting_os_list);
	list_destroy(&spa->spa_state_dirty_list);

	taskq_cancel_id(system_taskq, spa->spa_deadman_tqid);

	for (t = 0; t < ZIO_TYPES; t++) {
		for (q = 0; q < ZIO_TASKQ_TYPES; q++) {
			spa_taskqs_fini(spa, t, q);
		}
	}

	metaslab_class_destroy(spa->spa_normal_class);
	spa->spa_normal_class = NULL;

	metaslab_class_destroy(spa->spa_log_class);
	spa->spa_log_class = NULL;

	/*
	 * If this was part of an import or the open otherwise failed, we may
	 * still have errors left in the queues.  Empty them just in case.
	 */
	spa_errlog_drain(spa);

	avl_destroy(&spa->spa_errlist_scrub);
	avl_destroy(&spa->spa_errlist_last);

	spa->spa_state = POOL_STATE_UNINITIALIZED;

	mutex_enter(&spa->spa_proc_lock);
	if (spa->spa_proc_state != SPA_PROC_NONE) {
		ASSERT(spa->spa_proc_state == SPA_PROC_ACTIVE);
		spa->spa_proc_state = SPA_PROC_DEACTIVATE;
		cv_broadcast(&spa->spa_proc_cv);
		while (spa->spa_proc_state == SPA_PROC_DEACTIVATE) {
			ASSERT(spa->spa_proc != &p0);
			cv_wait(&spa->spa_proc_cv, &spa->spa_proc_lock);
		}
		ASSERT(spa->spa_proc_state == SPA_PROC_GONE);
		spa->spa_proc_state = SPA_PROC_NONE;
	}
	ASSERT(spa->spa_proc == &p0);
	mutex_exit(&spa->spa_proc_lock);

	/*
	 * We want to make sure spa_thread() has actually exited the ZFS
	 * module, so that the module can't be unloaded out from underneath
	 * it.
	 */
	if (spa->spa_did != 0) {
		thread_join(spa->spa_did);
		spa->spa_did = 0;
	}
}

/*
 * Verify a pool configuration, and construct the vdev tree appropriately.  This
 * will create all the necessary vdevs in the appropriate layout, with each vdev
 * in the CLOSED state.  This will prep the pool before open/creation/import.
 * All vdev validation is done by the vdev_alloc() routine.
 */
static int
spa_config_parse(spa_t *spa, vdev_t **vdp, nvlist_t *nv, vdev_t *parent,
    uint_t id, int atype)
{
	nvlist_t **child;
	uint_t children;
	int error;
	int c;

	if ((error = vdev_alloc(spa, vdp, nv, parent, id, atype)) != 0)
		return (error);

	if ((*vdp)->vdev_ops->vdev_op_leaf)
		return (0);

	error = nvlist_lookup_nvlist_array(nv, ZPOOL_CONFIG_CHILDREN,
	    &child, &children);

	if (error == ENOENT)
		return (0);

	if (error) {
		vdev_free(*vdp);
		*vdp = NULL;
		return (SET_ERROR(EINVAL));
	}

	for (c = 0; c < children; c++) {
		vdev_t *vd;
		if ((error = spa_config_parse(spa, &vd, child[c], *vdp, c,
		    atype)) != 0) {
			vdev_free(*vdp);
			*vdp = NULL;
			return (error);
		}
	}

	ASSERT(*vdp != NULL);

	return (0);
}

/*
 * Opposite of spa_load().
 */
static void
spa_unload(spa_t *spa)
{
	int i;

	ASSERT(MUTEX_HELD(&spa_namespace_lock));

	/*
	 * Stop async tasks.
	 */
	spa_async_suspend(spa);

	/*
	 * Stop syncing.
	 */
	if (spa->spa_sync_on) {
		txg_sync_stop(spa->spa_dsl_pool);
		spa->spa_sync_on = B_FALSE;
	}

	/*
	 * Wait for any outstanding async I/O to complete.
	 */
	if (spa->spa_async_zio_root != NULL) {
		for (i = 0; i < max_ncpus; i++)
			(void) zio_wait(spa->spa_async_zio_root[i]);
		kmem_free(spa->spa_async_zio_root, max_ncpus * sizeof (void *));
		spa->spa_async_zio_root = NULL;
	}

	bpobj_close(&spa->spa_deferred_bpobj);

	spa_config_enter(spa, SCL_ALL, FTAG, RW_WRITER);

	/*
	 * Close all vdevs.
	 */
	if (spa->spa_root_vdev)
		vdev_free(spa->spa_root_vdev);
	ASSERT(spa->spa_root_vdev == NULL);

	/*
	 * Close the dsl pool.
	 */
	if (spa->spa_dsl_pool) {
		dsl_pool_close(spa->spa_dsl_pool);
		spa->spa_dsl_pool = NULL;
		spa->spa_meta_objset = NULL;
	}

	ddt_unload(spa);


	/*
	 * Drop and purge level 2 cache
	 */
	spa_l2cache_drop(spa);

	for (i = 0; i < spa->spa_spares.sav_count; i++)
		vdev_free(spa->spa_spares.sav_vdevs[i]);
	if (spa->spa_spares.sav_vdevs) {
		kmem_free(spa->spa_spares.sav_vdevs,
		    spa->spa_spares.sav_count * sizeof (void *));
		spa->spa_spares.sav_vdevs = NULL;
	}
	if (spa->spa_spares.sav_config) {
		nvlist_free(spa->spa_spares.sav_config);
		spa->spa_spares.sav_config = NULL;
	}
	spa->spa_spares.sav_count = 0;

	for (i = 0; i < spa->spa_l2cache.sav_count; i++) {
		vdev_clear_stats(spa->spa_l2cache.sav_vdevs[i]);
		vdev_free(spa->spa_l2cache.sav_vdevs[i]);
	}
	if (spa->spa_l2cache.sav_vdevs) {
		kmem_free(spa->spa_l2cache.sav_vdevs,
		    spa->spa_l2cache.sav_count * sizeof (void *));
		spa->spa_l2cache.sav_vdevs = NULL;
	}
	if (spa->spa_l2cache.sav_config) {
		nvlist_free(spa->spa_l2cache.sav_config);
		spa->spa_l2cache.sav_config = NULL;
	}
	spa->spa_l2cache.sav_count = 0;

	spa->spa_async_suspended = 0;

	if (spa->spa_comment != NULL) {
		spa_strfree(spa->spa_comment);
		spa->spa_comment = NULL;
	}

	spa_config_exit(spa, SCL_ALL, FTAG);
}

/*
 * Load (or re-load) the current list of vdevs describing the active spares for
 * this pool.  When this is called, we have some form of basic information in
 * 'spa_spares.sav_config'.  We parse this into vdevs, try to open them, and
 * then re-generate a more complete list including status information.
 */
static void
spa_load_spares(spa_t *spa)
{
	nvlist_t **spares;
	uint_t nspares;
	int i;
	vdev_t *vd, *tvd;

	ASSERT(spa_config_held(spa, SCL_ALL, RW_WRITER) == SCL_ALL);

	/*
	 * First, close and free any existing spare vdevs.
	 */
	for (i = 0; i < spa->spa_spares.sav_count; i++) {
		vd = spa->spa_spares.sav_vdevs[i];

		/* Undo the call to spa_activate() below */
		if ((tvd = spa_lookup_by_guid(spa, vd->vdev_guid,
		    B_FALSE)) != NULL && tvd->vdev_isspare)
			spa_spare_remove(tvd);
		vdev_close(vd);
		vdev_free(vd);
	}

	if (spa->spa_spares.sav_vdevs)
		kmem_free(spa->spa_spares.sav_vdevs,
		    spa->spa_spares.sav_count * sizeof (void *));

	if (spa->spa_spares.sav_config == NULL)
		nspares = 0;
	else
		VERIFY(nvlist_lookup_nvlist_array(spa->spa_spares.sav_config,
		    ZPOOL_CONFIG_SPARES, &spares, &nspares) == 0);

	spa->spa_spares.sav_count = (int)nspares;
	spa->spa_spares.sav_vdevs = NULL;

	if (nspares == 0)
		return;

	/*
	 * Construct the array of vdevs, opening them to get status in the
	 * process.   For each spare, there is potentially two different vdev_t
	 * structures associated with it: one in the list of spares (used only
	 * for basic validation purposes) and one in the active vdev
	 * configuration (if it's spared in).  During this phase we open and
	 * validate each vdev on the spare list.  If the vdev also exists in the
	 * active configuration, then we also mark this vdev as an active spare.
	 */
	spa->spa_spares.sav_vdevs = kmem_zalloc(nspares * sizeof (void *),
	    KM_SLEEP);
	for (i = 0; i < spa->spa_spares.sav_count; i++) {
		VERIFY(spa_config_parse(spa, &vd, spares[i], NULL, 0,
		    VDEV_ALLOC_SPARE) == 0);
		ASSERT(vd != NULL);

		spa->spa_spares.sav_vdevs[i] = vd;

		if ((tvd = spa_lookup_by_guid(spa, vd->vdev_guid,
		    B_FALSE)) != NULL) {
			if (!tvd->vdev_isspare)
				spa_spare_add(tvd);

			/*
			 * We only mark the spare active if we were successfully
			 * able to load the vdev.  Otherwise, importing a pool
			 * with a bad active spare would result in strange
			 * behavior, because multiple pool would think the spare
			 * is actively in use.
			 *
			 * There is a vulnerability here to an equally bizarre
			 * circumstance, where a dead active spare is later
			 * brought back to life (onlined or otherwise).  Given
			 * the rarity of this scenario, and the extra complexity
			 * it adds, we ignore the possibility.
			 */
			if (!vdev_is_dead(tvd))
				spa_spare_activate(tvd);
		}

		vd->vdev_top = vd;
		vd->vdev_aux = &spa->spa_spares;

		if (vdev_open(vd) != 0)
			continue;

		if (vdev_validate_aux(vd) == 0)
			spa_spare_add(vd);
	}

	/*
	 * Recompute the stashed list of spares, with status information
	 * this time.
	 */
	VERIFY(nvlist_remove(spa->spa_spares.sav_config, ZPOOL_CONFIG_SPARES,
	    DATA_TYPE_NVLIST_ARRAY) == 0);

	spares = kmem_alloc(spa->spa_spares.sav_count * sizeof (void *),
	    KM_SLEEP);
	for (i = 0; i < spa->spa_spares.sav_count; i++)
		spares[i] = vdev_config_generate(spa,
		    spa->spa_spares.sav_vdevs[i], B_TRUE, VDEV_CONFIG_SPARE);
	VERIFY(nvlist_add_nvlist_array(spa->spa_spares.sav_config,
	    ZPOOL_CONFIG_SPARES, spares, spa->spa_spares.sav_count) == 0);
	for (i = 0; i < spa->spa_spares.sav_count; i++)
		nvlist_free(spares[i]);
	kmem_free(spares, spa->spa_spares.sav_count * sizeof (void *));
}

/*
 * Load (or re-load) the current list of vdevs describing the active l2cache for
 * this pool.  When this is called, we have some form of basic information in
 * 'spa_l2cache.sav_config'.  We parse this into vdevs, try to open them, and
 * then re-generate a more complete list including status information.
 * Devices which are already active have their details maintained, and are
 * not re-opened.
 */
static void
spa_load_l2cache(spa_t *spa)
{
	nvlist_t **l2cache;
	uint_t nl2cache;
	int i, j, oldnvdevs;
	uint64_t guid;
	vdev_t *vd, **oldvdevs, **newvdevs;
	spa_aux_vdev_t *sav = &spa->spa_l2cache;

	ASSERT(spa_config_held(spa, SCL_ALL, RW_WRITER) == SCL_ALL);

	if (sav->sav_config != NULL) {
		VERIFY(nvlist_lookup_nvlist_array(sav->sav_config,
		    ZPOOL_CONFIG_L2CACHE, &l2cache, &nl2cache) == 0);
		newvdevs = kmem_alloc(nl2cache * sizeof (void *), KM_SLEEP);
	} else {
		nl2cache = 0;
		newvdevs = NULL;
	}

	oldvdevs = sav->sav_vdevs;
	oldnvdevs = sav->sav_count;
	sav->sav_vdevs = NULL;
	sav->sav_count = 0;

	/*
	 * Process new nvlist of vdevs.
	 */
	for (i = 0; i < nl2cache; i++) {
		VERIFY(nvlist_lookup_uint64(l2cache[i], ZPOOL_CONFIG_GUID,
		    &guid) == 0);

		newvdevs[i] = NULL;
		for (j = 0; j < oldnvdevs; j++) {
			vd = oldvdevs[j];
			if (vd != NULL && guid == vd->vdev_guid) {
				/*
				 * Retain previous vdev for add/remove ops.
				 */
				newvdevs[i] = vd;
				oldvdevs[j] = NULL;
				break;
			}
		}

		if (newvdevs[i] == NULL) {
			/*
			 * Create new vdev
			 */
			VERIFY(spa_config_parse(spa, &vd, l2cache[i], NULL, 0,
			    VDEV_ALLOC_L2CACHE) == 0);
			ASSERT(vd != NULL);
			newvdevs[i] = vd;

			/*
			 * Commit this vdev as an l2cache device,
			 * even if it fails to open.
			 */
			spa_l2cache_add(vd);

			vd->vdev_top = vd;
			vd->vdev_aux = sav;

			spa_l2cache_activate(vd);

			if (vdev_open(vd) != 0)
				continue;

			(void) vdev_validate_aux(vd);

			if (!vdev_is_dead(vd))
				l2arc_add_vdev(spa, vd);
		}
	}

	/*
	 * Purge vdevs that were dropped
	 */
	for (i = 0; i < oldnvdevs; i++) {
		uint64_t pool;

		vd = oldvdevs[i];
		if (vd != NULL) {
			ASSERT(vd->vdev_isl2cache);

			if (spa_l2cache_exists(vd->vdev_guid, &pool) &&
			    pool != 0ULL && l2arc_vdev_present(vd))
				l2arc_remove_vdev(vd);
			vdev_clear_stats(vd);
			vdev_free(vd);
		}
	}

	if (oldvdevs)
		kmem_free(oldvdevs, oldnvdevs * sizeof (void *));

	if (sav->sav_config == NULL)
		goto out;

	sav->sav_vdevs = newvdevs;
	sav->sav_count = (int)nl2cache;

	/*
	 * Recompute the stashed list of l2cache devices, with status
	 * information this time.
	 */
	VERIFY(nvlist_remove(sav->sav_config, ZPOOL_CONFIG_L2CACHE,
	    DATA_TYPE_NVLIST_ARRAY) == 0);

	l2cache = kmem_alloc(sav->sav_count * sizeof (void *), KM_SLEEP);
	for (i = 0; i < sav->sav_count; i++)
		l2cache[i] = vdev_config_generate(spa,
		    sav->sav_vdevs[i], B_TRUE, VDEV_CONFIG_L2CACHE);
	VERIFY(nvlist_add_nvlist_array(sav->sav_config,
	    ZPOOL_CONFIG_L2CACHE, l2cache, sav->sav_count) == 0);
out:
	for (i = 0; i < sav->sav_count; i++)
		nvlist_free(l2cache[i]);
	if (sav->sav_count)
		kmem_free(l2cache, sav->sav_count * sizeof (void *));
}

static int
load_nvlist(spa_t *spa, uint64_t obj, nvlist_t **value)
{
	dmu_buf_t *db;
	char *packed = NULL;
	size_t nvsize = 0;
	int error;
	*value = NULL;

	error = dmu_bonus_hold(spa->spa_meta_objset, obj, FTAG, &db);
	if (error)
		return (error);

	nvsize = *(uint64_t *)db->db_data;
	dmu_buf_rele(db, FTAG);

	packed = vmem_alloc(nvsize, KM_SLEEP);
	error = dmu_read(spa->spa_meta_objset, obj, 0, nvsize, packed,
	    DMU_READ_PREFETCH);
	if (error == 0)
		error = nvlist_unpack(packed, nvsize, value, 0);
	vmem_free(packed, nvsize);

	return (error);
}

/*
 * Checks to see if the given vdev could not be opened, in which case we post a
 * sysevent to notify the autoreplace code that the device has been removed.
 */
static void
spa_check_removed(vdev_t *vd)
{
	int c;

	for (c = 0; c < vd->vdev_children; c++)
		spa_check_removed(vd->vdev_child[c]);

	if (vd->vdev_ops->vdev_op_leaf && vdev_is_dead(vd) &&
	    !vd->vdev_ishole) {
		zfs_ereport_post(FM_EREPORT_RESOURCE_AUTOREPLACE,
		    vd->vdev_spa, vd, NULL, 0, 0);
		spa_event_notify(vd->vdev_spa, vd, FM_EREPORT_ZFS_DEVICE_CHECK);
	}
}

/*
 * Validate the current config against the MOS config
 */
static boolean_t
spa_config_valid(spa_t *spa, nvlist_t *config)
{
	vdev_t *mrvd, *rvd = spa->spa_root_vdev;
	nvlist_t *nv;
	int c, i;

	VERIFY(nvlist_lookup_nvlist(config, ZPOOL_CONFIG_VDEV_TREE, &nv) == 0);

	spa_config_enter(spa, SCL_ALL, FTAG, RW_WRITER);
	VERIFY(spa_config_parse(spa, &mrvd, nv, NULL, 0, VDEV_ALLOC_LOAD) == 0);

	ASSERT3U(rvd->vdev_children, ==, mrvd->vdev_children);

	/*
	 * If we're doing a normal import, then build up any additional
	 * diagnostic information about missing devices in this config.
	 * We'll pass this up to the user for further processing.
	 */
	if (!(spa->spa_import_flags & ZFS_IMPORT_MISSING_LOG)) {
		nvlist_t **child, *nv;
		uint64_t idx = 0;

		child = kmem_alloc(rvd->vdev_children * sizeof (nvlist_t **),
		    KM_SLEEP);
		VERIFY(nvlist_alloc(&nv, NV_UNIQUE_NAME, KM_SLEEP) == 0);

		for (c = 0; c < rvd->vdev_children; c++) {
			vdev_t *tvd = rvd->vdev_child[c];
			vdev_t *mtvd  = mrvd->vdev_child[c];

			if (tvd->vdev_ops == &vdev_missing_ops &&
			    mtvd->vdev_ops != &vdev_missing_ops &&
			    mtvd->vdev_islog)
				child[idx++] = vdev_config_generate(spa, mtvd,
				    B_FALSE, 0);
		}

		if (idx) {
			VERIFY(nvlist_add_nvlist_array(nv,
			    ZPOOL_CONFIG_CHILDREN, child, idx) == 0);
			VERIFY(nvlist_add_nvlist(spa->spa_load_info,
			    ZPOOL_CONFIG_MISSING_DEVICES, nv) == 0);

			for (i = 0; i < idx; i++)
				nvlist_free(child[i]);
		}
		nvlist_free(nv);
		kmem_free(child, rvd->vdev_children * sizeof (char **));
	}

	/*
	 * Compare the root vdev tree with the information we have
	 * from the MOS config (mrvd). Check each top-level vdev
	 * with the corresponding MOS config top-level (mtvd).
	 */
	for (c = 0; c < rvd->vdev_children; c++) {
		vdev_t *tvd = rvd->vdev_child[c];
		vdev_t *mtvd  = mrvd->vdev_child[c];

		/*
		 * Resolve any "missing" vdevs in the current configuration.
		 * If we find that the MOS config has more accurate information
		 * about the top-level vdev then use that vdev instead.
		 */
		if (tvd->vdev_ops == &vdev_missing_ops &&
		    mtvd->vdev_ops != &vdev_missing_ops) {

			if (!(spa->spa_import_flags & ZFS_IMPORT_MISSING_LOG))
				continue;

			/*
			 * Device specific actions.
			 */
			if (mtvd->vdev_islog) {
				spa_set_log_state(spa, SPA_LOG_CLEAR);
			} else {
				/*
				 * XXX - once we have 'readonly' pool
				 * support we should be able to handle
				 * missing data devices by transitioning
				 * the pool to readonly.
				 */
				continue;
			}

			/*
			 * Swap the missing vdev with the data we were
			 * able to obtain from the MOS config.
			 */
			vdev_remove_child(rvd, tvd);
			vdev_remove_child(mrvd, mtvd);

			vdev_add_child(rvd, mtvd);
			vdev_add_child(mrvd, tvd);

			spa_config_exit(spa, SCL_ALL, FTAG);
			vdev_load(mtvd);
			spa_config_enter(spa, SCL_ALL, FTAG, RW_WRITER);

			vdev_reopen(rvd);
		} else if (mtvd->vdev_islog) {
			/*
			 * Load the slog device's state from the MOS config
			 * since it's possible that the label does not
			 * contain the most up-to-date information.
			 */
			vdev_load_log_state(tvd, mtvd);
			vdev_reopen(tvd);
		}
	}
	vdev_free(mrvd);
	spa_config_exit(spa, SCL_ALL, FTAG);

	/*
	 * Ensure we were able to validate the config.
	 */
	return (rvd->vdev_guid_sum == spa->spa_uberblock.ub_guid_sum);
}

/*
 * Check for missing log devices
 */
static boolean_t
spa_check_logs(spa_t *spa)
{
	boolean_t rv = B_FALSE;
<<<<<<< HEAD
=======
	dsl_pool_t *dp = spa_get_dsl(spa);
>>>>>>> 23d56208

	switch (spa->spa_log_state) {
	default:
		break;
	case SPA_LOG_MISSING:
		/* need to recheck in case slog has been restored */
	case SPA_LOG_UNKNOWN:
<<<<<<< HEAD
		rv = (dmu_objset_find(spa->spa_name, zil_check_log_chain,
		    NULL, DS_FIND_CHILDREN) != 0);
=======
		rv = (dmu_objset_find_dp(dp, dp->dp_root_dir_obj,
		    zil_check_log_chain, NULL, DS_FIND_CHILDREN) != 0);
>>>>>>> 23d56208
		if (rv)
			spa_set_log_state(spa, SPA_LOG_MISSING);
		break;
	}
	return (rv);
}

static boolean_t
spa_passivate_log(spa_t *spa)
{
	vdev_t *rvd = spa->spa_root_vdev;
	boolean_t slog_found = B_FALSE;
	int c;

	ASSERT(spa_config_held(spa, SCL_ALLOC, RW_WRITER));

	if (!spa_has_slogs(spa))
		return (B_FALSE);

	for (c = 0; c < rvd->vdev_children; c++) {
		vdev_t *tvd = rvd->vdev_child[c];
		metaslab_group_t *mg = tvd->vdev_mg;

		if (tvd->vdev_islog) {
			metaslab_group_passivate(mg);
			slog_found = B_TRUE;
		}
	}

	return (slog_found);
}

static void
spa_activate_log(spa_t *spa)
{
	vdev_t *rvd = spa->spa_root_vdev;
	int c;

	ASSERT(spa_config_held(spa, SCL_ALLOC, RW_WRITER));

	for (c = 0; c < rvd->vdev_children; c++) {
		vdev_t *tvd = rvd->vdev_child[c];
		metaslab_group_t *mg = tvd->vdev_mg;

		if (tvd->vdev_islog)
			metaslab_group_activate(mg);
	}
}

int
spa_offline_log(spa_t *spa)
{
	int error;

	error = dmu_objset_find(spa_name(spa), zil_vdev_offline,
	    NULL, DS_FIND_CHILDREN);
	if (error == 0) {
		/*
		 * We successfully offlined the log device, sync out the
		 * current txg so that the "stubby" block can be removed
		 * by zil_sync().
		 */
		txg_wait_synced(spa->spa_dsl_pool, 0);
	}
	return (error);
}

static void
spa_aux_check_removed(spa_aux_vdev_t *sav)
{
	int i;

	for (i = 0; i < sav->sav_count; i++)
		spa_check_removed(sav->sav_vdevs[i]);
}

void
spa_claim_notify(zio_t *zio)
{
	spa_t *spa = zio->io_spa;

	if (zio->io_error)
		return;

	mutex_enter(&spa->spa_props_lock);	/* any mutex will do */
	if (spa->spa_claim_max_txg < zio->io_bp->blk_birth)
		spa->spa_claim_max_txg = zio->io_bp->blk_birth;
	mutex_exit(&spa->spa_props_lock);
}

typedef struct spa_load_error {
	uint64_t	sle_meta_count;
	uint64_t	sle_data_count;
} spa_load_error_t;

static void
spa_load_verify_done(zio_t *zio)
{
	blkptr_t *bp = zio->io_bp;
	spa_load_error_t *sle = zio->io_private;
	dmu_object_type_t type = BP_GET_TYPE(bp);
	int error = zio->io_error;
	spa_t *spa = zio->io_spa;

	if (error) {
		if ((BP_GET_LEVEL(bp) != 0 || DMU_OT_IS_METADATA(type)) &&
		    type != DMU_OT_INTENT_LOG)
			atomic_add_64(&sle->sle_meta_count, 1);
		else
			atomic_add_64(&sle->sle_data_count, 1);
	}
	zio_data_buf_free(zio->io_data, zio->io_size);

	mutex_enter(&spa->spa_scrub_lock);
	spa->spa_scrub_inflight--;
	cv_broadcast(&spa->spa_scrub_io_cv);
	mutex_exit(&spa->spa_scrub_lock);
}

/*
 * Maximum number of concurrent scrub i/os to create while verifying
 * a pool while importing it.
 */
int spa_load_verify_maxinflight = 10000;
int spa_load_verify_metadata = B_TRUE;
int spa_load_verify_data = B_TRUE;

/*ARGSUSED*/
static int
spa_load_verify_cb(spa_t *spa, zilog_t *zilog, const blkptr_t *bp,
    const zbookmark_phys_t *zb, const dnode_phys_t *dnp, void *arg)
{
	zio_t *rio;
	size_t size;
	void *data;

	if (BP_IS_HOLE(bp) || BP_IS_EMBEDDED(bp))
		return (0);
	/*
	 * Note: normally this routine will not be called if
	 * spa_load_verify_metadata is not set.  However, it may be useful
	 * to manually set the flag after the traversal has begun.
	 */
	if (!spa_load_verify_metadata)
		return (0);
	if (BP_GET_BUFC_TYPE(bp) == ARC_BUFC_DATA && !spa_load_verify_data)
		return (0);

	rio = arg;
	size = BP_GET_PSIZE(bp);
	data = zio_data_buf_alloc(size);

	mutex_enter(&spa->spa_scrub_lock);
	while (spa->spa_scrub_inflight >= spa_load_verify_maxinflight)
		cv_wait(&spa->spa_scrub_io_cv, &spa->spa_scrub_lock);
	spa->spa_scrub_inflight++;
	mutex_exit(&spa->spa_scrub_lock);

	zio_nowait(zio_read(rio, spa, bp, data, size,
	    spa_load_verify_done, rio->io_private, ZIO_PRIORITY_SCRUB,
	    ZIO_FLAG_SPECULATIVE | ZIO_FLAG_CANFAIL |
	    ZIO_FLAG_SCRUB | ZIO_FLAG_RAW, zb));
	return (0);
}

static int
spa_load_verify(spa_t *spa)
{
	zio_t *rio;
	spa_load_error_t sle = { 0 };
	zpool_rewind_policy_t policy;
	boolean_t verify_ok = B_FALSE;
	int error = 0;

	zpool_get_rewind_policy(spa->spa_config, &policy);

	if (policy.zrp_request & ZPOOL_NEVER_REWIND)
		return (0);

	rio = zio_root(spa, NULL, &sle,
	    ZIO_FLAG_CANFAIL | ZIO_FLAG_SPECULATIVE);

	if (spa_load_verify_metadata) {
		error = traverse_pool(spa, spa->spa_verify_min_txg,
		    TRAVERSE_PRE | TRAVERSE_PREFETCH_METADATA,
		    spa_load_verify_cb, rio);
	}

	(void) zio_wait(rio);

	spa->spa_load_meta_errors = sle.sle_meta_count;
	spa->spa_load_data_errors = sle.sle_data_count;

	if (!error && sle.sle_meta_count <= policy.zrp_maxmeta &&
	    sle.sle_data_count <= policy.zrp_maxdata) {
		int64_t loss = 0;

		verify_ok = B_TRUE;
		spa->spa_load_txg = spa->spa_uberblock.ub_txg;
		spa->spa_load_txg_ts = spa->spa_uberblock.ub_timestamp;

		loss = spa->spa_last_ubsync_txg_ts - spa->spa_load_txg_ts;
		VERIFY(nvlist_add_uint64(spa->spa_load_info,
		    ZPOOL_CONFIG_LOAD_TIME, spa->spa_load_txg_ts) == 0);
		VERIFY(nvlist_add_int64(spa->spa_load_info,
		    ZPOOL_CONFIG_REWIND_TIME, loss) == 0);
		VERIFY(nvlist_add_uint64(spa->spa_load_info,
		    ZPOOL_CONFIG_LOAD_DATA_ERRORS, sle.sle_data_count) == 0);
	} else {
		spa->spa_load_max_txg = spa->spa_uberblock.ub_txg;
	}

	if (error) {
		if (error != ENXIO && error != EIO)
			error = SET_ERROR(EIO);
		return (error);
	}

	return (verify_ok ? 0 : EIO);
}

/*
 * Find a value in the pool props object.
 */
static void
spa_prop_find(spa_t *spa, zpool_prop_t prop, uint64_t *val)
{
	(void) zap_lookup(spa->spa_meta_objset, spa->spa_pool_props_object,
	    zpool_prop_to_name(prop), sizeof (uint64_t), 1, val);
}

/*
 * Find a value in the pool directory object.
 */
static int
spa_dir_prop(spa_t *spa, const char *name, uint64_t *val)
{
	return (zap_lookup(spa->spa_meta_objset, DMU_POOL_DIRECTORY_OBJECT,
	    name, sizeof (uint64_t), 1, val));
}

static int
spa_vdev_err(vdev_t *vdev, vdev_aux_t aux, int err)
{
	vdev_set_state(vdev, B_TRUE, VDEV_STATE_CANT_OPEN, aux);
	return (err);
}

/*
 * Fix up config after a partly-completed split.  This is done with the
 * ZPOOL_CONFIG_SPLIT nvlist.  Both the splitting pool and the split-off
 * pool have that entry in their config, but only the splitting one contains
 * a list of all the guids of the vdevs that are being split off.
 *
 * This function determines what to do with that list: either rejoin
 * all the disks to the pool, or complete the splitting process.  To attempt
 * the rejoin, each disk that is offlined is marked online again, and
 * we do a reopen() call.  If the vdev label for every disk that was
 * marked online indicates it was successfully split off (VDEV_AUX_SPLIT_POOL)
 * then we call vdev_split() on each disk, and complete the split.
 *
 * Otherwise we leave the config alone, with all the vdevs in place in
 * the original pool.
 */
static void
spa_try_repair(spa_t *spa, nvlist_t *config)
{
	uint_t extracted;
	uint64_t *glist;
	uint_t i, gcount;
	nvlist_t *nvl;
	vdev_t **vd;
	boolean_t attempt_reopen;

	if (nvlist_lookup_nvlist(config, ZPOOL_CONFIG_SPLIT, &nvl) != 0)
		return;

	/* check that the config is complete */
	if (nvlist_lookup_uint64_array(nvl, ZPOOL_CONFIG_SPLIT_LIST,
	    &glist, &gcount) != 0)
		return;

	vd = kmem_zalloc(gcount * sizeof (vdev_t *), KM_SLEEP);

	/* attempt to online all the vdevs & validate */
	attempt_reopen = B_TRUE;
	for (i = 0; i < gcount; i++) {
		if (glist[i] == 0)	/* vdev is hole */
			continue;

		vd[i] = spa_lookup_by_guid(spa, glist[i], B_FALSE);
		if (vd[i] == NULL) {
			/*
			 * Don't bother attempting to reopen the disks;
			 * just do the split.
			 */
			attempt_reopen = B_FALSE;
		} else {
			/* attempt to re-online it */
			vd[i]->vdev_offline = B_FALSE;
		}
	}

	if (attempt_reopen) {
		vdev_reopen(spa->spa_root_vdev);

		/* check each device to see what state it's in */
		for (extracted = 0, i = 0; i < gcount; i++) {
			if (vd[i] != NULL &&
			    vd[i]->vdev_stat.vs_aux != VDEV_AUX_SPLIT_POOL)
				break;
			++extracted;
		}
	}

	/*
	 * If every disk has been moved to the new pool, or if we never
	 * even attempted to look at them, then we split them off for
	 * good.
	 */
	if (!attempt_reopen || gcount == extracted) {
		for (i = 0; i < gcount; i++)
			if (vd[i] != NULL)
				vdev_split(vd[i]);
		vdev_reopen(spa->spa_root_vdev);
	}

	kmem_free(vd, gcount * sizeof (vdev_t *));
}

static int
spa_load(spa_t *spa, spa_load_state_t state, spa_import_type_t type,
    boolean_t mosconfig)
{
	nvlist_t *config = spa->spa_config;
	char *ereport = FM_EREPORT_ZFS_POOL;
	char *comment;
	int error;
	uint64_t pool_guid;
	nvlist_t *nvl;

	if (nvlist_lookup_uint64(config, ZPOOL_CONFIG_POOL_GUID, &pool_guid))
		return (SET_ERROR(EINVAL));

	ASSERT(spa->spa_comment == NULL);
	if (nvlist_lookup_string(config, ZPOOL_CONFIG_COMMENT, &comment) == 0)
		spa->spa_comment = spa_strdup(comment);

	/*
	 * Versioning wasn't explicitly added to the label until later, so if
	 * it's not present treat it as the initial version.
	 */
	if (nvlist_lookup_uint64(config, ZPOOL_CONFIG_VERSION,
	    &spa->spa_ubsync.ub_version) != 0)
		spa->spa_ubsync.ub_version = SPA_VERSION_INITIAL;

	(void) nvlist_lookup_uint64(config, ZPOOL_CONFIG_POOL_TXG,
	    &spa->spa_config_txg);

	if ((state == SPA_LOAD_IMPORT || state == SPA_LOAD_TRYIMPORT) &&
	    spa_guid_exists(pool_guid, 0)) {
		error = SET_ERROR(EEXIST);
	} else {
		spa->spa_config_guid = pool_guid;

		if (nvlist_lookup_nvlist(config, ZPOOL_CONFIG_SPLIT,
		    &nvl) == 0) {
			VERIFY(nvlist_dup(nvl, &spa->spa_config_splitting,
			    KM_SLEEP) == 0);
		}

		nvlist_free(spa->spa_load_info);
		spa->spa_load_info = fnvlist_alloc();

		gethrestime(&spa->spa_loaded_ts);
		error = spa_load_impl(spa, pool_guid, config, state, type,
		    mosconfig, &ereport);
	}

	/*
	 * Don't count references from objsets that are already closed
	 * and are making their way through the eviction process.
	 */
	spa_evicting_os_wait(spa);
	spa->spa_minref = refcount_count(&spa->spa_refcount);
	if (error) {
		if (error != EEXIST) {
			spa->spa_loaded_ts.tv_sec = 0;
			spa->spa_loaded_ts.tv_nsec = 0;
		}
		if (error != EBADF) {
			zfs_ereport_post(ereport, spa, NULL, NULL, 0, 0);
		}
	}
	spa->spa_load_state = error ? SPA_LOAD_ERROR : SPA_LOAD_NONE;
	spa->spa_ena = 0;

	return (error);
}

/*
 * Load an existing storage pool, using the pool's builtin spa_config as a
 * source of configuration information.
 */
__attribute__((always_inline))
static inline int
spa_load_impl(spa_t *spa, uint64_t pool_guid, nvlist_t *config,
    spa_load_state_t state, spa_import_type_t type, boolean_t mosconfig,
    char **ereport)
{
	int error = 0;
	nvlist_t *nvroot = NULL;
	nvlist_t *label;
	vdev_t *rvd;
	uberblock_t *ub = &spa->spa_uberblock;
	uint64_t children, config_cache_txg = spa->spa_config_txg;
	int orig_mode = spa->spa_mode;
	int parse, i;
	uint64_t obj;
	boolean_t missing_feat_write = B_FALSE;

	/*
	 * If this is an untrusted config, access the pool in read-only mode.
	 * This prevents things like resilvering recently removed devices.
	 */
	if (!mosconfig)
		spa->spa_mode = FREAD;

	ASSERT(MUTEX_HELD(&spa_namespace_lock));

	spa->spa_load_state = state;

	if (nvlist_lookup_nvlist(config, ZPOOL_CONFIG_VDEV_TREE, &nvroot))
		return (SET_ERROR(EINVAL));

	parse = (type == SPA_IMPORT_EXISTING ?
	    VDEV_ALLOC_LOAD : VDEV_ALLOC_SPLIT);

	/*
	 * Create "The Godfather" zio to hold all async IOs
	 */
	spa->spa_async_zio_root = kmem_alloc(max_ncpus * sizeof (void *),
	    KM_SLEEP);
	for (i = 0; i < max_ncpus; i++) {
		spa->spa_async_zio_root[i] = zio_root(spa, NULL, NULL,
		    ZIO_FLAG_CANFAIL | ZIO_FLAG_SPECULATIVE |
		    ZIO_FLAG_GODFATHER);
	}

	/*
	 * Parse the configuration into a vdev tree.  We explicitly set the
	 * value that will be returned by spa_version() since parsing the
	 * configuration requires knowing the version number.
	 */
	spa_config_enter(spa, SCL_ALL, FTAG, RW_WRITER);
	error = spa_config_parse(spa, &rvd, nvroot, NULL, 0, parse);
	spa_config_exit(spa, SCL_ALL, FTAG);

	if (error != 0)
		return (error);

	ASSERT(spa->spa_root_vdev == rvd);
	ASSERT3U(spa->spa_min_ashift, >=, SPA_MINBLOCKSHIFT);
	ASSERT3U(spa->spa_max_ashift, <=, SPA_MAXBLOCKSHIFT);

	if (type != SPA_IMPORT_ASSEMBLE) {
		ASSERT(spa_guid(spa) == pool_guid);
	}

	/*
	 * Try to open all vdevs, loading each label in the process.
	 */
	spa_config_enter(spa, SCL_ALL, FTAG, RW_WRITER);
	error = vdev_open(rvd);
	spa_config_exit(spa, SCL_ALL, FTAG);
	if (error != 0)
		return (error);

	/*
	 * We need to validate the vdev labels against the configuration that
	 * we have in hand, which is dependent on the setting of mosconfig. If
	 * mosconfig is true then we're validating the vdev labels based on
	 * that config.  Otherwise, we're validating against the cached config
	 * (zpool.cache) that was read when we loaded the zfs module, and then
	 * later we will recursively call spa_load() and validate against
	 * the vdev config.
	 *
	 * If we're assembling a new pool that's been split off from an
	 * existing pool, the labels haven't yet been updated so we skip
	 * validation for now.
	 */
	if (type != SPA_IMPORT_ASSEMBLE) {
		spa_config_enter(spa, SCL_ALL, FTAG, RW_WRITER);
		error = vdev_validate(rvd, mosconfig);
		spa_config_exit(spa, SCL_ALL, FTAG);

		if (error != 0)
			return (error);

		if (rvd->vdev_state <= VDEV_STATE_CANT_OPEN)
			return (SET_ERROR(ENXIO));
	}

	/*
	 * Find the best uberblock.
	 */
	vdev_uberblock_load(rvd, ub, &label);

	/*
	 * If we weren't able to find a single valid uberblock, return failure.
	 */
	if (ub->ub_txg == 0) {
		nvlist_free(label);
		return (spa_vdev_err(rvd, VDEV_AUX_CORRUPT_DATA, ENXIO));
	}

	/*
	 * If the pool has an unsupported version we can't open it.
	 */
	if (!SPA_VERSION_IS_SUPPORTED(ub->ub_version)) {
		nvlist_free(label);
		return (spa_vdev_err(rvd, VDEV_AUX_VERSION_NEWER, ENOTSUP));
	}

	if (ub->ub_version >= SPA_VERSION_FEATURES) {
		nvlist_t *features;

		/*
		 * If we weren't able to find what's necessary for reading the
		 * MOS in the label, return failure.
		 */
		if (label == NULL || nvlist_lookup_nvlist(label,
		    ZPOOL_CONFIG_FEATURES_FOR_READ, &features) != 0) {
			nvlist_free(label);
			return (spa_vdev_err(rvd, VDEV_AUX_CORRUPT_DATA,
			    ENXIO));
		}

		/*
		 * Update our in-core representation with the definitive values
		 * from the label.
		 */
		nvlist_free(spa->spa_label_features);
		VERIFY(nvlist_dup(features, &spa->spa_label_features, 0) == 0);
	}

	nvlist_free(label);

	/*
	 * Look through entries in the label nvlist's features_for_read. If
	 * there is a feature listed there which we don't understand then we
	 * cannot open a pool.
	 */
	if (ub->ub_version >= SPA_VERSION_FEATURES) {
		nvlist_t *unsup_feat;
		nvpair_t *nvp;

		VERIFY(nvlist_alloc(&unsup_feat, NV_UNIQUE_NAME, KM_SLEEP) ==
		    0);

		for (nvp = nvlist_next_nvpair(spa->spa_label_features, NULL);
		    nvp != NULL;
		    nvp = nvlist_next_nvpair(spa->spa_label_features, nvp)) {
			if (!zfeature_is_supported(nvpair_name(nvp))) {
				VERIFY(nvlist_add_string(unsup_feat,
				    nvpair_name(nvp), "") == 0);
			}
		}

		if (!nvlist_empty(unsup_feat)) {
			VERIFY(nvlist_add_nvlist(spa->spa_load_info,
			    ZPOOL_CONFIG_UNSUP_FEAT, unsup_feat) == 0);
			nvlist_free(unsup_feat);
			return (spa_vdev_err(rvd, VDEV_AUX_UNSUP_FEAT,
			    ENOTSUP));
		}

		nvlist_free(unsup_feat);
	}

	/*
	 * If the vdev guid sum doesn't match the uberblock, we have an
	 * incomplete configuration.  We first check to see if the pool
	 * is aware of the complete config (i.e ZPOOL_CONFIG_VDEV_CHILDREN).
	 * If it is, defer the vdev_guid_sum check till later so we
	 * can handle missing vdevs.
	 */
	if (nvlist_lookup_uint64(config, ZPOOL_CONFIG_VDEV_CHILDREN,
	    &children) != 0 && mosconfig && type != SPA_IMPORT_ASSEMBLE &&
	    rvd->vdev_guid_sum != ub->ub_guid_sum)
		return (spa_vdev_err(rvd, VDEV_AUX_BAD_GUID_SUM, ENXIO));

	if (type != SPA_IMPORT_ASSEMBLE && spa->spa_config_splitting) {
		spa_config_enter(spa, SCL_ALL, FTAG, RW_WRITER);
		spa_try_repair(spa, config);
		spa_config_exit(spa, SCL_ALL, FTAG);
		nvlist_free(spa->spa_config_splitting);
		spa->spa_config_splitting = NULL;
	}

	/*
	 * Initialize internal SPA structures.
	 */
	spa->spa_state = POOL_STATE_ACTIVE;
	spa->spa_ubsync = spa->spa_uberblock;
	spa->spa_verify_min_txg = spa->spa_extreme_rewind ?
	    TXG_INITIAL - 1 : spa_last_synced_txg(spa) - TXG_DEFER_SIZE - 1;
	spa->spa_first_txg = spa->spa_last_ubsync_txg ?
	    spa->spa_last_ubsync_txg : spa_last_synced_txg(spa) + 1;
	spa->spa_claim_max_txg = spa->spa_first_txg;
	spa->spa_prev_software_version = ub->ub_software_version;

	error = dsl_pool_init(spa, spa->spa_first_txg, &spa->spa_dsl_pool);
	if (error)
		return (spa_vdev_err(rvd, VDEV_AUX_CORRUPT_DATA, EIO));
	spa->spa_meta_objset = spa->spa_dsl_pool->dp_meta_objset;

	if (spa_dir_prop(spa, DMU_POOL_CONFIG, &spa->spa_config_object) != 0)
		return (spa_vdev_err(rvd, VDEV_AUX_CORRUPT_DATA, EIO));

	if (spa_version(spa) >= SPA_VERSION_FEATURES) {
		boolean_t missing_feat_read = B_FALSE;
		nvlist_t *unsup_feat, *enabled_feat;
		spa_feature_t i;

		if (spa_dir_prop(spa, DMU_POOL_FEATURES_FOR_READ,
		    &spa->spa_feat_for_read_obj) != 0) {
			return (spa_vdev_err(rvd, VDEV_AUX_CORRUPT_DATA, EIO));
		}

		if (spa_dir_prop(spa, DMU_POOL_FEATURES_FOR_WRITE,
		    &spa->spa_feat_for_write_obj) != 0) {
			return (spa_vdev_err(rvd, VDEV_AUX_CORRUPT_DATA, EIO));
		}

		if (spa_dir_prop(spa, DMU_POOL_FEATURE_DESCRIPTIONS,
		    &spa->spa_feat_desc_obj) != 0) {
			return (spa_vdev_err(rvd, VDEV_AUX_CORRUPT_DATA, EIO));
		}

		enabled_feat = fnvlist_alloc();
		unsup_feat = fnvlist_alloc();

		if (!spa_features_check(spa, B_FALSE,
		    unsup_feat, enabled_feat))
			missing_feat_read = B_TRUE;

		if (spa_writeable(spa) || state == SPA_LOAD_TRYIMPORT) {
			if (!spa_features_check(spa, B_TRUE,
			    unsup_feat, enabled_feat)) {
				missing_feat_write = B_TRUE;
			}
		}

		fnvlist_add_nvlist(spa->spa_load_info,
		    ZPOOL_CONFIG_ENABLED_FEAT, enabled_feat);

		if (!nvlist_empty(unsup_feat)) {
			fnvlist_add_nvlist(spa->spa_load_info,
			    ZPOOL_CONFIG_UNSUP_FEAT, unsup_feat);
		}

		fnvlist_free(enabled_feat);
		fnvlist_free(unsup_feat);

		if (!missing_feat_read) {
			fnvlist_add_boolean(spa->spa_load_info,
			    ZPOOL_CONFIG_CAN_RDONLY);
		}

		/*
		 * If the state is SPA_LOAD_TRYIMPORT, our objective is
		 * twofold: to determine whether the pool is available for
		 * import in read-write mode and (if it is not) whether the
		 * pool is available for import in read-only mode. If the pool
		 * is available for import in read-write mode, it is displayed
		 * as available in userland; if it is not available for import
		 * in read-only mode, it is displayed as unavailable in
		 * userland. If the pool is available for import in read-only
		 * mode but not read-write mode, it is displayed as unavailable
		 * in userland with a special note that the pool is actually
		 * available for open in read-only mode.
		 *
		 * As a result, if the state is SPA_LOAD_TRYIMPORT and we are
		 * missing a feature for write, we must first determine whether
		 * the pool can be opened read-only before returning to
		 * userland in order to know whether to display the
		 * abovementioned note.
		 */
		if (missing_feat_read || (missing_feat_write &&
		    spa_writeable(spa))) {
			return (spa_vdev_err(rvd, VDEV_AUX_UNSUP_FEAT,
			    ENOTSUP));
		}

		/*
		 * Load refcounts for ZFS features from disk into an in-memory
		 * cache during SPA initialization.
		 */
		for (i = 0; i < SPA_FEATURES; i++) {
			uint64_t refcount;

			error = feature_get_refcount_from_disk(spa,
			    &spa_feature_table[i], &refcount);
			if (error == 0) {
				spa->spa_feat_refcount_cache[i] = refcount;
			} else if (error == ENOTSUP) {
				spa->spa_feat_refcount_cache[i] =
				    SPA_FEATURE_DISABLED;
			} else {
				return (spa_vdev_err(rvd,
				    VDEV_AUX_CORRUPT_DATA, EIO));
			}
		}
	}

	if (spa_feature_is_active(spa, SPA_FEATURE_ENABLED_TXG)) {
		if (spa_dir_prop(spa, DMU_POOL_FEATURE_ENABLED_TXG,
		    &spa->spa_feat_enabled_txg_obj) != 0)
			return (spa_vdev_err(rvd, VDEV_AUX_CORRUPT_DATA, EIO));
	}

	spa->spa_is_initializing = B_TRUE;
	error = dsl_pool_open(spa->spa_dsl_pool);
	spa->spa_is_initializing = B_FALSE;
	if (error != 0)
		return (spa_vdev_err(rvd, VDEV_AUX_CORRUPT_DATA, EIO));

	if (!mosconfig) {
		uint64_t hostid;
		nvlist_t *policy = NULL, *nvconfig;

		if (load_nvlist(spa, spa->spa_config_object, &nvconfig) != 0)
			return (spa_vdev_err(rvd, VDEV_AUX_CORRUPT_DATA, EIO));

		if (!spa_is_root(spa) && nvlist_lookup_uint64(nvconfig,
		    ZPOOL_CONFIG_HOSTID, &hostid) == 0) {
			char *hostname;
			unsigned long myhostid = 0;

			VERIFY(nvlist_lookup_string(nvconfig,
			    ZPOOL_CONFIG_HOSTNAME, &hostname) == 0);

#ifdef	_KERNEL
			myhostid = zone_get_hostid(NULL);
#else	/* _KERNEL */
			/*
			 * We're emulating the system's hostid in userland, so
			 * we can't use zone_get_hostid().
			 */
			(void) ddi_strtoul(hw_serial, NULL, 10, &myhostid);
#endif	/* _KERNEL */
			if (hostid != 0 && myhostid != 0 &&
			    hostid != myhostid) {
				nvlist_free(nvconfig);
				cmn_err(CE_WARN, "pool '%s' could not be "
				    "loaded as it was last accessed by another "
				    "system (host: %s hostid: 0x%lx). See: "
				    "http://zfsonlinux.org/msg/ZFS-8000-EY",
				    spa_name(spa), hostname,
				    (unsigned long)hostid);
				return (SET_ERROR(EBADF));
			}
		}
		if (nvlist_lookup_nvlist(spa->spa_config,
		    ZPOOL_REWIND_POLICY, &policy) == 0)
			VERIFY(nvlist_add_nvlist(nvconfig,
			    ZPOOL_REWIND_POLICY, policy) == 0);

		spa_config_set(spa, nvconfig);
		spa_unload(spa);
		spa_deactivate(spa);
		spa_activate(spa, orig_mode);

		return (spa_load(spa, state, SPA_IMPORT_EXISTING, B_TRUE));
	}

	if (spa_dir_prop(spa, DMU_POOL_SYNC_BPOBJ, &obj) != 0)
		return (spa_vdev_err(rvd, VDEV_AUX_CORRUPT_DATA, EIO));
	error = bpobj_open(&spa->spa_deferred_bpobj, spa->spa_meta_objset, obj);
	if (error != 0)
		return (spa_vdev_err(rvd, VDEV_AUX_CORRUPT_DATA, EIO));

	/*
	 * Load the bit that tells us to use the new accounting function
	 * (raid-z deflation).  If we have an older pool, this will not
	 * be present.
	 */
	error = spa_dir_prop(spa, DMU_POOL_DEFLATE, &spa->spa_deflate);
	if (error != 0 && error != ENOENT)
		return (spa_vdev_err(rvd, VDEV_AUX_CORRUPT_DATA, EIO));

	error = spa_dir_prop(spa, DMU_POOL_CREATION_VERSION,
	    &spa->spa_creation_version);
	if (error != 0 && error != ENOENT)
		return (spa_vdev_err(rvd, VDEV_AUX_CORRUPT_DATA, EIO));

	/*
	 * Load the persistent error log.  If we have an older pool, this will
	 * not be present.
	 */
	error = spa_dir_prop(spa, DMU_POOL_ERRLOG_LAST, &spa->spa_errlog_last);
	if (error != 0 && error != ENOENT)
		return (spa_vdev_err(rvd, VDEV_AUX_CORRUPT_DATA, EIO));

	error = spa_dir_prop(spa, DMU_POOL_ERRLOG_SCRUB,
	    &spa->spa_errlog_scrub);
	if (error != 0 && error != ENOENT)
		return (spa_vdev_err(rvd, VDEV_AUX_CORRUPT_DATA, EIO));

	/*
	 * Load the history object.  If we have an older pool, this
	 * will not be present.
	 */
	error = spa_dir_prop(spa, DMU_POOL_HISTORY, &spa->spa_history);
	if (error != 0 && error != ENOENT)
		return (spa_vdev_err(rvd, VDEV_AUX_CORRUPT_DATA, EIO));

	/*
	 * If we're assembling the pool from the split-off vdevs of
	 * an existing pool, we don't want to attach the spares & cache
	 * devices.
	 */

	/*
	 * Load any hot spares for this pool.
	 */
	error = spa_dir_prop(spa, DMU_POOL_SPARES, &spa->spa_spares.sav_object);
	if (error != 0 && error != ENOENT)
		return (spa_vdev_err(rvd, VDEV_AUX_CORRUPT_DATA, EIO));
	if (error == 0 && type != SPA_IMPORT_ASSEMBLE) {
		ASSERT(spa_version(spa) >= SPA_VERSION_SPARES);
		if (load_nvlist(spa, spa->spa_spares.sav_object,
		    &spa->spa_spares.sav_config) != 0)
			return (spa_vdev_err(rvd, VDEV_AUX_CORRUPT_DATA, EIO));

		spa_config_enter(spa, SCL_ALL, FTAG, RW_WRITER);
		spa_load_spares(spa);
		spa_config_exit(spa, SCL_ALL, FTAG);
	} else if (error == 0) {
		spa->spa_spares.sav_sync = B_TRUE;
	}

	/*
	 * Load any level 2 ARC devices for this pool.
	 */
	error = spa_dir_prop(spa, DMU_POOL_L2CACHE,
	    &spa->spa_l2cache.sav_object);
	if (error != 0 && error != ENOENT)
		return (spa_vdev_err(rvd, VDEV_AUX_CORRUPT_DATA, EIO));
	if (error == 0 && type != SPA_IMPORT_ASSEMBLE) {
		ASSERT(spa_version(spa) >= SPA_VERSION_L2CACHE);
		if (load_nvlist(spa, spa->spa_l2cache.sav_object,
		    &spa->spa_l2cache.sav_config) != 0)
			return (spa_vdev_err(rvd, VDEV_AUX_CORRUPT_DATA, EIO));

		spa_config_enter(spa, SCL_ALL, FTAG, RW_WRITER);
		spa_load_l2cache(spa);
		spa_config_exit(spa, SCL_ALL, FTAG);
	} else if (error == 0) {
		spa->spa_l2cache.sav_sync = B_TRUE;
	}

	spa->spa_delegation = zpool_prop_default_numeric(ZPOOL_PROP_DELEGATION);

	error = spa_dir_prop(spa, DMU_POOL_PROPS, &spa->spa_pool_props_object);
	if (error && error != ENOENT)
		return (spa_vdev_err(rvd, VDEV_AUX_CORRUPT_DATA, EIO));

	if (error == 0) {
		uint64_t autoreplace = 0;

		spa_prop_find(spa, ZPOOL_PROP_BOOTFS, &spa->spa_bootfs);
		spa_prop_find(spa, ZPOOL_PROP_AUTOREPLACE, &autoreplace);
		spa_prop_find(spa, ZPOOL_PROP_DELEGATION, &spa->spa_delegation);
		spa_prop_find(spa, ZPOOL_PROP_FAILUREMODE, &spa->spa_failmode);
		spa_prop_find(spa, ZPOOL_PROP_AUTOEXPAND, &spa->spa_autoexpand);
		spa_prop_find(spa, ZPOOL_PROP_DEDUPDITTO,
		    &spa->spa_dedup_ditto);

		spa->spa_autoreplace = (autoreplace != 0);
	}

	/*
	 * If the 'autoreplace' property is set, then post a resource notifying
	 * the ZFS DE that it should not issue any faults for unopenable
	 * devices.  We also iterate over the vdevs, and post a sysevent for any
	 * unopenable vdevs so that the normal autoreplace handler can take
	 * over.
	 */
	if (spa->spa_autoreplace && state != SPA_LOAD_TRYIMPORT) {
		spa_check_removed(spa->spa_root_vdev);
		/*
		 * For the import case, this is done in spa_import(), because
		 * at this point we're using the spare definitions from
		 * the MOS config, not necessarily from the userland config.
		 */
		if (state != SPA_LOAD_IMPORT) {
			spa_aux_check_removed(&spa->spa_spares);
			spa_aux_check_removed(&spa->spa_l2cache);
		}
	}

	/*
	 * Load the vdev state for all toplevel vdevs.
	 */
	vdev_load(rvd);

	/*
	 * Propagate the leaf DTLs we just loaded all the way up the tree.
	 */
	spa_config_enter(spa, SCL_ALL, FTAG, RW_WRITER);
	vdev_dtl_reassess(rvd, 0, 0, B_FALSE);
	spa_config_exit(spa, SCL_ALL, FTAG);

	/*
	 * Load the DDTs (dedup tables).
	 */
	error = ddt_load(spa);
	if (error != 0)
		return (spa_vdev_err(rvd, VDEV_AUX_CORRUPT_DATA, EIO));

	spa_update_dspace(spa);

	/*
	 * Validate the config, using the MOS config to fill in any
	 * information which might be missing.  If we fail to validate
	 * the config then declare the pool unfit for use. If we're
	 * assembling a pool from a split, the log is not transferred
	 * over.
	 */
	if (type != SPA_IMPORT_ASSEMBLE) {
		nvlist_t *nvconfig;

		if (load_nvlist(spa, spa->spa_config_object, &nvconfig) != 0)
			return (spa_vdev_err(rvd, VDEV_AUX_CORRUPT_DATA, EIO));

		if (!spa_config_valid(spa, nvconfig)) {
			nvlist_free(nvconfig);
			return (spa_vdev_err(rvd, VDEV_AUX_BAD_GUID_SUM,
			    ENXIO));
		}
		nvlist_free(nvconfig);

		/*
		 * Now that we've validated the config, check the state of the
		 * root vdev.  If it can't be opened, it indicates one or
		 * more toplevel vdevs are faulted.
		 */
		if (rvd->vdev_state <= VDEV_STATE_CANT_OPEN)
			return (SET_ERROR(ENXIO));

		if (spa_writeable(spa) && spa_check_logs(spa)) {
			*ereport = FM_EREPORT_ZFS_LOG_REPLAY;
			return (spa_vdev_err(rvd, VDEV_AUX_BAD_LOG, ENXIO));
		}
	}

	if (missing_feat_write) {
		ASSERT(state == SPA_LOAD_TRYIMPORT);

		/*
		 * At this point, we know that we can open the pool in
		 * read-only mode but not read-write mode. We now have enough
		 * information and can return to userland.
		 */
		return (spa_vdev_err(rvd, VDEV_AUX_UNSUP_FEAT, ENOTSUP));
	}

	/*
	 * We've successfully opened the pool, verify that we're ready
	 * to start pushing transactions.
	 */
	if (state != SPA_LOAD_TRYIMPORT) {
		if ((error = spa_load_verify(spa)))
			return (spa_vdev_err(rvd, VDEV_AUX_CORRUPT_DATA,
			    error));
	}

	if (spa_writeable(spa) && (state == SPA_LOAD_RECOVER ||
	    spa->spa_load_max_txg == UINT64_MAX)) {
		dmu_tx_t *tx;
		int need_update = B_FALSE;
		dsl_pool_t *dp = spa_get_dsl(spa);
		int c;

		ASSERT(state != SPA_LOAD_TRYIMPORT);

		/*
		 * Claim log blocks that haven't been committed yet.
		 * This must all happen in a single txg.
		 * Note: spa_claim_max_txg is updated by spa_claim_notify(),
		 * invoked from zil_claim_log_block()'s i/o done callback.
		 * Price of rollback is that we abandon the log.
		 */
		spa->spa_claiming = B_TRUE;

		tx = dmu_tx_create_assigned(dp, spa_first_txg(spa));
		(void) dmu_objset_find_dp(dp, dp->dp_root_dir_obj,
		    zil_claim, tx, DS_FIND_CHILDREN);
		dmu_tx_commit(tx);

		spa->spa_claiming = B_FALSE;

		spa_set_log_state(spa, SPA_LOG_GOOD);
		spa->spa_sync_on = B_TRUE;
		txg_sync_start(spa->spa_dsl_pool);

		/*
		 * Wait for all claims to sync.  We sync up to the highest
		 * claimed log block birth time so that claimed log blocks
		 * don't appear to be from the future.  spa_claim_max_txg
		 * will have been set for us by either zil_check_log_chain()
		 * (invoked from spa_check_logs()) or zil_claim() above.
		 */
		txg_wait_synced(spa->spa_dsl_pool, spa->spa_claim_max_txg);

		/*
		 * If the config cache is stale, or we have uninitialized
		 * metaslabs (see spa_vdev_add()), then update the config.
		 *
		 * If this is a verbatim import, trust the current
		 * in-core spa_config and update the disk labels.
		 */
		if (config_cache_txg != spa->spa_config_txg ||
		    state == SPA_LOAD_IMPORT ||
		    state == SPA_LOAD_RECOVER ||
		    (spa->spa_import_flags & ZFS_IMPORT_VERBATIM))
			need_update = B_TRUE;

		for (c = 0; c < rvd->vdev_children; c++)
			if (rvd->vdev_child[c]->vdev_ms_array == 0)
				need_update = B_TRUE;

		/*
		 * Update the config cache asychronously in case we're the
		 * root pool, in which case the config cache isn't writable yet.
		 */
		if (need_update)
			spa_async_request(spa, SPA_ASYNC_CONFIG_UPDATE);

		/*
		 * Check all DTLs to see if anything needs resilvering.
		 */
		if (!dsl_scan_resilvering(spa->spa_dsl_pool) &&
		    vdev_resilver_needed(rvd, NULL, NULL))
			spa_async_request(spa, SPA_ASYNC_RESILVER);

		/*
		 * Log the fact that we booted up (so that we can detect if
		 * we rebooted in the middle of an operation).
		 */
		spa_history_log_version(spa, "open");

		/*
		 * Delete any inconsistent datasets.
		 */
		(void) dmu_objset_find(spa_name(spa),
		    dsl_destroy_inconsistent, NULL, DS_FIND_CHILDREN);

		/*
		 * Clean up any stale temporary dataset userrefs.
		 */
		dsl_pool_clean_tmp_userrefs(spa->spa_dsl_pool);
	}

	return (0);
}

static int
spa_load_retry(spa_t *spa, spa_load_state_t state, int mosconfig)
{
	int mode = spa->spa_mode;

	spa_unload(spa);
	spa_deactivate(spa);

	spa->spa_load_max_txg = spa->spa_uberblock.ub_txg - 1;

	spa_activate(spa, mode);
	spa_async_suspend(spa);

	return (spa_load(spa, state, SPA_IMPORT_EXISTING, mosconfig));
}

/*
 * If spa_load() fails this function will try loading prior txg's. If
 * 'state' is SPA_LOAD_RECOVER and one of these loads succeeds the pool
 * will be rewound to that txg. If 'state' is not SPA_LOAD_RECOVER this
 * function will not rewind the pool and will return the same error as
 * spa_load().
 */
static int
spa_load_best(spa_t *spa, spa_load_state_t state, int mosconfig,
    uint64_t max_request, int rewind_flags)
{
	nvlist_t *loadinfo = NULL;
	nvlist_t *config = NULL;
	int load_error, rewind_error;
	uint64_t safe_rewind_txg;
	uint64_t min_txg;

	if (spa->spa_load_txg && state == SPA_LOAD_RECOVER) {
		spa->spa_load_max_txg = spa->spa_load_txg;
		spa_set_log_state(spa, SPA_LOG_CLEAR);
	} else {
		spa->spa_load_max_txg = max_request;
		if (max_request != UINT64_MAX)
			spa->spa_extreme_rewind = B_TRUE;
	}

	load_error = rewind_error = spa_load(spa, state, SPA_IMPORT_EXISTING,
	    mosconfig);
	if (load_error == 0)
		return (0);

	if (spa->spa_root_vdev != NULL)
		config = spa_config_generate(spa, NULL, -1ULL, B_TRUE);

	spa->spa_last_ubsync_txg = spa->spa_uberblock.ub_txg;
	spa->spa_last_ubsync_txg_ts = spa->spa_uberblock.ub_timestamp;

	if (rewind_flags & ZPOOL_NEVER_REWIND) {
		nvlist_free(config);
		return (load_error);
	}

	if (state == SPA_LOAD_RECOVER) {
		/* Price of rolling back is discarding txgs, including log */
		spa_set_log_state(spa, SPA_LOG_CLEAR);
	} else {
		/*
		 * If we aren't rolling back save the load info from our first
		 * import attempt so that we can restore it after attempting
		 * to rewind.
		 */
		loadinfo = spa->spa_load_info;
		spa->spa_load_info = fnvlist_alloc();
	}

	spa->spa_load_max_txg = spa->spa_last_ubsync_txg;
	safe_rewind_txg = spa->spa_last_ubsync_txg - TXG_DEFER_SIZE;
	min_txg = (rewind_flags & ZPOOL_EXTREME_REWIND) ?
	    TXG_INITIAL : safe_rewind_txg;

	/*
	 * Continue as long as we're finding errors, we're still within
	 * the acceptable rewind range, and we're still finding uberblocks
	 */
	while (rewind_error && spa->spa_uberblock.ub_txg >= min_txg &&
	    spa->spa_uberblock.ub_txg <= spa->spa_load_max_txg) {
		if (spa->spa_load_max_txg < safe_rewind_txg)
			spa->spa_extreme_rewind = B_TRUE;
		rewind_error = spa_load_retry(spa, state, mosconfig);
	}

	spa->spa_extreme_rewind = B_FALSE;
	spa->spa_load_max_txg = UINT64_MAX;

	if (config && (rewind_error || state != SPA_LOAD_RECOVER))
		spa_config_set(spa, config);

	if (state == SPA_LOAD_RECOVER) {
		ASSERT3P(loadinfo, ==, NULL);
		return (rewind_error);
	} else {
		/* Store the rewind info as part of the initial load info */
		fnvlist_add_nvlist(loadinfo, ZPOOL_CONFIG_REWIND_INFO,
		    spa->spa_load_info);

		/* Restore the initial load info */
		fnvlist_free(spa->spa_load_info);
		spa->spa_load_info = loadinfo;

		return (load_error);
	}
}

/*
 * Pool Open/Import
 *
 * The import case is identical to an open except that the configuration is sent
 * down from userland, instead of grabbed from the configuration cache.  For the
 * case of an open, the pool configuration will exist in the
 * POOL_STATE_UNINITIALIZED state.
 *
 * The stats information (gen/count/ustats) is used to gather vdev statistics at
 * the same time open the pool, without having to keep around the spa_t in some
 * ambiguous state.
 */
static int
spa_open_common(const char *pool, spa_t **spapp, void *tag, nvlist_t *nvpolicy,
    nvlist_t **config)
{
	spa_t *spa;
	spa_load_state_t state = SPA_LOAD_OPEN;
	int error;
	int locked = B_FALSE;
	int firstopen = B_FALSE;

	*spapp = NULL;

	/*
	 * As disgusting as this is, we need to support recursive calls to this
	 * function because dsl_dir_open() is called during spa_load(), and ends
	 * up calling spa_open() again.  The real fix is to figure out how to
	 * avoid dsl_dir_open() calling this in the first place.
	 */
	if (mutex_owner(&spa_namespace_lock) != curthread) {
		mutex_enter(&spa_namespace_lock);
		locked = B_TRUE;
	}

	if ((spa = spa_lookup(pool)) == NULL) {
		if (locked)
			mutex_exit(&spa_namespace_lock);
		return (SET_ERROR(ENOENT));
	}

	if (spa->spa_state == POOL_STATE_UNINITIALIZED) {
		zpool_rewind_policy_t policy;

		firstopen = B_TRUE;

		zpool_get_rewind_policy(nvpolicy ? nvpolicy : spa->spa_config,
		    &policy);
		if (policy.zrp_request & ZPOOL_DO_REWIND)
			state = SPA_LOAD_RECOVER;

		spa_activate(spa, spa_mode_global);

		if (state != SPA_LOAD_RECOVER)
			spa->spa_last_ubsync_txg = spa->spa_load_txg = 0;

		error = spa_load_best(spa, state, B_FALSE, policy.zrp_txg,
		    policy.zrp_request);

		if (error == EBADF) {
			/*
			 * If vdev_validate() returns failure (indicated by
			 * EBADF), it indicates that one of the vdevs indicates
			 * that the pool has been exported or destroyed.  If
			 * this is the case, the config cache is out of sync and
			 * we should remove the pool from the namespace.
			 */
			spa_unload(spa);
			spa_deactivate(spa);
			spa_config_sync(spa, B_TRUE, B_TRUE);
			spa_remove(spa);
			if (locked)
				mutex_exit(&spa_namespace_lock);
			return (SET_ERROR(ENOENT));
		}

		if (error) {
			/*
			 * We can't open the pool, but we still have useful
			 * information: the state of each vdev after the
			 * attempted vdev_open().  Return this to the user.
			 */
			if (config != NULL && spa->spa_config) {
				VERIFY(nvlist_dup(spa->spa_config, config,
				    KM_SLEEP) == 0);
				VERIFY(nvlist_add_nvlist(*config,
				    ZPOOL_CONFIG_LOAD_INFO,
				    spa->spa_load_info) == 0);
			}
			spa_unload(spa);
			spa_deactivate(spa);
			spa->spa_last_open_failed = error;
			if (locked)
				mutex_exit(&spa_namespace_lock);
			*spapp = NULL;
			return (error);
		}
	}

	spa_open_ref(spa, tag);

	if (config != NULL)
		*config = spa_config_generate(spa, NULL, -1ULL, B_TRUE);

	/*
	 * If we've recovered the pool, pass back any information we
	 * gathered while doing the load.
	 */
	if (state == SPA_LOAD_RECOVER) {
		VERIFY(nvlist_add_nvlist(*config, ZPOOL_CONFIG_LOAD_INFO,
		    spa->spa_load_info) == 0);
	}

	if (locked) {
		spa->spa_last_open_failed = 0;
		spa->spa_last_ubsync_txg = 0;
		spa->spa_load_txg = 0;
		mutex_exit(&spa_namespace_lock);
	}

#ifdef _KERNEL
	if (firstopen)
		zvol_create_minors(spa->spa_name);
#endif

	*spapp = spa;

	return (0);
}

int
spa_open_rewind(const char *name, spa_t **spapp, void *tag, nvlist_t *policy,
    nvlist_t **config)
{
	return (spa_open_common(name, spapp, tag, policy, config));
}

int
spa_open(const char *name, spa_t **spapp, void *tag)
{
	return (spa_open_common(name, spapp, tag, NULL, NULL));
}

/*
 * Lookup the given spa_t, incrementing the inject count in the process,
 * preventing it from being exported or destroyed.
 */
spa_t *
spa_inject_addref(char *name)
{
	spa_t *spa;

	mutex_enter(&spa_namespace_lock);
	if ((spa = spa_lookup(name)) == NULL) {
		mutex_exit(&spa_namespace_lock);
		return (NULL);
	}
	spa->spa_inject_ref++;
	mutex_exit(&spa_namespace_lock);

	return (spa);
}

void
spa_inject_delref(spa_t *spa)
{
	mutex_enter(&spa_namespace_lock);
	spa->spa_inject_ref--;
	mutex_exit(&spa_namespace_lock);
}

/*
 * Add spares device information to the nvlist.
 */
static void
spa_add_spares(spa_t *spa, nvlist_t *config)
{
	nvlist_t **spares;
	uint_t i, nspares;
	nvlist_t *nvroot;
	uint64_t guid;
	vdev_stat_t *vs;
	uint_t vsc;
	uint64_t pool;

	ASSERT(spa_config_held(spa, SCL_CONFIG, RW_READER));

	if (spa->spa_spares.sav_count == 0)
		return;

	VERIFY(nvlist_lookup_nvlist(config,
	    ZPOOL_CONFIG_VDEV_TREE, &nvroot) == 0);
	VERIFY(nvlist_lookup_nvlist_array(spa->spa_spares.sav_config,
	    ZPOOL_CONFIG_SPARES, &spares, &nspares) == 0);
	if (nspares != 0) {
		VERIFY(nvlist_add_nvlist_array(nvroot,
		    ZPOOL_CONFIG_SPARES, spares, nspares) == 0);
		VERIFY(nvlist_lookup_nvlist_array(nvroot,
		    ZPOOL_CONFIG_SPARES, &spares, &nspares) == 0);

		/*
		 * Go through and find any spares which have since been
		 * repurposed as an active spare.  If this is the case, update
		 * their status appropriately.
		 */
		for (i = 0; i < nspares; i++) {
			VERIFY(nvlist_lookup_uint64(spares[i],
			    ZPOOL_CONFIG_GUID, &guid) == 0);
			if (spa_spare_exists(guid, &pool, NULL) &&
			    pool != 0ULL) {
				VERIFY(nvlist_lookup_uint64_array(
				    spares[i], ZPOOL_CONFIG_VDEV_STATS,
				    (uint64_t **)&vs, &vsc) == 0);
				vs->vs_state = VDEV_STATE_CANT_OPEN;
				vs->vs_aux = VDEV_AUX_SPARED;
			}
		}
	}
}

/*
 * Add l2cache device information to the nvlist, including vdev stats.
 */
static void
spa_add_l2cache(spa_t *spa, nvlist_t *config)
{
	nvlist_t **l2cache;
	uint_t i, j, nl2cache;
	nvlist_t *nvroot;
	uint64_t guid;
	vdev_t *vd;
	vdev_stat_t *vs;
	uint_t vsc;

	ASSERT(spa_config_held(spa, SCL_CONFIG, RW_READER));

	if (spa->spa_l2cache.sav_count == 0)
		return;

	VERIFY(nvlist_lookup_nvlist(config,
	    ZPOOL_CONFIG_VDEV_TREE, &nvroot) == 0);
	VERIFY(nvlist_lookup_nvlist_array(spa->spa_l2cache.sav_config,
	    ZPOOL_CONFIG_L2CACHE, &l2cache, &nl2cache) == 0);
	if (nl2cache != 0) {
		VERIFY(nvlist_add_nvlist_array(nvroot,
		    ZPOOL_CONFIG_L2CACHE, l2cache, nl2cache) == 0);
		VERIFY(nvlist_lookup_nvlist_array(nvroot,
		    ZPOOL_CONFIG_L2CACHE, &l2cache, &nl2cache) == 0);

		/*
		 * Update level 2 cache device stats.
		 */

		for (i = 0; i < nl2cache; i++) {
			VERIFY(nvlist_lookup_uint64(l2cache[i],
			    ZPOOL_CONFIG_GUID, &guid) == 0);

			vd = NULL;
			for (j = 0; j < spa->spa_l2cache.sav_count; j++) {
				if (guid ==
				    spa->spa_l2cache.sav_vdevs[j]->vdev_guid) {
					vd = spa->spa_l2cache.sav_vdevs[j];
					break;
				}
			}
			ASSERT(vd != NULL);

			VERIFY(nvlist_lookup_uint64_array(l2cache[i],
			    ZPOOL_CONFIG_VDEV_STATS, (uint64_t **)&vs, &vsc)
			    == 0);
			vdev_get_stats(vd, vs);
		}
	}
}

static void
spa_feature_stats_from_disk(spa_t *spa, nvlist_t *features)
{
	zap_cursor_t zc;
	zap_attribute_t za;

	if (spa->spa_feat_for_read_obj != 0) {
		for (zap_cursor_init(&zc, spa->spa_meta_objset,
		    spa->spa_feat_for_read_obj);
		    zap_cursor_retrieve(&zc, &za) == 0;
		    zap_cursor_advance(&zc)) {
			ASSERT(za.za_integer_length == sizeof (uint64_t) &&
			    za.za_num_integers == 1);
			VERIFY0(nvlist_add_uint64(features, za.za_name,
			    za.za_first_integer));
		}
		zap_cursor_fini(&zc);
	}

	if (spa->spa_feat_for_write_obj != 0) {
		for (zap_cursor_init(&zc, spa->spa_meta_objset,
		    spa->spa_feat_for_write_obj);
		    zap_cursor_retrieve(&zc, &za) == 0;
		    zap_cursor_advance(&zc)) {
			ASSERT(za.za_integer_length == sizeof (uint64_t) &&
			    za.za_num_integers == 1);
			VERIFY0(nvlist_add_uint64(features, za.za_name,
			    za.za_first_integer));
		}
		zap_cursor_fini(&zc);
	}
}

static void
spa_feature_stats_from_cache(spa_t *spa, nvlist_t *features)
{
	int i;

	for (i = 0; i < SPA_FEATURES; i++) {
		zfeature_info_t feature = spa_feature_table[i];
		uint64_t refcount;

		if (feature_get_refcount(spa, &feature, &refcount) != 0)
			continue;
<<<<<<< HEAD

		VERIFY0(nvlist_add_uint64(features, feature.fi_guid, refcount));
	}
}

/*
 * Store a list of pool features and their reference counts in the
 * config.
 *
 * The first time this is called on a spa, allocate a new nvlist, fetch
 * the pool features and reference counts from disk, then save the list
 * in the spa. In subsequent calls on the same spa use the saved nvlist
 * and refresh its values from the cached reference counts.  This
 * ensures we don't block here on I/O on a suspended pool so 'zpool
 * clear' can resume the pool.
 */
static void
spa_add_feature_stats(spa_t *spa, nvlist_t *config)
{
	nvlist_t *features;

	ASSERT(spa_config_held(spa, SCL_CONFIG, RW_READER));

	mutex_enter(&spa->spa_feat_stats_lock);
	features = spa->spa_feat_stats;

	if (features != NULL) {
		spa_feature_stats_from_cache(spa, features);
	} else {
		VERIFY0(nvlist_alloc(&features, NV_UNIQUE_NAME, KM_SLEEP));
		spa->spa_feat_stats = features;
		spa_feature_stats_from_disk(spa, features);
	}

	VERIFY0(nvlist_add_nvlist(config, ZPOOL_CONFIG_FEATURE_STATS,
	    features));

=======

		VERIFY0(nvlist_add_uint64(features, feature.fi_guid, refcount));
	}
}

/*
 * Store a list of pool features and their reference counts in the
 * config.
 *
 * The first time this is called on a spa, allocate a new nvlist, fetch
 * the pool features and reference counts from disk, then save the list
 * in the spa. In subsequent calls on the same spa use the saved nvlist
 * and refresh its values from the cached reference counts.  This
 * ensures we don't block here on I/O on a suspended pool so 'zpool
 * clear' can resume the pool.
 */
static void
spa_add_feature_stats(spa_t *spa, nvlist_t *config)
{
	nvlist_t *features;

	ASSERT(spa_config_held(spa, SCL_CONFIG, RW_READER));

	mutex_enter(&spa->spa_feat_stats_lock);
	features = spa->spa_feat_stats;

	if (features != NULL) {
		spa_feature_stats_from_cache(spa, features);
	} else {
		VERIFY0(nvlist_alloc(&features, NV_UNIQUE_NAME, KM_SLEEP));
		spa->spa_feat_stats = features;
		spa_feature_stats_from_disk(spa, features);
	}

	VERIFY0(nvlist_add_nvlist(config, ZPOOL_CONFIG_FEATURE_STATS,
	    features));

>>>>>>> 23d56208
	mutex_exit(&spa->spa_feat_stats_lock);
}

int
spa_get_stats(const char *name, nvlist_t **config,
    char *altroot, size_t buflen)
{
	int error;
	spa_t *spa;

	*config = NULL;
	error = spa_open_common(name, &spa, FTAG, NULL, config);

	if (spa != NULL) {
		/*
		 * This still leaves a window of inconsistency where the spares
		 * or l2cache devices could change and the config would be
		 * self-inconsistent.
		 */
		spa_config_enter(spa, SCL_CONFIG, FTAG, RW_READER);

		if (*config != NULL) {
			uint64_t loadtimes[2];

			loadtimes[0] = spa->spa_loaded_ts.tv_sec;
			loadtimes[1] = spa->spa_loaded_ts.tv_nsec;
			VERIFY(nvlist_add_uint64_array(*config,
			    ZPOOL_CONFIG_LOADED_TIME, loadtimes, 2) == 0);

			VERIFY(nvlist_add_uint64(*config,
			    ZPOOL_CONFIG_ERRCOUNT,
			    spa_get_errlog_size(spa)) == 0);

			if (spa_suspended(spa))
				VERIFY(nvlist_add_uint64(*config,
				    ZPOOL_CONFIG_SUSPENDED,
				    spa->spa_failmode) == 0);

			spa_add_spares(spa, *config);
			spa_add_l2cache(spa, *config);
			spa_add_feature_stats(spa, *config);
		}
	}

	/*
	 * We want to get the alternate root even for faulted pools, so we cheat
	 * and call spa_lookup() directly.
	 */
	if (altroot) {
		if (spa == NULL) {
			mutex_enter(&spa_namespace_lock);
			spa = spa_lookup(name);
			if (spa)
				spa_altroot(spa, altroot, buflen);
			else
				altroot[0] = '\0';
			spa = NULL;
			mutex_exit(&spa_namespace_lock);
		} else {
			spa_altroot(spa, altroot, buflen);
		}
	}

	if (spa != NULL) {
		spa_config_exit(spa, SCL_CONFIG, FTAG);
		spa_close(spa, FTAG);
	}

	return (error);
}

/*
 * Validate that the auxiliary device array is well formed.  We must have an
 * array of nvlists, each which describes a valid leaf vdev.  If this is an
 * import (mode is VDEV_ALLOC_SPARE), then we allow corrupted spares to be
 * specified, as long as they are well-formed.
 */
static int
spa_validate_aux_devs(spa_t *spa, nvlist_t *nvroot, uint64_t crtxg, int mode,
    spa_aux_vdev_t *sav, const char *config, uint64_t version,
    vdev_labeltype_t label)
{
	nvlist_t **dev;
	uint_t i, ndev;
	vdev_t *vd;
	int error;

	ASSERT(spa_config_held(spa, SCL_ALL, RW_WRITER) == SCL_ALL);

	/*
	 * It's acceptable to have no devs specified.
	 */
	if (nvlist_lookup_nvlist_array(nvroot, config, &dev, &ndev) != 0)
		return (0);

	if (ndev == 0)
		return (SET_ERROR(EINVAL));

	/*
	 * Make sure the pool is formatted with a version that supports this
	 * device type.
	 */
	if (spa_version(spa) < version)
		return (SET_ERROR(ENOTSUP));

	/*
	 * Set the pending device list so we correctly handle device in-use
	 * checking.
	 */
	sav->sav_pending = dev;
	sav->sav_npending = ndev;

	for (i = 0; i < ndev; i++) {
		if ((error = spa_config_parse(spa, &vd, dev[i], NULL, 0,
		    mode)) != 0)
			goto out;

		if (!vd->vdev_ops->vdev_op_leaf) {
			vdev_free(vd);
			error = SET_ERROR(EINVAL);
			goto out;
		}

		/*
		 * The L2ARC currently only supports disk devices in
		 * kernel context.  For user-level testing, we allow it.
		 */
#ifdef _KERNEL
		if ((strcmp(config, ZPOOL_CONFIG_L2CACHE) == 0) &&
		    strcmp(vd->vdev_ops->vdev_op_type, VDEV_TYPE_DISK) != 0) {
			error = SET_ERROR(ENOTBLK);
			vdev_free(vd);
			goto out;
		}
#endif
		vd->vdev_top = vd;

		if ((error = vdev_open(vd)) == 0 &&
		    (error = vdev_label_init(vd, crtxg, label)) == 0) {
			VERIFY(nvlist_add_uint64(dev[i], ZPOOL_CONFIG_GUID,
			    vd->vdev_guid) == 0);
		}

		vdev_free(vd);

		if (error &&
		    (mode != VDEV_ALLOC_SPARE && mode != VDEV_ALLOC_L2CACHE))
			goto out;
		else
			error = 0;
	}

out:
	sav->sav_pending = NULL;
	sav->sav_npending = 0;
	return (error);
}

static int
spa_validate_aux(spa_t *spa, nvlist_t *nvroot, uint64_t crtxg, int mode)
{
	int error;

	ASSERT(spa_config_held(spa, SCL_ALL, RW_WRITER) == SCL_ALL);

	if ((error = spa_validate_aux_devs(spa, nvroot, crtxg, mode,
	    &spa->spa_spares, ZPOOL_CONFIG_SPARES, SPA_VERSION_SPARES,
	    VDEV_LABEL_SPARE)) != 0) {
		return (error);
	}

	return (spa_validate_aux_devs(spa, nvroot, crtxg, mode,
	    &spa->spa_l2cache, ZPOOL_CONFIG_L2CACHE, SPA_VERSION_L2CACHE,
	    VDEV_LABEL_L2CACHE));
}

static void
spa_set_aux_vdevs(spa_aux_vdev_t *sav, nvlist_t **devs, int ndevs,
    const char *config)
{
	int i;

	if (sav->sav_config != NULL) {
		nvlist_t **olddevs;
		uint_t oldndevs;
		nvlist_t **newdevs;

		/*
		 * Generate new dev list by concatentating with the
		 * current dev list.
		 */
		VERIFY(nvlist_lookup_nvlist_array(sav->sav_config, config,
		    &olddevs, &oldndevs) == 0);

		newdevs = kmem_alloc(sizeof (void *) *
		    (ndevs + oldndevs), KM_SLEEP);
		for (i = 0; i < oldndevs; i++)
			VERIFY(nvlist_dup(olddevs[i], &newdevs[i],
			    KM_SLEEP) == 0);
		for (i = 0; i < ndevs; i++)
			VERIFY(nvlist_dup(devs[i], &newdevs[i + oldndevs],
			    KM_SLEEP) == 0);

		VERIFY(nvlist_remove(sav->sav_config, config,
		    DATA_TYPE_NVLIST_ARRAY) == 0);

		VERIFY(nvlist_add_nvlist_array(sav->sav_config,
		    config, newdevs, ndevs + oldndevs) == 0);
		for (i = 0; i < oldndevs + ndevs; i++)
			nvlist_free(newdevs[i]);
		kmem_free(newdevs, (oldndevs + ndevs) * sizeof (void *));
	} else {
		/*
		 * Generate a new dev list.
		 */
		VERIFY(nvlist_alloc(&sav->sav_config, NV_UNIQUE_NAME,
		    KM_SLEEP) == 0);
		VERIFY(nvlist_add_nvlist_array(sav->sav_config, config,
		    devs, ndevs) == 0);
	}
}

/*
 * Stop and drop level 2 ARC devices
 */
void
spa_l2cache_drop(spa_t *spa)
{
	vdev_t *vd;
	int i;
	spa_aux_vdev_t *sav = &spa->spa_l2cache;

	for (i = 0; i < sav->sav_count; i++) {
		uint64_t pool;

		vd = sav->sav_vdevs[i];
		ASSERT(vd != NULL);

		if (spa_l2cache_exists(vd->vdev_guid, &pool) &&
		    pool != 0ULL && l2arc_vdev_present(vd))
			l2arc_remove_vdev(vd);
	}
}

/*
 * Pool Creation
 */
int
spa_create(const char *pool, nvlist_t *nvroot, nvlist_t *props,
    nvlist_t *zplprops)
{
	spa_t *spa;
	char *altroot = NULL;
	vdev_t *rvd;
	dsl_pool_t *dp;
	dmu_tx_t *tx;
	int error = 0;
	uint64_t txg = TXG_INITIAL;
	nvlist_t **spares, **l2cache;
	uint_t nspares, nl2cache;
	uint64_t version, obj;
	boolean_t has_features;
	nvpair_t *elem;
	int c, i;
	char *poolname;
	nvlist_t *nvl;

	if (nvlist_lookup_string(props, "tname", &poolname) != 0)
		poolname = (char *)pool;

	/*
	 * If this pool already exists, return failure.
	 */
	mutex_enter(&spa_namespace_lock);
	if (spa_lookup(poolname) != NULL) {
		mutex_exit(&spa_namespace_lock);
		return (SET_ERROR(EEXIST));
	}

	/*
	 * Allocate a new spa_t structure.
	 */
	nvl = fnvlist_alloc();
	fnvlist_add_string(nvl, ZPOOL_CONFIG_POOL_NAME, pool);
	(void) nvlist_lookup_string(props,
	    zpool_prop_to_name(ZPOOL_PROP_ALTROOT), &altroot);
	spa = spa_add(poolname, nvl, altroot);
	fnvlist_free(nvl);
	spa_activate(spa, spa_mode_global);

	if (props && (error = spa_prop_validate(spa, props))) {
		spa_deactivate(spa);
		spa_remove(spa);
		mutex_exit(&spa_namespace_lock);
		return (error);
	}

	/*
	 * Temporary pool names should never be written to disk.
	 */
	if (poolname != pool)
		spa->spa_import_flags |= ZFS_IMPORT_TEMP_NAME;

	has_features = B_FALSE;
	for (elem = nvlist_next_nvpair(props, NULL);
	    elem != NULL; elem = nvlist_next_nvpair(props, elem)) {
		if (zpool_prop_feature(nvpair_name(elem)))
			has_features = B_TRUE;
	}

	if (has_features || nvlist_lookup_uint64(props,
	    zpool_prop_to_name(ZPOOL_PROP_VERSION), &version) != 0) {
		version = SPA_VERSION;
	}
	ASSERT(SPA_VERSION_IS_SUPPORTED(version));

	spa->spa_first_txg = txg;
	spa->spa_uberblock.ub_txg = txg - 1;
	spa->spa_uberblock.ub_version = version;
	spa->spa_ubsync = spa->spa_uberblock;

	/*
	 * Create "The Godfather" zio to hold all async IOs
	 */
	spa->spa_async_zio_root = kmem_alloc(max_ncpus * sizeof (void *),
	    KM_SLEEP);
	for (i = 0; i < max_ncpus; i++) {
		spa->spa_async_zio_root[i] = zio_root(spa, NULL, NULL,
		    ZIO_FLAG_CANFAIL | ZIO_FLAG_SPECULATIVE |
		    ZIO_FLAG_GODFATHER);
	}

	/*
	 * Create the root vdev.
	 */
	spa_config_enter(spa, SCL_ALL, FTAG, RW_WRITER);

	error = spa_config_parse(spa, &rvd, nvroot, NULL, 0, VDEV_ALLOC_ADD);

	ASSERT(error != 0 || rvd != NULL);
	ASSERT(error != 0 || spa->spa_root_vdev == rvd);

	if (error == 0 && !zfs_allocatable_devs(nvroot))
		error = SET_ERROR(EINVAL);

	if (error == 0 &&
	    (error = vdev_create(rvd, txg, B_FALSE)) == 0 &&
	    (error = spa_validate_aux(spa, nvroot, txg,
	    VDEV_ALLOC_ADD)) == 0) {
		for (c = 0; c < rvd->vdev_children; c++) {
			vdev_metaslab_set_size(rvd->vdev_child[c]);
			vdev_expand(rvd->vdev_child[c], txg);
		}
	}

	spa_config_exit(spa, SCL_ALL, FTAG);

	if (error != 0) {
		spa_unload(spa);
		spa_deactivate(spa);
		spa_remove(spa);
		mutex_exit(&spa_namespace_lock);
		return (error);
	}

	/*
	 * Get the list of spares, if specified.
	 */
	if (nvlist_lookup_nvlist_array(nvroot, ZPOOL_CONFIG_SPARES,
	    &spares, &nspares) == 0) {
		VERIFY(nvlist_alloc(&spa->spa_spares.sav_config, NV_UNIQUE_NAME,
		    KM_SLEEP) == 0);
		VERIFY(nvlist_add_nvlist_array(spa->spa_spares.sav_config,
		    ZPOOL_CONFIG_SPARES, spares, nspares) == 0);
		spa_config_enter(spa, SCL_ALL, FTAG, RW_WRITER);
		spa_load_spares(spa);
		spa_config_exit(spa, SCL_ALL, FTAG);
		spa->spa_spares.sav_sync = B_TRUE;
	}

	/*
	 * Get the list of level 2 cache devices, if specified.
	 */
	if (nvlist_lookup_nvlist_array(nvroot, ZPOOL_CONFIG_L2CACHE,
	    &l2cache, &nl2cache) == 0) {
		VERIFY(nvlist_alloc(&spa->spa_l2cache.sav_config,
		    NV_UNIQUE_NAME, KM_SLEEP) == 0);
		VERIFY(nvlist_add_nvlist_array(spa->spa_l2cache.sav_config,
		    ZPOOL_CONFIG_L2CACHE, l2cache, nl2cache) == 0);
		spa_config_enter(spa, SCL_ALL, FTAG, RW_WRITER);
		spa_load_l2cache(spa);
		spa_config_exit(spa, SCL_ALL, FTAG);
		spa->spa_l2cache.sav_sync = B_TRUE;
	}

	spa->spa_is_initializing = B_TRUE;
	spa->spa_dsl_pool = dp = dsl_pool_create(spa, zplprops, txg);
	spa->spa_meta_objset = dp->dp_meta_objset;
	spa->spa_is_initializing = B_FALSE;

	/*
	 * Create DDTs (dedup tables).
	 */
	ddt_create(spa);

	spa_update_dspace(spa);

	tx = dmu_tx_create_assigned(dp, txg);

	/*
	 * Create the pool config object.
	 */
	spa->spa_config_object = dmu_object_alloc(spa->spa_meta_objset,
	    DMU_OT_PACKED_NVLIST, SPA_CONFIG_BLOCKSIZE,
	    DMU_OT_PACKED_NVLIST_SIZE, sizeof (uint64_t), tx);

	if (zap_add(spa->spa_meta_objset,
	    DMU_POOL_DIRECTORY_OBJECT, DMU_POOL_CONFIG,
	    sizeof (uint64_t), 1, &spa->spa_config_object, tx) != 0) {
		cmn_err(CE_PANIC, "failed to add pool config");
	}

	if (spa_version(spa) >= SPA_VERSION_FEATURES)
		spa_feature_create_zap_objects(spa, tx);

	if (zap_add(spa->spa_meta_objset,
	    DMU_POOL_DIRECTORY_OBJECT, DMU_POOL_CREATION_VERSION,
	    sizeof (uint64_t), 1, &version, tx) != 0) {
		cmn_err(CE_PANIC, "failed to add pool version");
	}

	/* Newly created pools with the right version are always deflated. */
	if (version >= SPA_VERSION_RAIDZ_DEFLATE) {
		spa->spa_deflate = TRUE;
		if (zap_add(spa->spa_meta_objset,
		    DMU_POOL_DIRECTORY_OBJECT, DMU_POOL_DEFLATE,
		    sizeof (uint64_t), 1, &spa->spa_deflate, tx) != 0) {
			cmn_err(CE_PANIC, "failed to add deflate");
		}
	}

	/*
	 * Create the deferred-free bpobj.  Turn off compression
	 * because sync-to-convergence takes longer if the blocksize
	 * keeps changing.
	 */
	obj = bpobj_alloc(spa->spa_meta_objset, 1 << 14, tx);
	dmu_object_set_compress(spa->spa_meta_objset, obj,
	    ZIO_COMPRESS_OFF, tx);
	if (zap_add(spa->spa_meta_objset,
	    DMU_POOL_DIRECTORY_OBJECT, DMU_POOL_SYNC_BPOBJ,
	    sizeof (uint64_t), 1, &obj, tx) != 0) {
		cmn_err(CE_PANIC, "failed to add bpobj");
	}
	VERIFY3U(0, ==, bpobj_open(&spa->spa_deferred_bpobj,
	    spa->spa_meta_objset, obj));

	/*
	 * Create the pool's history object.
	 */
	if (version >= SPA_VERSION_ZPOOL_HISTORY)
		spa_history_create_obj(spa, tx);

	/*
	 * Set pool properties.
	 */
	spa->spa_bootfs = zpool_prop_default_numeric(ZPOOL_PROP_BOOTFS);
	spa->spa_delegation = zpool_prop_default_numeric(ZPOOL_PROP_DELEGATION);
	spa->spa_failmode = zpool_prop_default_numeric(ZPOOL_PROP_FAILUREMODE);
	spa->spa_autoexpand = zpool_prop_default_numeric(ZPOOL_PROP_AUTOEXPAND);

	if (props != NULL) {
		spa_configfile_set(spa, props, B_FALSE);
		spa_sync_props(props, tx);
	}

	dmu_tx_commit(tx);

	spa->spa_sync_on = B_TRUE;
	txg_sync_start(spa->spa_dsl_pool);

	/*
	 * We explicitly wait for the first transaction to complete so that our
	 * bean counters are appropriately updated.
	 */
	txg_wait_synced(spa->spa_dsl_pool, txg);

	spa_config_sync(spa, B_FALSE, B_TRUE);

	spa_history_log_version(spa, "create");

	/*
	 * Don't count references from objsets that are already closed
	 * and are making their way through the eviction process.
	 */
	spa_evicting_os_wait(spa);
	spa->spa_minref = refcount_count(&spa->spa_refcount);

	mutex_exit(&spa_namespace_lock);

	return (0);
}

#ifdef _KERNEL
/*
 * Get the root pool information from the root disk, then import the root pool
 * during the system boot up time.
 */
extern int vdev_disk_read_rootlabel(char *, char *, nvlist_t **);

static nvlist_t *
spa_generate_rootconf(char *devpath, char *devid, uint64_t *guid)
{
	nvlist_t *config;
	nvlist_t *nvtop, *nvroot;
	uint64_t pgid;

	if (vdev_disk_read_rootlabel(devpath, devid, &config) != 0)
		return (NULL);

	/*
	 * Add this top-level vdev to the child array.
	 */
	VERIFY(nvlist_lookup_nvlist(config, ZPOOL_CONFIG_VDEV_TREE,
	    &nvtop) == 0);
	VERIFY(nvlist_lookup_uint64(config, ZPOOL_CONFIG_POOL_GUID,
	    &pgid) == 0);
	VERIFY(nvlist_lookup_uint64(config, ZPOOL_CONFIG_GUID, guid) == 0);

	/*
	 * Put this pool's top-level vdevs into a root vdev.
	 */
	VERIFY(nvlist_alloc(&nvroot, NV_UNIQUE_NAME, KM_SLEEP) == 0);
	VERIFY(nvlist_add_string(nvroot, ZPOOL_CONFIG_TYPE,
	    VDEV_TYPE_ROOT) == 0);
	VERIFY(nvlist_add_uint64(nvroot, ZPOOL_CONFIG_ID, 0ULL) == 0);
	VERIFY(nvlist_add_uint64(nvroot, ZPOOL_CONFIG_GUID, pgid) == 0);
	VERIFY(nvlist_add_nvlist_array(nvroot, ZPOOL_CONFIG_CHILDREN,
	    &nvtop, 1) == 0);

	/*
	 * Replace the existing vdev_tree with the new root vdev in
	 * this pool's configuration (remove the old, add the new).
	 */
	VERIFY(nvlist_add_nvlist(config, ZPOOL_CONFIG_VDEV_TREE, nvroot) == 0);
	nvlist_free(nvroot);
	return (config);
}

/*
 * Walk the vdev tree and see if we can find a device with "better"
 * configuration. A configuration is "better" if the label on that
 * device has a more recent txg.
 */
static void
spa_alt_rootvdev(vdev_t *vd, vdev_t **avd, uint64_t *txg)
{
	int c;

	for (c = 0; c < vd->vdev_children; c++)
		spa_alt_rootvdev(vd->vdev_child[c], avd, txg);

	if (vd->vdev_ops->vdev_op_leaf) {
		nvlist_t *label;
		uint64_t label_txg;

		if (vdev_disk_read_rootlabel(vd->vdev_physpath, vd->vdev_devid,
		    &label) != 0)
			return;

		VERIFY(nvlist_lookup_uint64(label, ZPOOL_CONFIG_POOL_TXG,
		    &label_txg) == 0);

		/*
		 * Do we have a better boot device?
		 */
		if (label_txg > *txg) {
			*txg = label_txg;
			*avd = vd;
		}
		nvlist_free(label);
	}
}

/*
 * Import a root pool.
 *
 * For x86. devpath_list will consist of devid and/or physpath name of
 * the vdev (e.g. "id1,sd@SSEAGATE..." or "/pci@1f,0/ide@d/disk@0,0:a").
 * The GRUB "findroot" command will return the vdev we should boot.
 *
 * For Sparc, devpath_list consists the physpath name of the booting device
 * no matter the rootpool is a single device pool or a mirrored pool.
 * e.g.
 *	"/pci@1f,0/ide@d/disk@0,0:a"
 */
int
spa_import_rootpool(char *devpath, char *devid)
{
	spa_t *spa;
	vdev_t *rvd, *bvd, *avd = NULL;
	nvlist_t *config, *nvtop;
	uint64_t guid, txg;
	char *pname;
	int error;

	/*
	 * Read the label from the boot device and generate a configuration.
	 */
	config = spa_generate_rootconf(devpath, devid, &guid);
#if defined(_OBP) && defined(_KERNEL)
	if (config == NULL) {
		if (strstr(devpath, "/iscsi/ssd") != NULL) {
			/* iscsi boot */
			get_iscsi_bootpath_phy(devpath);
			config = spa_generate_rootconf(devpath, devid, &guid);
		}
	}
#endif
	if (config == NULL) {
		cmn_err(CE_NOTE, "Cannot read the pool label from '%s'",
		    devpath);
		return (SET_ERROR(EIO));
	}

	VERIFY(nvlist_lookup_string(config, ZPOOL_CONFIG_POOL_NAME,
	    &pname) == 0);
	VERIFY(nvlist_lookup_uint64(config, ZPOOL_CONFIG_POOL_TXG, &txg) == 0);

	mutex_enter(&spa_namespace_lock);
	if ((spa = spa_lookup(pname)) != NULL) {
		/*
		 * Remove the existing root pool from the namespace so that we
		 * can replace it with the correct config we just read in.
		 */
		spa_remove(spa);
	}

	spa = spa_add(pname, config, NULL);
	spa->spa_is_root = B_TRUE;
	spa->spa_import_flags = ZFS_IMPORT_VERBATIM;

	/*
	 * Build up a vdev tree based on the boot device's label config.
	 */
	VERIFY(nvlist_lookup_nvlist(config, ZPOOL_CONFIG_VDEV_TREE,
	    &nvtop) == 0);
	spa_config_enter(spa, SCL_ALL, FTAG, RW_WRITER);
	error = spa_config_parse(spa, &rvd, nvtop, NULL, 0,
	    VDEV_ALLOC_ROOTPOOL);
	spa_config_exit(spa, SCL_ALL, FTAG);
	if (error) {
		mutex_exit(&spa_namespace_lock);
		nvlist_free(config);
		cmn_err(CE_NOTE, "Can not parse the config for pool '%s'",
		    pname);
		return (error);
	}

	/*
	 * Get the boot vdev.
	 */
	if ((bvd = vdev_lookup_by_guid(rvd, guid)) == NULL) {
		cmn_err(CE_NOTE, "Can not find the boot vdev for guid %llu",
		    (u_longlong_t)guid);
		error = SET_ERROR(ENOENT);
		goto out;
	}

	/*
	 * Determine if there is a better boot device.
	 */
	avd = bvd;
	spa_alt_rootvdev(rvd, &avd, &txg);
	if (avd != bvd) {
		cmn_err(CE_NOTE, "The boot device is 'degraded'. Please "
		    "try booting from '%s'", avd->vdev_path);
		error = SET_ERROR(EINVAL);
		goto out;
	}

	/*
	 * If the boot device is part of a spare vdev then ensure that
	 * we're booting off the active spare.
	 */
	if (bvd->vdev_parent->vdev_ops == &vdev_spare_ops &&
	    !bvd->vdev_isspare) {
		cmn_err(CE_NOTE, "The boot device is currently spared. Please "
		    "try booting from '%s'",
		    bvd->vdev_parent->
		    vdev_child[bvd->vdev_parent->vdev_children - 1]->vdev_path);
		error = SET_ERROR(EINVAL);
		goto out;
	}

	error = 0;
out:
	spa_config_enter(spa, SCL_ALL, FTAG, RW_WRITER);
	vdev_free(rvd);
	spa_config_exit(spa, SCL_ALL, FTAG);
	mutex_exit(&spa_namespace_lock);

	nvlist_free(config);
	return (error);
}

#endif

/*
 * Import a non-root pool into the system.
 */
int
spa_import(char *pool, nvlist_t *config, nvlist_t *props, uint64_t flags)
{
	spa_t *spa;
	char *altroot = NULL;
	spa_load_state_t state = SPA_LOAD_IMPORT;
	zpool_rewind_policy_t policy;
	uint64_t mode = spa_mode_global;
	uint64_t readonly = B_FALSE;
	int error;
	nvlist_t *nvroot;
	nvlist_t **spares, **l2cache;
	uint_t nspares, nl2cache;

	/*
	 * If a pool with this name exists, return failure.
	 */
	mutex_enter(&spa_namespace_lock);
	if (spa_lookup(pool) != NULL) {
		mutex_exit(&spa_namespace_lock);
		return (SET_ERROR(EEXIST));
	}

	/*
	 * Create and initialize the spa structure.
	 */
	(void) nvlist_lookup_string(props,
	    zpool_prop_to_name(ZPOOL_PROP_ALTROOT), &altroot);
	(void) nvlist_lookup_uint64(props,
	    zpool_prop_to_name(ZPOOL_PROP_READONLY), &readonly);
	if (readonly)
		mode = FREAD;
	spa = spa_add(pool, config, altroot);
	spa->spa_import_flags = flags;

	/*
	 * Verbatim import - Take a pool and insert it into the namespace
	 * as if it had been loaded at boot.
	 */
	if (spa->spa_import_flags & ZFS_IMPORT_VERBATIM) {
		if (props != NULL)
			spa_configfile_set(spa, props, B_FALSE);

		spa_config_sync(spa, B_FALSE, B_TRUE);

		mutex_exit(&spa_namespace_lock);
		return (0);
	}

	spa_activate(spa, mode);

	/*
	 * Don't start async tasks until we know everything is healthy.
	 */
	spa_async_suspend(spa);

	zpool_get_rewind_policy(config, &policy);
	if (policy.zrp_request & ZPOOL_DO_REWIND)
		state = SPA_LOAD_RECOVER;

	/*
	 * Pass off the heavy lifting to spa_load().  Pass TRUE for mosconfig
	 * because the user-supplied config is actually the one to trust when
	 * doing an import.
	 */
	if (state != SPA_LOAD_RECOVER)
		spa->spa_last_ubsync_txg = spa->spa_load_txg = 0;

	error = spa_load_best(spa, state, B_TRUE, policy.zrp_txg,
	    policy.zrp_request);

	/*
	 * Propagate anything learned while loading the pool and pass it
	 * back to caller (i.e. rewind info, missing devices, etc).
	 */
	VERIFY(nvlist_add_nvlist(config, ZPOOL_CONFIG_LOAD_INFO,
	    spa->spa_load_info) == 0);

	spa_config_enter(spa, SCL_ALL, FTAG, RW_WRITER);
	/*
	 * Toss any existing sparelist, as it doesn't have any validity
	 * anymore, and conflicts with spa_has_spare().
	 */
	if (spa->spa_spares.sav_config) {
		nvlist_free(spa->spa_spares.sav_config);
		spa->spa_spares.sav_config = NULL;
		spa_load_spares(spa);
	}
	if (spa->spa_l2cache.sav_config) {
		nvlist_free(spa->spa_l2cache.sav_config);
		spa->spa_l2cache.sav_config = NULL;
		spa_load_l2cache(spa);
	}

	VERIFY(nvlist_lookup_nvlist(config, ZPOOL_CONFIG_VDEV_TREE,
	    &nvroot) == 0);
	if (error == 0)
		error = spa_validate_aux(spa, nvroot, -1ULL,
		    VDEV_ALLOC_SPARE);
	if (error == 0)
		error = spa_validate_aux(spa, nvroot, -1ULL,
		    VDEV_ALLOC_L2CACHE);
	spa_config_exit(spa, SCL_ALL, FTAG);

	if (props != NULL)
		spa_configfile_set(spa, props, B_FALSE);

	if (error != 0 || (props && spa_writeable(spa) &&
	    (error = spa_prop_set(spa, props)))) {
		spa_unload(spa);
		spa_deactivate(spa);
		spa_remove(spa);
		mutex_exit(&spa_namespace_lock);
		return (error);
	}

	spa_async_resume(spa);

	/*
	 * Override any spares and level 2 cache devices as specified by
	 * the user, as these may have correct device names/devids, etc.
	 */
	if (nvlist_lookup_nvlist_array(nvroot, ZPOOL_CONFIG_SPARES,
	    &spares, &nspares) == 0) {
		if (spa->spa_spares.sav_config)
			VERIFY(nvlist_remove(spa->spa_spares.sav_config,
			    ZPOOL_CONFIG_SPARES, DATA_TYPE_NVLIST_ARRAY) == 0);
		else
			VERIFY(nvlist_alloc(&spa->spa_spares.sav_config,
			    NV_UNIQUE_NAME, KM_SLEEP) == 0);
		VERIFY(nvlist_add_nvlist_array(spa->spa_spares.sav_config,
		    ZPOOL_CONFIG_SPARES, spares, nspares) == 0);
		spa_config_enter(spa, SCL_ALL, FTAG, RW_WRITER);
		spa_load_spares(spa);
		spa_config_exit(spa, SCL_ALL, FTAG);
		spa->spa_spares.sav_sync = B_TRUE;
	}
	if (nvlist_lookup_nvlist_array(nvroot, ZPOOL_CONFIG_L2CACHE,
	    &l2cache, &nl2cache) == 0) {
		if (spa->spa_l2cache.sav_config)
			VERIFY(nvlist_remove(spa->spa_l2cache.sav_config,
			    ZPOOL_CONFIG_L2CACHE, DATA_TYPE_NVLIST_ARRAY) == 0);
		else
			VERIFY(nvlist_alloc(&spa->spa_l2cache.sav_config,
			    NV_UNIQUE_NAME, KM_SLEEP) == 0);
		VERIFY(nvlist_add_nvlist_array(spa->spa_l2cache.sav_config,
		    ZPOOL_CONFIG_L2CACHE, l2cache, nl2cache) == 0);
		spa_config_enter(spa, SCL_ALL, FTAG, RW_WRITER);
		spa_load_l2cache(spa);
		spa_config_exit(spa, SCL_ALL, FTAG);
		spa->spa_l2cache.sav_sync = B_TRUE;
	}

	/*
	 * Check for any removed devices.
	 */
	if (spa->spa_autoreplace) {
		spa_aux_check_removed(&spa->spa_spares);
		spa_aux_check_removed(&spa->spa_l2cache);
	}

	if (spa_writeable(spa)) {
		/*
		 * Update the config cache to include the newly-imported pool.
		 */
		spa_config_update(spa, SPA_CONFIG_UPDATE_POOL);
	}

	/*
	 * It's possible that the pool was expanded while it was exported.
	 * We kick off an async task to handle this for us.
	 */
	spa_async_request(spa, SPA_ASYNC_AUTOEXPAND);

	mutex_exit(&spa_namespace_lock);
	spa_history_log_version(spa, "import");

#ifdef _KERNEL
	zvol_create_minors(pool);
#endif

	return (0);
}

nvlist_t *
spa_tryimport(nvlist_t *tryconfig)
{
	nvlist_t *config = NULL;
	char *poolname;
	spa_t *spa;
	uint64_t state;
	int error;

	if (nvlist_lookup_string(tryconfig, ZPOOL_CONFIG_POOL_NAME, &poolname))
		return (NULL);

	if (nvlist_lookup_uint64(tryconfig, ZPOOL_CONFIG_POOL_STATE, &state))
		return (NULL);

	/*
	 * Create and initialize the spa structure.
	 */
	mutex_enter(&spa_namespace_lock);
	spa = spa_add(TRYIMPORT_NAME, tryconfig, NULL);
	spa_activate(spa, FREAD);

	/*
	 * Pass off the heavy lifting to spa_load().
	 * Pass TRUE for mosconfig because the user-supplied config
	 * is actually the one to trust when doing an import.
	 */
	error = spa_load(spa, SPA_LOAD_TRYIMPORT, SPA_IMPORT_EXISTING, B_TRUE);

	/*
	 * If 'tryconfig' was at least parsable, return the current config.
	 */
	if (spa->spa_root_vdev != NULL) {
		config = spa_config_generate(spa, NULL, -1ULL, B_TRUE);
		VERIFY(nvlist_add_string(config, ZPOOL_CONFIG_POOL_NAME,
		    poolname) == 0);
		VERIFY(nvlist_add_uint64(config, ZPOOL_CONFIG_POOL_STATE,
		    state) == 0);
		VERIFY(nvlist_add_uint64(config, ZPOOL_CONFIG_TIMESTAMP,
		    spa->spa_uberblock.ub_timestamp) == 0);
		VERIFY(nvlist_add_nvlist(config, ZPOOL_CONFIG_LOAD_INFO,
		    spa->spa_load_info) == 0);
		VERIFY(nvlist_add_uint64(config, ZPOOL_CONFIG_ERRATA,
		    spa->spa_errata) == 0);

		/*
		 * If the bootfs property exists on this pool then we
		 * copy it out so that external consumers can tell which
		 * pools are bootable.
		 */
		if ((!error || error == EEXIST) && spa->spa_bootfs) {
			char *tmpname = kmem_alloc(MAXPATHLEN, KM_SLEEP);

			/*
			 * We have to play games with the name since the
			 * pool was opened as TRYIMPORT_NAME.
			 */
			if (dsl_dsobj_to_dsname(spa_name(spa),
			    spa->spa_bootfs, tmpname) == 0) {
				char *cp;
				char *dsname;

				dsname = kmem_alloc(MAXPATHLEN, KM_SLEEP);

				cp = strchr(tmpname, '/');
				if (cp == NULL) {
					(void) strlcpy(dsname, tmpname,
					    MAXPATHLEN);
				} else {
					(void) snprintf(dsname, MAXPATHLEN,
					    "%s/%s", poolname, ++cp);
				}
				VERIFY(nvlist_add_string(config,
				    ZPOOL_CONFIG_BOOTFS, dsname) == 0);
				kmem_free(dsname, MAXPATHLEN);
			}
			kmem_free(tmpname, MAXPATHLEN);
		}

		/*
		 * Add the list of hot spares and level 2 cache devices.
		 */
		spa_config_enter(spa, SCL_CONFIG, FTAG, RW_READER);
		spa_add_spares(spa, config);
		spa_add_l2cache(spa, config);
		spa_config_exit(spa, SCL_CONFIG, FTAG);
	}

	spa_unload(spa);
	spa_deactivate(spa);
	spa_remove(spa);
	mutex_exit(&spa_namespace_lock);

	return (config);
}

/*
 * Pool export/destroy
 *
 * The act of destroying or exporting a pool is very simple.  We make sure there
 * is no more pending I/O and any references to the pool are gone.  Then, we
 * update the pool state and sync all the labels to disk, removing the
 * configuration from the cache afterwards. If the 'hardforce' flag is set, then
 * we don't sync the labels or remove the configuration cache.
 */
static int
spa_export_common(char *pool, int new_state, nvlist_t **oldconfig,
    boolean_t force, boolean_t hardforce)
{
	spa_t *spa;

	if (oldconfig)
		*oldconfig = NULL;

	if (!(spa_mode_global & FWRITE))
		return (SET_ERROR(EROFS));

	mutex_enter(&spa_namespace_lock);
	if ((spa = spa_lookup(pool)) == NULL) {
		mutex_exit(&spa_namespace_lock);
		return (SET_ERROR(ENOENT));
	}

	/*
	 * Put a hold on the pool, drop the namespace lock, stop async tasks,
	 * reacquire the namespace lock, and see if we can export.
	 */
	spa_open_ref(spa, FTAG);
	mutex_exit(&spa_namespace_lock);
	spa_async_suspend(spa);
	mutex_enter(&spa_namespace_lock);
	spa_close(spa, FTAG);

	if (spa->spa_state == POOL_STATE_UNINITIALIZED)
		goto export_spa;
	/*
	 * The pool will be in core if it's openable, in which case we can
	 * modify its state.  Objsets may be open only because they're dirty,
	 * so we have to force it to sync before checking spa_refcnt.
	 */
<<<<<<< HEAD
	if (spa->spa_sync_on)
=======
	if (spa->spa_sync_on) {
>>>>>>> 23d56208
		txg_wait_synced(spa->spa_dsl_pool, 0);
		spa_evicting_os_wait(spa);
	}

	/*
	 * A pool cannot be exported or destroyed if there are active
	 * references.  If we are resetting a pool, allow references by
	 * fault injection handlers.
	 */
	if (!spa_refcount_zero(spa) ||
	    (spa->spa_inject_ref != 0 &&
	    new_state != POOL_STATE_UNINITIALIZED)) {
		spa_async_resume(spa);
		mutex_exit(&spa_namespace_lock);
		return (SET_ERROR(EBUSY));
	}

	if (spa->spa_sync_on) {
		/*
		 * A pool cannot be exported if it has an active shared spare.
		 * This is to prevent other pools stealing the active spare
		 * from an exported pool. At user's own will, such pool can
		 * be forcedly exported.
		 */
		if (!force && new_state == POOL_STATE_EXPORTED &&
		    spa_has_active_shared_spare(spa)) {
			spa_async_resume(spa);
			mutex_exit(&spa_namespace_lock);
			return (SET_ERROR(EXDEV));
		}

		/*
		 * We want this to be reflected on every label,
		 * so mark them all dirty.  spa_unload() will do the
		 * final sync that pushes these changes out.
		 */
		if (new_state != POOL_STATE_UNINITIALIZED && !hardforce) {
			spa_config_enter(spa, SCL_ALL, FTAG, RW_WRITER);
			spa->spa_state = new_state;
			spa->spa_final_txg = spa_last_synced_txg(spa) +
			    TXG_DEFER_SIZE + 1;
			vdev_config_dirty(spa->spa_root_vdev);
			spa_config_exit(spa, SCL_ALL, FTAG);
		}
	}

export_spa:
	spa_event_notify(spa, NULL, FM_EREPORT_ZFS_POOL_DESTROY);

	if (spa->spa_state != POOL_STATE_UNINITIALIZED) {
		spa_unload(spa);
		spa_deactivate(spa);
	}

	if (oldconfig && spa->spa_config)
		VERIFY(nvlist_dup(spa->spa_config, oldconfig, 0) == 0);

	if (new_state != POOL_STATE_UNINITIALIZED) {
		if (!hardforce)
			spa_config_sync(spa, B_TRUE, B_TRUE);
		spa_remove(spa);
	}
	mutex_exit(&spa_namespace_lock);

	return (0);
}

/*
 * Destroy a storage pool.
 */
int
spa_destroy(char *pool)
{
	return (spa_export_common(pool, POOL_STATE_DESTROYED, NULL,
	    B_FALSE, B_FALSE));
}

/*
 * Export a storage pool.
 */
int
spa_export(char *pool, nvlist_t **oldconfig, boolean_t force,
    boolean_t hardforce)
{
	return (spa_export_common(pool, POOL_STATE_EXPORTED, oldconfig,
	    force, hardforce));
}

/*
 * Similar to spa_export(), this unloads the spa_t without actually removing it
 * from the namespace in any way.
 */
int
spa_reset(char *pool)
{
	return (spa_export_common(pool, POOL_STATE_UNINITIALIZED, NULL,
	    B_FALSE, B_FALSE));
}

/*
 * ==========================================================================
 * Device manipulation
 * ==========================================================================
 */

/*
 * Add a device to a storage pool.
 */
int
spa_vdev_add(spa_t *spa, nvlist_t *nvroot)
{
	uint64_t txg, id;
	int error;
	vdev_t *rvd = spa->spa_root_vdev;
	vdev_t *vd, *tvd;
	nvlist_t **spares, **l2cache;
	uint_t nspares, nl2cache;
	int c;

	ASSERT(spa_writeable(spa));

	txg = spa_vdev_enter(spa);

	if ((error = spa_config_parse(spa, &vd, nvroot, NULL, 0,
	    VDEV_ALLOC_ADD)) != 0)
		return (spa_vdev_exit(spa, NULL, txg, error));

	spa->spa_pending_vdev = vd;	/* spa_vdev_exit() will clear this */

	if (nvlist_lookup_nvlist_array(nvroot, ZPOOL_CONFIG_SPARES, &spares,
	    &nspares) != 0)
		nspares = 0;

	if (nvlist_lookup_nvlist_array(nvroot, ZPOOL_CONFIG_L2CACHE, &l2cache,
	    &nl2cache) != 0)
		nl2cache = 0;

	if (vd->vdev_children == 0 && nspares == 0 && nl2cache == 0)
		return (spa_vdev_exit(spa, vd, txg, EINVAL));

	if (vd->vdev_children != 0 &&
	    (error = vdev_create(vd, txg, B_FALSE)) != 0)
		return (spa_vdev_exit(spa, vd, txg, error));

	/*
	 * We must validate the spares and l2cache devices after checking the
	 * children.  Otherwise, vdev_inuse() will blindly overwrite the spare.
	 */
	if ((error = spa_validate_aux(spa, nvroot, txg, VDEV_ALLOC_ADD)) != 0)
		return (spa_vdev_exit(spa, vd, txg, error));

	/*
	 * Transfer each new top-level vdev from vd to rvd.
	 */
	for (c = 0; c < vd->vdev_children; c++) {

		/*
		 * Set the vdev id to the first hole, if one exists.
		 */
		for (id = 0; id < rvd->vdev_children; id++) {
			if (rvd->vdev_child[id]->vdev_ishole) {
				vdev_free(rvd->vdev_child[id]);
				break;
			}
		}
		tvd = vd->vdev_child[c];
		vdev_remove_child(vd, tvd);
		tvd->vdev_id = id;
		vdev_add_child(rvd, tvd);
		vdev_config_dirty(tvd);
	}

	if (nspares != 0) {
		spa_set_aux_vdevs(&spa->spa_spares, spares, nspares,
		    ZPOOL_CONFIG_SPARES);
		spa_load_spares(spa);
		spa->spa_spares.sav_sync = B_TRUE;
	}

	if (nl2cache != 0) {
		spa_set_aux_vdevs(&spa->spa_l2cache, l2cache, nl2cache,
		    ZPOOL_CONFIG_L2CACHE);
		spa_load_l2cache(spa);
		spa->spa_l2cache.sav_sync = B_TRUE;
	}

	/*
	 * We have to be careful when adding new vdevs to an existing pool.
	 * If other threads start allocating from these vdevs before we
	 * sync the config cache, and we lose power, then upon reboot we may
	 * fail to open the pool because there are DVAs that the config cache
	 * can't translate.  Therefore, we first add the vdevs without
	 * initializing metaslabs; sync the config cache (via spa_vdev_exit());
	 * and then let spa_config_update() initialize the new metaslabs.
	 *
	 * spa_load() checks for added-but-not-initialized vdevs, so that
	 * if we lose power at any point in this sequence, the remaining
	 * steps will be completed the next time we load the pool.
	 */
	(void) spa_vdev_exit(spa, vd, txg, 0);

	mutex_enter(&spa_namespace_lock);
	spa_config_update(spa, SPA_CONFIG_UPDATE_POOL);
	mutex_exit(&spa_namespace_lock);

	return (0);
}

/*
 * Attach a device to a mirror.  The arguments are the path to any device
 * in the mirror, and the nvroot for the new device.  If the path specifies
 * a device that is not mirrored, we automatically insert the mirror vdev.
 *
 * If 'replacing' is specified, the new device is intended to replace the
 * existing device; in this case the two devices are made into their own
 * mirror using the 'replacing' vdev, which is functionally identical to
 * the mirror vdev (it actually reuses all the same ops) but has a few
 * extra rules: you can't attach to it after it's been created, and upon
 * completion of resilvering, the first disk (the one being replaced)
 * is automatically detached.
 */
int
spa_vdev_attach(spa_t *spa, uint64_t guid, nvlist_t *nvroot, int replacing)
{
	uint64_t txg, dtl_max_txg;
	vdev_t *oldvd, *newvd, *newrootvd, *pvd, *tvd;
	vdev_ops_t *pvops;
	char *oldvdpath, *newvdpath;
	int newvd_isspare;
	int error;
	ASSERTV(vdev_t *rvd = spa->spa_root_vdev);

	ASSERT(spa_writeable(spa));

	txg = spa_vdev_enter(spa);

	oldvd = spa_lookup_by_guid(spa, guid, B_FALSE);

	if (oldvd == NULL)
		return (spa_vdev_exit(spa, NULL, txg, ENODEV));

	if (!oldvd->vdev_ops->vdev_op_leaf)
		return (spa_vdev_exit(spa, NULL, txg, ENOTSUP));

	pvd = oldvd->vdev_parent;

	if ((error = spa_config_parse(spa, &newrootvd, nvroot, NULL, 0,
	    VDEV_ALLOC_ATTACH)) != 0)
		return (spa_vdev_exit(spa, NULL, txg, EINVAL));

	if (newrootvd->vdev_children != 1)
		return (spa_vdev_exit(spa, newrootvd, txg, EINVAL));

	newvd = newrootvd->vdev_child[0];

	if (!newvd->vdev_ops->vdev_op_leaf)
		return (spa_vdev_exit(spa, newrootvd, txg, EINVAL));

	if ((error = vdev_create(newrootvd, txg, replacing)) != 0)
		return (spa_vdev_exit(spa, newrootvd, txg, error));

	/*
	 * Spares can't replace logs
	 */
	if (oldvd->vdev_top->vdev_islog && newvd->vdev_isspare)
		return (spa_vdev_exit(spa, newrootvd, txg, ENOTSUP));

	if (!replacing) {
		/*
		 * For attach, the only allowable parent is a mirror or the root
		 * vdev.
		 */
		if (pvd->vdev_ops != &vdev_mirror_ops &&
		    pvd->vdev_ops != &vdev_root_ops)
			return (spa_vdev_exit(spa, newrootvd, txg, ENOTSUP));

		pvops = &vdev_mirror_ops;
	} else {
		/*
		 * Active hot spares can only be replaced by inactive hot
		 * spares.
		 */
		if (pvd->vdev_ops == &vdev_spare_ops &&
		    oldvd->vdev_isspare &&
		    !spa_has_spare(spa, newvd->vdev_guid))
			return (spa_vdev_exit(spa, newrootvd, txg, ENOTSUP));

		/*
		 * If the source is a hot spare, and the parent isn't already a
		 * spare, then we want to create a new hot spare.  Otherwise, we
		 * want to create a replacing vdev.  The user is not allowed to
		 * attach to a spared vdev child unless the 'isspare' state is
		 * the same (spare replaces spare, non-spare replaces
		 * non-spare).
		 */
		if (pvd->vdev_ops == &vdev_replacing_ops &&
		    spa_version(spa) < SPA_VERSION_MULTI_REPLACE) {
			return (spa_vdev_exit(spa, newrootvd, txg, ENOTSUP));
		} else if (pvd->vdev_ops == &vdev_spare_ops &&
		    newvd->vdev_isspare != oldvd->vdev_isspare) {
			return (spa_vdev_exit(spa, newrootvd, txg, ENOTSUP));
		}

		if (newvd->vdev_isspare)
			pvops = &vdev_spare_ops;
		else
			pvops = &vdev_replacing_ops;
	}

	/*
	 * Make sure the new device is big enough.
	 */
	if (newvd->vdev_asize < vdev_get_min_asize(oldvd))
		return (spa_vdev_exit(spa, newrootvd, txg, EOVERFLOW));

	/*
	 * The new device cannot have a higher alignment requirement
	 * than the top-level vdev.
	 */
	if (newvd->vdev_ashift > oldvd->vdev_top->vdev_ashift)
		return (spa_vdev_exit(spa, newrootvd, txg, EDOM));

	/*
	 * If this is an in-place replacement, update oldvd's path and devid
	 * to make it distinguishable from newvd, and unopenable from now on.
	 */
	if (strcmp(oldvd->vdev_path, newvd->vdev_path) == 0) {
		spa_strfree(oldvd->vdev_path);
		oldvd->vdev_path = kmem_alloc(strlen(newvd->vdev_path) + 5,
		    KM_SLEEP);
		(void) sprintf(oldvd->vdev_path, "%s/%s",
		    newvd->vdev_path, "old");
		if (oldvd->vdev_devid != NULL) {
			spa_strfree(oldvd->vdev_devid);
			oldvd->vdev_devid = NULL;
		}
	}

	/* mark the device being resilvered */
	newvd->vdev_resilver_txg = txg;

	/*
	 * If the parent is not a mirror, or if we're replacing, insert the new
	 * mirror/replacing/spare vdev above oldvd.
	 */
	if (pvd->vdev_ops != pvops)
		pvd = vdev_add_parent(oldvd, pvops);

	ASSERT(pvd->vdev_top->vdev_parent == rvd);
	ASSERT(pvd->vdev_ops == pvops);
	ASSERT(oldvd->vdev_parent == pvd);

	/*
	 * Extract the new device from its root and add it to pvd.
	 */
	vdev_remove_child(newrootvd, newvd);
	newvd->vdev_id = pvd->vdev_children;
	newvd->vdev_crtxg = oldvd->vdev_crtxg;
	vdev_add_child(pvd, newvd);

	tvd = newvd->vdev_top;
	ASSERT(pvd->vdev_top == tvd);
	ASSERT(tvd->vdev_parent == rvd);

	vdev_config_dirty(tvd);

	/*
	 * Set newvd's DTL to [TXG_INITIAL, dtl_max_txg) so that we account
	 * for any dmu_sync-ed blocks.  It will propagate upward when
	 * spa_vdev_exit() calls vdev_dtl_reassess().
	 */
	dtl_max_txg = txg + TXG_CONCURRENT_STATES;

	vdev_dtl_dirty(newvd, DTL_MISSING, TXG_INITIAL,
	    dtl_max_txg - TXG_INITIAL);

	if (newvd->vdev_isspare) {
		spa_spare_activate(newvd);
		spa_event_notify(spa, newvd, FM_EREPORT_ZFS_DEVICE_SPARE);
	}

	oldvdpath = spa_strdup(oldvd->vdev_path);
	newvdpath = spa_strdup(newvd->vdev_path);
	newvd_isspare = newvd->vdev_isspare;

	/*
	 * Mark newvd's DTL dirty in this txg.
	 */
	vdev_dirty(tvd, VDD_DTL, newvd, txg);

	/*
	 * Schedule the resilver to restart in the future. We do this to
	 * ensure that dmu_sync-ed blocks have been stitched into the
	 * respective datasets.
	 */
	dsl_resilver_restart(spa->spa_dsl_pool, dtl_max_txg);

	/*
	 * Commit the config
	 */
	(void) spa_vdev_exit(spa, newrootvd, dtl_max_txg, 0);

	spa_history_log_internal(spa, "vdev attach", NULL,
	    "%s vdev=%s %s vdev=%s",
	    replacing && newvd_isspare ? "spare in" :
	    replacing ? "replace" : "attach", newvdpath,
	    replacing ? "for" : "to", oldvdpath);

	spa_strfree(oldvdpath);
	spa_strfree(newvdpath);

	if (spa->spa_bootfs)
		spa_event_notify(spa, newvd, FM_EREPORT_ZFS_BOOTFS_VDEV_ATTACH);

	return (0);
}

/*
 * Detach a device from a mirror or replacing vdev.
 *
 * If 'replace_done' is specified, only detach if the parent
 * is a replacing vdev.
 */
int
spa_vdev_detach(spa_t *spa, uint64_t guid, uint64_t pguid, int replace_done)
{
	uint64_t txg;
	int error;
	vdev_t *vd, *pvd, *cvd, *tvd;
	boolean_t unspare = B_FALSE;
	uint64_t unspare_guid = 0;
	char *vdpath;
	int c, t;
	ASSERTV(vdev_t *rvd = spa->spa_root_vdev);
	ASSERT(spa_writeable(spa));

	txg = spa_vdev_enter(spa);

	vd = spa_lookup_by_guid(spa, guid, B_FALSE);

	if (vd == NULL)
		return (spa_vdev_exit(spa, NULL, txg, ENODEV));

	if (!vd->vdev_ops->vdev_op_leaf)
		return (spa_vdev_exit(spa, NULL, txg, ENOTSUP));

	pvd = vd->vdev_parent;

	/*
	 * If the parent/child relationship is not as expected, don't do it.
	 * Consider M(A,R(B,C)) -- that is, a mirror of A with a replacing
	 * vdev that's replacing B with C.  The user's intent in replacing
	 * is to go from M(A,B) to M(A,C).  If the user decides to cancel
	 * the replace by detaching C, the expected behavior is to end up
	 * M(A,B).  But suppose that right after deciding to detach C,
	 * the replacement of B completes.  We would have M(A,C), and then
	 * ask to detach C, which would leave us with just A -- not what
	 * the user wanted.  To prevent this, we make sure that the
	 * parent/child relationship hasn't changed -- in this example,
	 * that C's parent is still the replacing vdev R.
	 */
	if (pvd->vdev_guid != pguid && pguid != 0)
		return (spa_vdev_exit(spa, NULL, txg, EBUSY));

	/*
	 * Only 'replacing' or 'spare' vdevs can be replaced.
	 */
	if (replace_done && pvd->vdev_ops != &vdev_replacing_ops &&
	    pvd->vdev_ops != &vdev_spare_ops)
		return (spa_vdev_exit(spa, NULL, txg, ENOTSUP));

	ASSERT(pvd->vdev_ops != &vdev_spare_ops ||
	    spa_version(spa) >= SPA_VERSION_SPARES);

	/*
	 * Only mirror, replacing, and spare vdevs support detach.
	 */
	if (pvd->vdev_ops != &vdev_replacing_ops &&
	    pvd->vdev_ops != &vdev_mirror_ops &&
	    pvd->vdev_ops != &vdev_spare_ops)
		return (spa_vdev_exit(spa, NULL, txg, ENOTSUP));

	/*
	 * If this device has the only valid copy of some data,
	 * we cannot safely detach it.
	 */
	if (vdev_dtl_required(vd))
		return (spa_vdev_exit(spa, NULL, txg, EBUSY));

	ASSERT(pvd->vdev_children >= 2);

	/*
	 * If we are detaching the second disk from a replacing vdev, then
	 * check to see if we changed the original vdev's path to have "/old"
	 * at the end in spa_vdev_attach().  If so, undo that change now.
	 */
	if (pvd->vdev_ops == &vdev_replacing_ops && vd->vdev_id > 0 &&
	    vd->vdev_path != NULL) {
		size_t len = strlen(vd->vdev_path);

		for (c = 0; c < pvd->vdev_children; c++) {
			cvd = pvd->vdev_child[c];

			if (cvd == vd || cvd->vdev_path == NULL)
				continue;

			if (strncmp(cvd->vdev_path, vd->vdev_path, len) == 0 &&
			    strcmp(cvd->vdev_path + len, "/old") == 0) {
				spa_strfree(cvd->vdev_path);
				cvd->vdev_path = spa_strdup(vd->vdev_path);
				break;
			}
		}
	}

	/*
	 * If we are detaching the original disk from a spare, then it implies
	 * that the spare should become a real disk, and be removed from the
	 * active spare list for the pool.
	 */
	if (pvd->vdev_ops == &vdev_spare_ops &&
	    vd->vdev_id == 0 &&
	    pvd->vdev_child[pvd->vdev_children - 1]->vdev_isspare)
		unspare = B_TRUE;

	/*
	 * Erase the disk labels so the disk can be used for other things.
	 * This must be done after all other error cases are handled,
	 * but before we disembowel vd (so we can still do I/O to it).
	 * But if we can't do it, don't treat the error as fatal --
	 * it may be that the unwritability of the disk is the reason
	 * it's being detached!
	 */
	error = vdev_label_init(vd, 0, VDEV_LABEL_REMOVE);

	/*
	 * Remove vd from its parent and compact the parent's children.
	 */
	vdev_remove_child(pvd, vd);
	vdev_compact_children(pvd);

	/*
	 * Remember one of the remaining children so we can get tvd below.
	 */
	cvd = pvd->vdev_child[pvd->vdev_children - 1];

	/*
	 * If we need to remove the remaining child from the list of hot spares,
	 * do it now, marking the vdev as no longer a spare in the process.
	 * We must do this before vdev_remove_parent(), because that can
	 * change the GUID if it creates a new toplevel GUID.  For a similar
	 * reason, we must remove the spare now, in the same txg as the detach;
	 * otherwise someone could attach a new sibling, change the GUID, and
	 * the subsequent attempt to spa_vdev_remove(unspare_guid) would fail.
	 */
	if (unspare) {
		ASSERT(cvd->vdev_isspare);
		spa_spare_remove(cvd);
		unspare_guid = cvd->vdev_guid;
		(void) spa_vdev_remove(spa, unspare_guid, B_TRUE);
		cvd->vdev_unspare = B_TRUE;
	}

	/*
	 * If the parent mirror/replacing vdev only has one child,
	 * the parent is no longer needed.  Remove it from the tree.
	 */
	if (pvd->vdev_children == 1) {
		if (pvd->vdev_ops == &vdev_spare_ops)
			cvd->vdev_unspare = B_FALSE;
		vdev_remove_parent(cvd);
	}


	/*
	 * We don't set tvd until now because the parent we just removed
	 * may have been the previous top-level vdev.
	 */
	tvd = cvd->vdev_top;
	ASSERT(tvd->vdev_parent == rvd);

	/*
	 * Reevaluate the parent vdev state.
	 */
	vdev_propagate_state(cvd);

	/*
	 * If the 'autoexpand' property is set on the pool then automatically
	 * try to expand the size of the pool. For example if the device we
	 * just detached was smaller than the others, it may be possible to
	 * add metaslabs (i.e. grow the pool). We need to reopen the vdev
	 * first so that we can obtain the updated sizes of the leaf vdevs.
	 */
	if (spa->spa_autoexpand) {
		vdev_reopen(tvd);
		vdev_expand(tvd, txg);
	}

	vdev_config_dirty(tvd);

	/*
	 * Mark vd's DTL as dirty in this txg.  vdev_dtl_sync() will see that
	 * vd->vdev_detached is set and free vd's DTL object in syncing context.
	 * But first make sure we're not on any *other* txg's DTL list, to
	 * prevent vd from being accessed after it's freed.
	 */
	vdpath = spa_strdup(vd->vdev_path);
	for (t = 0; t < TXG_SIZE; t++)
		(void) txg_list_remove_this(&tvd->vdev_dtl_list, vd, t);
	vd->vdev_detached = B_TRUE;
	vdev_dirty(tvd, VDD_DTL, vd, txg);

	spa_event_notify(spa, vd, FM_EREPORT_ZFS_DEVICE_REMOVE);

	/* hang on to the spa before we release the lock */
	spa_open_ref(spa, FTAG);

	error = spa_vdev_exit(spa, vd, txg, 0);

	spa_history_log_internal(spa, "detach", NULL,
	    "vdev=%s", vdpath);
	spa_strfree(vdpath);

	/*
	 * If this was the removal of the original device in a hot spare vdev,
	 * then we want to go through and remove the device from the hot spare
	 * list of every other pool.
	 */
	if (unspare) {
		spa_t *altspa = NULL;

		mutex_enter(&spa_namespace_lock);
		while ((altspa = spa_next(altspa)) != NULL) {
			if (altspa->spa_state != POOL_STATE_ACTIVE ||
			    altspa == spa)
				continue;

			spa_open_ref(altspa, FTAG);
			mutex_exit(&spa_namespace_lock);
			(void) spa_vdev_remove(altspa, unspare_guid, B_TRUE);
			mutex_enter(&spa_namespace_lock);
			spa_close(altspa, FTAG);
		}
		mutex_exit(&spa_namespace_lock);

		/* search the rest of the vdevs for spares to remove */
		spa_vdev_resilver_done(spa);
	}

	/* all done with the spa; OK to release */
	mutex_enter(&spa_namespace_lock);
	spa_close(spa, FTAG);
	mutex_exit(&spa_namespace_lock);

	return (error);
}

/*
 * Split a set of devices from their mirrors, and create a new pool from them.
 */
int
spa_vdev_split_mirror(spa_t *spa, char *newname, nvlist_t *config,
    nvlist_t *props, boolean_t exp)
{
	int error = 0;
	uint64_t txg, *glist;
	spa_t *newspa;
	uint_t c, children, lastlog;
	nvlist_t **child, *nvl, *tmp;
	dmu_tx_t *tx;
	char *altroot = NULL;
	vdev_t *rvd, **vml = NULL;			/* vdev modify list */
	boolean_t activate_slog;

	ASSERT(spa_writeable(spa));

	txg = spa_vdev_enter(spa);

	/* clear the log and flush everything up to now */
	activate_slog = spa_passivate_log(spa);
	(void) spa_vdev_config_exit(spa, NULL, txg, 0, FTAG);
	error = spa_offline_log(spa);
	txg = spa_vdev_config_enter(spa);

	if (activate_slog)
		spa_activate_log(spa);

	if (error != 0)
		return (spa_vdev_exit(spa, NULL, txg, error));

	/* check new spa name before going any further */
	if (spa_lookup(newname) != NULL)
		return (spa_vdev_exit(spa, NULL, txg, EEXIST));

	/*
	 * scan through all the children to ensure they're all mirrors
	 */
	if (nvlist_lookup_nvlist(config, ZPOOL_CONFIG_VDEV_TREE, &nvl) != 0 ||
	    nvlist_lookup_nvlist_array(nvl, ZPOOL_CONFIG_CHILDREN, &child,
	    &children) != 0)
		return (spa_vdev_exit(spa, NULL, txg, EINVAL));

	/* first, check to ensure we've got the right child count */
	rvd = spa->spa_root_vdev;
	lastlog = 0;
	for (c = 0; c < rvd->vdev_children; c++) {
		vdev_t *vd = rvd->vdev_child[c];

		/* don't count the holes & logs as children */
		if (vd->vdev_islog || vd->vdev_ishole) {
			if (lastlog == 0)
				lastlog = c;
			continue;
		}

		lastlog = 0;
	}
	if (children != (lastlog != 0 ? lastlog : rvd->vdev_children))
		return (spa_vdev_exit(spa, NULL, txg, EINVAL));

	/* next, ensure no spare or cache devices are part of the split */
	if (nvlist_lookup_nvlist(nvl, ZPOOL_CONFIG_SPARES, &tmp) == 0 ||
	    nvlist_lookup_nvlist(nvl, ZPOOL_CONFIG_L2CACHE, &tmp) == 0)
		return (spa_vdev_exit(spa, NULL, txg, EINVAL));

	vml = kmem_zalloc(children * sizeof (vdev_t *), KM_SLEEP);
	glist = kmem_zalloc(children * sizeof (uint64_t), KM_SLEEP);

	/* then, loop over each vdev and validate it */
	for (c = 0; c < children; c++) {
		uint64_t is_hole = 0;

		(void) nvlist_lookup_uint64(child[c], ZPOOL_CONFIG_IS_HOLE,
		    &is_hole);

		if (is_hole != 0) {
			if (spa->spa_root_vdev->vdev_child[c]->vdev_ishole ||
			    spa->spa_root_vdev->vdev_child[c]->vdev_islog) {
				continue;
			} else {
				error = SET_ERROR(EINVAL);
				break;
			}
		}

		/* which disk is going to be split? */
		if (nvlist_lookup_uint64(child[c], ZPOOL_CONFIG_GUID,
		    &glist[c]) != 0) {
			error = SET_ERROR(EINVAL);
			break;
		}

		/* look it up in the spa */
		vml[c] = spa_lookup_by_guid(spa, glist[c], B_FALSE);
		if (vml[c] == NULL) {
			error = SET_ERROR(ENODEV);
			break;
		}

		/* make sure there's nothing stopping the split */
		if (vml[c]->vdev_parent->vdev_ops != &vdev_mirror_ops ||
		    vml[c]->vdev_islog ||
		    vml[c]->vdev_ishole ||
		    vml[c]->vdev_isspare ||
		    vml[c]->vdev_isl2cache ||
		    !vdev_writeable(vml[c]) ||
		    vml[c]->vdev_children != 0 ||
		    vml[c]->vdev_state != VDEV_STATE_HEALTHY ||
		    c != spa->spa_root_vdev->vdev_child[c]->vdev_id) {
			error = SET_ERROR(EINVAL);
			break;
		}

		if (vdev_dtl_required(vml[c])) {
			error = SET_ERROR(EBUSY);
			break;
		}

		/* we need certain info from the top level */
		VERIFY(nvlist_add_uint64(child[c], ZPOOL_CONFIG_METASLAB_ARRAY,
		    vml[c]->vdev_top->vdev_ms_array) == 0);
		VERIFY(nvlist_add_uint64(child[c], ZPOOL_CONFIG_METASLAB_SHIFT,
		    vml[c]->vdev_top->vdev_ms_shift) == 0);
		VERIFY(nvlist_add_uint64(child[c], ZPOOL_CONFIG_ASIZE,
		    vml[c]->vdev_top->vdev_asize) == 0);
		VERIFY(nvlist_add_uint64(child[c], ZPOOL_CONFIG_ASHIFT,
		    vml[c]->vdev_top->vdev_ashift) == 0);
	}

	if (error != 0) {
		kmem_free(vml, children * sizeof (vdev_t *));
		kmem_free(glist, children * sizeof (uint64_t));
		return (spa_vdev_exit(spa, NULL, txg, error));
	}

	/* stop writers from using the disks */
	for (c = 0; c < children; c++) {
		if (vml[c] != NULL)
			vml[c]->vdev_offline = B_TRUE;
	}
	vdev_reopen(spa->spa_root_vdev);

	/*
	 * Temporarily record the splitting vdevs in the spa config.  This
	 * will disappear once the config is regenerated.
	 */
	VERIFY(nvlist_alloc(&nvl, NV_UNIQUE_NAME, KM_SLEEP) == 0);
	VERIFY(nvlist_add_uint64_array(nvl, ZPOOL_CONFIG_SPLIT_LIST,
	    glist, children) == 0);
	kmem_free(glist, children * sizeof (uint64_t));

	mutex_enter(&spa->spa_props_lock);
	VERIFY(nvlist_add_nvlist(spa->spa_config, ZPOOL_CONFIG_SPLIT,
	    nvl) == 0);
	mutex_exit(&spa->spa_props_lock);
	spa->spa_config_splitting = nvl;
	vdev_config_dirty(spa->spa_root_vdev);

	/* configure and create the new pool */
	VERIFY(nvlist_add_string(config, ZPOOL_CONFIG_POOL_NAME, newname) == 0);
	VERIFY(nvlist_add_uint64(config, ZPOOL_CONFIG_POOL_STATE,
	    exp ? POOL_STATE_EXPORTED : POOL_STATE_ACTIVE) == 0);
	VERIFY(nvlist_add_uint64(config, ZPOOL_CONFIG_VERSION,
	    spa_version(spa)) == 0);
	VERIFY(nvlist_add_uint64(config, ZPOOL_CONFIG_POOL_TXG,
	    spa->spa_config_txg) == 0);
	VERIFY(nvlist_add_uint64(config, ZPOOL_CONFIG_POOL_GUID,
	    spa_generate_guid(NULL)) == 0);
	(void) nvlist_lookup_string(props,
	    zpool_prop_to_name(ZPOOL_PROP_ALTROOT), &altroot);

	/* add the new pool to the namespace */
	newspa = spa_add(newname, config, altroot);
	newspa->spa_config_txg = spa->spa_config_txg;
	spa_set_log_state(newspa, SPA_LOG_CLEAR);

	/* release the spa config lock, retaining the namespace lock */
	spa_vdev_config_exit(spa, NULL, txg, 0, FTAG);

	if (zio_injection_enabled)
		zio_handle_panic_injection(spa, FTAG, 1);

	spa_activate(newspa, spa_mode_global);
	spa_async_suspend(newspa);

	/* create the new pool from the disks of the original pool */
	error = spa_load(newspa, SPA_LOAD_IMPORT, SPA_IMPORT_ASSEMBLE, B_TRUE);
	if (error)
		goto out;

	/* if that worked, generate a real config for the new pool */
	if (newspa->spa_root_vdev != NULL) {
		VERIFY(nvlist_alloc(&newspa->spa_config_splitting,
		    NV_UNIQUE_NAME, KM_SLEEP) == 0);
		VERIFY(nvlist_add_uint64(newspa->spa_config_splitting,
		    ZPOOL_CONFIG_SPLIT_GUID, spa_guid(spa)) == 0);
		spa_config_set(newspa, spa_config_generate(newspa, NULL, -1ULL,
		    B_TRUE));
	}

	/* set the props */
	if (props != NULL) {
		spa_configfile_set(newspa, props, B_FALSE);
		error = spa_prop_set(newspa, props);
		if (error)
			goto out;
	}

	/* flush everything */
	txg = spa_vdev_config_enter(newspa);
	vdev_config_dirty(newspa->spa_root_vdev);
	(void) spa_vdev_config_exit(newspa, NULL, txg, 0, FTAG);

	if (zio_injection_enabled)
		zio_handle_panic_injection(spa, FTAG, 2);

	spa_async_resume(newspa);

	/* finally, update the original pool's config */
	txg = spa_vdev_config_enter(spa);
	tx = dmu_tx_create_dd(spa_get_dsl(spa)->dp_mos_dir);
	error = dmu_tx_assign(tx, TXG_WAIT);
	if (error != 0)
		dmu_tx_abort(tx);
	for (c = 0; c < children; c++) {
		if (vml[c] != NULL) {
			vdev_split(vml[c]);
			if (error == 0)
				spa_history_log_internal(spa, "detach", tx,
				    "vdev=%s", vml[c]->vdev_path);
			vdev_free(vml[c]);
		}
	}
	vdev_config_dirty(spa->spa_root_vdev);
	spa->spa_config_splitting = NULL;
	nvlist_free(nvl);
	if (error == 0)
		dmu_tx_commit(tx);
	(void) spa_vdev_exit(spa, NULL, txg, 0);

	if (zio_injection_enabled)
		zio_handle_panic_injection(spa, FTAG, 3);

	/* split is complete; log a history record */
	spa_history_log_internal(newspa, "split", NULL,
	    "from pool %s", spa_name(spa));

	kmem_free(vml, children * sizeof (vdev_t *));

	/* if we're not going to mount the filesystems in userland, export */
	if (exp)
		error = spa_export_common(newname, POOL_STATE_EXPORTED, NULL,
		    B_FALSE, B_FALSE);

	return (error);

out:
	spa_unload(newspa);
	spa_deactivate(newspa);
	spa_remove(newspa);

	txg = spa_vdev_config_enter(spa);

	/* re-online all offlined disks */
	for (c = 0; c < children; c++) {
		if (vml[c] != NULL)
			vml[c]->vdev_offline = B_FALSE;
	}
	vdev_reopen(spa->spa_root_vdev);

	nvlist_free(spa->spa_config_splitting);
	spa->spa_config_splitting = NULL;
	(void) spa_vdev_exit(spa, NULL, txg, error);

	kmem_free(vml, children * sizeof (vdev_t *));
	return (error);
}

static nvlist_t *
spa_nvlist_lookup_by_guid(nvlist_t **nvpp, int count, uint64_t target_guid)
{
	int i;

	for (i = 0; i < count; i++) {
		uint64_t guid;

		VERIFY(nvlist_lookup_uint64(nvpp[i], ZPOOL_CONFIG_GUID,
		    &guid) == 0);

		if (guid == target_guid)
			return (nvpp[i]);
	}

	return (NULL);
}

static void
spa_vdev_remove_aux(nvlist_t *config, char *name, nvlist_t **dev, int count,
	nvlist_t *dev_to_remove)
{
	nvlist_t **newdev = NULL;
	int i, j;

	if (count > 1)
		newdev = kmem_alloc((count - 1) * sizeof (void *), KM_SLEEP);

	for (i = 0, j = 0; i < count; i++) {
		if (dev[i] == dev_to_remove)
			continue;
		VERIFY(nvlist_dup(dev[i], &newdev[j++], KM_SLEEP) == 0);
	}

	VERIFY(nvlist_remove(config, name, DATA_TYPE_NVLIST_ARRAY) == 0);
	VERIFY(nvlist_add_nvlist_array(config, name, newdev, count - 1) == 0);

	for (i = 0; i < count - 1; i++)
		nvlist_free(newdev[i]);

	if (count > 1)
		kmem_free(newdev, (count - 1) * sizeof (void *));
}

/*
 * Evacuate the device.
 */
static int
spa_vdev_remove_evacuate(spa_t *spa, vdev_t *vd)
{
	uint64_t txg;
	int error = 0;

	ASSERT(MUTEX_HELD(&spa_namespace_lock));
	ASSERT(spa_config_held(spa, SCL_ALL, RW_WRITER) == 0);
	ASSERT(vd == vd->vdev_top);

	/*
	 * Evacuate the device.  We don't hold the config lock as writer
	 * since we need to do I/O but we do keep the
	 * spa_namespace_lock held.  Once this completes the device
	 * should no longer have any blocks allocated on it.
	 */
	if (vd->vdev_islog) {
		if (vd->vdev_stat.vs_alloc != 0)
			error = spa_offline_log(spa);
	} else {
		error = SET_ERROR(ENOTSUP);
	}

	if (error)
		return (error);

	/*
	 * The evacuation succeeded.  Remove any remaining MOS metadata
	 * associated with this vdev, and wait for these changes to sync.
	 */
	ASSERT0(vd->vdev_stat.vs_alloc);
	txg = spa_vdev_config_enter(spa);
	vd->vdev_removing = B_TRUE;
	vdev_dirty_leaves(vd, VDD_DTL, txg);
	vdev_config_dirty(vd);
	spa_vdev_config_exit(spa, NULL, txg, 0, FTAG);

	return (0);
}

/*
 * Complete the removal by cleaning up the namespace.
 */
static void
spa_vdev_remove_from_namespace(spa_t *spa, vdev_t *vd)
{
	vdev_t *rvd = spa->spa_root_vdev;
	uint64_t id = vd->vdev_id;
	boolean_t last_vdev = (id == (rvd->vdev_children - 1));

	ASSERT(MUTEX_HELD(&spa_namespace_lock));
	ASSERT(spa_config_held(spa, SCL_ALL, RW_WRITER) == SCL_ALL);
	ASSERT(vd == vd->vdev_top);

	/*
	 * Only remove any devices which are empty.
	 */
	if (vd->vdev_stat.vs_alloc != 0)
		return;

	(void) vdev_label_init(vd, 0, VDEV_LABEL_REMOVE);

	if (list_link_active(&vd->vdev_state_dirty_node))
		vdev_state_clean(vd);
	if (list_link_active(&vd->vdev_config_dirty_node))
		vdev_config_clean(vd);

	vdev_free(vd);

	if (last_vdev) {
		vdev_compact_children(rvd);
	} else {
		vd = vdev_alloc_common(spa, id, 0, &vdev_hole_ops);
		vdev_add_child(rvd, vd);
	}
	vdev_config_dirty(rvd);

	/*
	 * Reassess the health of our root vdev.
	 */
	vdev_reopen(rvd);
}

/*
 * Remove a device from the pool -
 *
 * Removing a device from the vdev namespace requires several steps
 * and can take a significant amount of time.  As a result we use
 * the spa_vdev_config_[enter/exit] functions which allow us to
 * grab and release the spa_config_lock while still holding the namespace
 * lock.  During each step the configuration is synced out.
 *
 * Currently, this supports removing only hot spares, slogs, and level 2 ARC
 * devices.
 */
int
spa_vdev_remove(spa_t *spa, uint64_t guid, boolean_t unspare)
{
	vdev_t *vd;
	metaslab_group_t *mg;
	nvlist_t **spares, **l2cache, *nv;
	uint64_t txg = 0;
	uint_t nspares, nl2cache;
	int error = 0;
	boolean_t locked = MUTEX_HELD(&spa_namespace_lock);

	ASSERT(spa_writeable(spa));

	if (!locked)
		txg = spa_vdev_enter(spa);

	vd = spa_lookup_by_guid(spa, guid, B_FALSE);

	if (spa->spa_spares.sav_vdevs != NULL &&
	    nvlist_lookup_nvlist_array(spa->spa_spares.sav_config,
	    ZPOOL_CONFIG_SPARES, &spares, &nspares) == 0 &&
	    (nv = spa_nvlist_lookup_by_guid(spares, nspares, guid)) != NULL) {
		/*
		 * Only remove the hot spare if it's not currently in use
		 * in this pool.
		 */
		if (vd == NULL || unspare) {
			spa_vdev_remove_aux(spa->spa_spares.sav_config,
			    ZPOOL_CONFIG_SPARES, spares, nspares, nv);
			spa_load_spares(spa);
			spa->spa_spares.sav_sync = B_TRUE;
		} else {
			error = SET_ERROR(EBUSY);
		}
	} else if (spa->spa_l2cache.sav_vdevs != NULL &&
	    nvlist_lookup_nvlist_array(spa->spa_l2cache.sav_config,
	    ZPOOL_CONFIG_L2CACHE, &l2cache, &nl2cache) == 0 &&
	    (nv = spa_nvlist_lookup_by_guid(l2cache, nl2cache, guid)) != NULL) {
		/*
		 * Cache devices can always be removed.
		 */
		spa_vdev_remove_aux(spa->spa_l2cache.sav_config,
		    ZPOOL_CONFIG_L2CACHE, l2cache, nl2cache, nv);
		spa_load_l2cache(spa);
		spa->spa_l2cache.sav_sync = B_TRUE;
	} else if (vd != NULL && vd->vdev_islog) {
		ASSERT(!locked);
		ASSERT(vd == vd->vdev_top);

		mg = vd->vdev_mg;

		/*
		 * Stop allocating from this vdev.
		 */
		metaslab_group_passivate(mg);

		/*
		 * Wait for the youngest allocations and frees to sync,
		 * and then wait for the deferral of those frees to finish.
		 */
		spa_vdev_config_exit(spa, NULL,
		    txg + TXG_CONCURRENT_STATES + TXG_DEFER_SIZE, 0, FTAG);

		/*
		 * Attempt to evacuate the vdev.
		 */
		error = spa_vdev_remove_evacuate(spa, vd);

		txg = spa_vdev_config_enter(spa);

		/*
		 * If we couldn't evacuate the vdev, unwind.
		 */
		if (error) {
			metaslab_group_activate(mg);
			return (spa_vdev_exit(spa, NULL, txg, error));
		}

		/*
		 * Clean up the vdev namespace.
		 */
		spa_vdev_remove_from_namespace(spa, vd);

	} else if (vd != NULL) {
		/*
		 * Normal vdevs cannot be removed (yet).
		 */
		error = SET_ERROR(ENOTSUP);
	} else {
		/*
		 * There is no vdev of any kind with the specified guid.
		 */
		error = SET_ERROR(ENOENT);
	}

	if (!locked)
		return (spa_vdev_exit(spa, NULL, txg, error));

	return (error);
}

/*
 * Find any device that's done replacing, or a vdev marked 'unspare' that's
 * currently spared, so we can detach it.
 */
static vdev_t *
spa_vdev_resilver_done_hunt(vdev_t *vd)
{
	vdev_t *newvd, *oldvd;
	int c;

	for (c = 0; c < vd->vdev_children; c++) {
		oldvd = spa_vdev_resilver_done_hunt(vd->vdev_child[c]);
		if (oldvd != NULL)
			return (oldvd);
	}

	/*
	 * Check for a completed replacement.  We always consider the first
	 * vdev in the list to be the oldest vdev, and the last one to be
	 * the newest (see spa_vdev_attach() for how that works).  In
	 * the case where the newest vdev is faulted, we will not automatically
	 * remove it after a resilver completes.  This is OK as it will require
	 * user intervention to determine which disk the admin wishes to keep.
	 */
	if (vd->vdev_ops == &vdev_replacing_ops) {
		ASSERT(vd->vdev_children > 1);

		newvd = vd->vdev_child[vd->vdev_children - 1];
		oldvd = vd->vdev_child[0];

		if (vdev_dtl_empty(newvd, DTL_MISSING) &&
		    vdev_dtl_empty(newvd, DTL_OUTAGE) &&
		    !vdev_dtl_required(oldvd))
			return (oldvd);
	}

	/*
	 * Check for a completed resilver with the 'unspare' flag set.
	 */
	if (vd->vdev_ops == &vdev_spare_ops) {
		vdev_t *first = vd->vdev_child[0];
		vdev_t *last = vd->vdev_child[vd->vdev_children - 1];

		if (last->vdev_unspare) {
			oldvd = first;
			newvd = last;
		} else if (first->vdev_unspare) {
			oldvd = last;
			newvd = first;
		} else {
			oldvd = NULL;
		}

		if (oldvd != NULL &&
		    vdev_dtl_empty(newvd, DTL_MISSING) &&
		    vdev_dtl_empty(newvd, DTL_OUTAGE) &&
		    !vdev_dtl_required(oldvd))
			return (oldvd);

		/*
		 * If there are more than two spares attached to a disk,
		 * and those spares are not required, then we want to
		 * attempt to free them up now so that they can be used
		 * by other pools.  Once we're back down to a single
		 * disk+spare, we stop removing them.
		 */
		if (vd->vdev_children > 2) {
			newvd = vd->vdev_child[1];

			if (newvd->vdev_isspare && last->vdev_isspare &&
			    vdev_dtl_empty(last, DTL_MISSING) &&
			    vdev_dtl_empty(last, DTL_OUTAGE) &&
			    !vdev_dtl_required(newvd))
				return (newvd);
		}
	}

	return (NULL);
}

static void
spa_vdev_resilver_done(spa_t *spa)
{
	vdev_t *vd, *pvd, *ppvd;
	uint64_t guid, sguid, pguid, ppguid;

	spa_config_enter(spa, SCL_ALL, FTAG, RW_WRITER);

	while ((vd = spa_vdev_resilver_done_hunt(spa->spa_root_vdev)) != NULL) {
		pvd = vd->vdev_parent;
		ppvd = pvd->vdev_parent;
		guid = vd->vdev_guid;
		pguid = pvd->vdev_guid;
		ppguid = ppvd->vdev_guid;
		sguid = 0;
		/*
		 * If we have just finished replacing a hot spared device, then
		 * we need to detach the parent's first child (the original hot
		 * spare) as well.
		 */
		if (ppvd->vdev_ops == &vdev_spare_ops && pvd->vdev_id == 0 &&
		    ppvd->vdev_children == 2) {
			ASSERT(pvd->vdev_ops == &vdev_replacing_ops);
			sguid = ppvd->vdev_child[1]->vdev_guid;
		}
		ASSERT(vd->vdev_resilver_txg == 0 || !vdev_dtl_required(vd));

		spa_config_exit(spa, SCL_ALL, FTAG);
		if (spa_vdev_detach(spa, guid, pguid, B_TRUE) != 0)
			return;
		if (sguid && spa_vdev_detach(spa, sguid, ppguid, B_TRUE) != 0)
			return;
		spa_config_enter(spa, SCL_ALL, FTAG, RW_WRITER);
	}

	spa_config_exit(spa, SCL_ALL, FTAG);
}

/*
 * Update the stored path or FRU for this vdev.
 */
int
spa_vdev_set_common(spa_t *spa, uint64_t guid, const char *value,
    boolean_t ispath)
{
	vdev_t *vd;
	boolean_t sync = B_FALSE;

	ASSERT(spa_writeable(spa));

	spa_vdev_state_enter(spa, SCL_ALL);

	if ((vd = spa_lookup_by_guid(spa, guid, B_TRUE)) == NULL)
		return (spa_vdev_state_exit(spa, NULL, ENOENT));

	if (!vd->vdev_ops->vdev_op_leaf)
		return (spa_vdev_state_exit(spa, NULL, ENOTSUP));

	if (ispath) {
		if (strcmp(value, vd->vdev_path) != 0) {
			spa_strfree(vd->vdev_path);
			vd->vdev_path = spa_strdup(value);
			sync = B_TRUE;
		}
	} else {
		if (vd->vdev_fru == NULL) {
			vd->vdev_fru = spa_strdup(value);
			sync = B_TRUE;
		} else if (strcmp(value, vd->vdev_fru) != 0) {
			spa_strfree(vd->vdev_fru);
			vd->vdev_fru = spa_strdup(value);
			sync = B_TRUE;
		}
	}

	return (spa_vdev_state_exit(spa, sync ? vd : NULL, 0));
}

int
spa_vdev_setpath(spa_t *spa, uint64_t guid, const char *newpath)
{
	return (spa_vdev_set_common(spa, guid, newpath, B_TRUE));
}

int
spa_vdev_setfru(spa_t *spa, uint64_t guid, const char *newfru)
{
	return (spa_vdev_set_common(spa, guid, newfru, B_FALSE));
}

/*
 * ==========================================================================
 * SPA Scanning
 * ==========================================================================
 */

int
spa_scan_stop(spa_t *spa)
{
	ASSERT(spa_config_held(spa, SCL_ALL, RW_WRITER) == 0);
	if (dsl_scan_resilvering(spa->spa_dsl_pool))
		return (SET_ERROR(EBUSY));
	return (dsl_scan_cancel(spa->spa_dsl_pool));
}

int
spa_scan(spa_t *spa, pool_scan_func_t func)
{
	ASSERT(spa_config_held(spa, SCL_ALL, RW_WRITER) == 0);

	if (func >= POOL_SCAN_FUNCS || func == POOL_SCAN_NONE)
		return (SET_ERROR(ENOTSUP));

	/*
	 * If a resilver was requested, but there is no DTL on a
	 * writeable leaf device, we have nothing to do.
	 */
	if (func == POOL_SCAN_RESILVER &&
	    !vdev_resilver_needed(spa->spa_root_vdev, NULL, NULL)) {
		spa_async_request(spa, SPA_ASYNC_RESILVER_DONE);
		return (0);
	}

	return (dsl_scan(spa->spa_dsl_pool, func));
}

/*
 * ==========================================================================
 * SPA async task processing
 * ==========================================================================
 */

static void
spa_async_remove(spa_t *spa, vdev_t *vd)
{
	int c;

	if (vd->vdev_remove_wanted) {
		vd->vdev_remove_wanted = B_FALSE;
		vd->vdev_delayed_close = B_FALSE;
		vdev_set_state(vd, B_FALSE, VDEV_STATE_REMOVED, VDEV_AUX_NONE);

		/*
		 * We want to clear the stats, but we don't want to do a full
		 * vdev_clear() as that will cause us to throw away
		 * degraded/faulted state as well as attempt to reopen the
		 * device, all of which is a waste.
		 */
		vd->vdev_stat.vs_read_errors = 0;
		vd->vdev_stat.vs_write_errors = 0;
		vd->vdev_stat.vs_checksum_errors = 0;

		vdev_state_dirty(vd->vdev_top);
	}

	for (c = 0; c < vd->vdev_children; c++)
		spa_async_remove(spa, vd->vdev_child[c]);
}

static void
spa_async_probe(spa_t *spa, vdev_t *vd)
{
	int c;

	if (vd->vdev_probe_wanted) {
		vd->vdev_probe_wanted = B_FALSE;
		vdev_reopen(vd);	/* vdev_open() does the actual probe */
	}

	for (c = 0; c < vd->vdev_children; c++)
		spa_async_probe(spa, vd->vdev_child[c]);
}

static void
spa_async_autoexpand(spa_t *spa, vdev_t *vd)
{
	int c;

	if (!spa->spa_autoexpand)
		return;

	for (c = 0; c < vd->vdev_children; c++) {
		vdev_t *cvd = vd->vdev_child[c];
		spa_async_autoexpand(spa, cvd);
	}

	if (!vd->vdev_ops->vdev_op_leaf || vd->vdev_physpath == NULL)
		return;

	spa_event_notify(vd->vdev_spa, vd, FM_EREPORT_ZFS_DEVICE_AUTOEXPAND);
}

static void
spa_async_thread(spa_t *spa)
{
	int tasks, i;

	ASSERT(spa->spa_sync_on);

	mutex_enter(&spa->spa_async_lock);
	tasks = spa->spa_async_tasks;
	spa->spa_async_tasks = 0;
	mutex_exit(&spa->spa_async_lock);

	/*
	 * See if the config needs to be updated.
	 */
	if (tasks & SPA_ASYNC_CONFIG_UPDATE) {
		uint64_t old_space, new_space;

		mutex_enter(&spa_namespace_lock);
		old_space = metaslab_class_get_space(spa_normal_class(spa));
		spa_config_update(spa, SPA_CONFIG_UPDATE_POOL);
		new_space = metaslab_class_get_space(spa_normal_class(spa));
		mutex_exit(&spa_namespace_lock);

		/*
		 * If the pool grew as a result of the config update,
		 * then log an internal history event.
		 */
		if (new_space != old_space) {
			spa_history_log_internal(spa, "vdev online", NULL,
			    "pool '%s' size: %llu(+%llu)",
			    spa_name(spa), new_space, new_space - old_space);
		}
	}

	/*
	 * See if any devices need to be marked REMOVED.
	 */
	if (tasks & SPA_ASYNC_REMOVE) {
		spa_vdev_state_enter(spa, SCL_NONE);
		spa_async_remove(spa, spa->spa_root_vdev);
		for (i = 0; i < spa->spa_l2cache.sav_count; i++)
			spa_async_remove(spa, spa->spa_l2cache.sav_vdevs[i]);
		for (i = 0; i < spa->spa_spares.sav_count; i++)
			spa_async_remove(spa, spa->spa_spares.sav_vdevs[i]);
		(void) spa_vdev_state_exit(spa, NULL, 0);
	}

	if ((tasks & SPA_ASYNC_AUTOEXPAND) && !spa_suspended(spa)) {
		spa_config_enter(spa, SCL_CONFIG, FTAG, RW_READER);
		spa_async_autoexpand(spa, spa->spa_root_vdev);
		spa_config_exit(spa, SCL_CONFIG, FTAG);
	}

	/*
	 * See if any devices need to be probed.
	 */
	if (tasks & SPA_ASYNC_PROBE) {
		spa_vdev_state_enter(spa, SCL_NONE);
		spa_async_probe(spa, spa->spa_root_vdev);
		(void) spa_vdev_state_exit(spa, NULL, 0);
	}

	/*
	 * If any devices are done replacing, detach them.
	 */
	if (tasks & SPA_ASYNC_RESILVER_DONE)
		spa_vdev_resilver_done(spa);

	/*
	 * Kick off a resilver.
	 */
	if (tasks & SPA_ASYNC_RESILVER)
		dsl_resilver_restart(spa->spa_dsl_pool, 0);

	/*
	 * Let the world know that we're done.
	 */
	mutex_enter(&spa->spa_async_lock);
	spa->spa_async_thread = NULL;
	cv_broadcast(&spa->spa_async_cv);
	mutex_exit(&spa->spa_async_lock);
	thread_exit();
}

void
spa_async_suspend(spa_t *spa)
{
	mutex_enter(&spa->spa_async_lock);
	spa->spa_async_suspended++;
	while (spa->spa_async_thread != NULL)
		cv_wait(&spa->spa_async_cv, &spa->spa_async_lock);
	mutex_exit(&spa->spa_async_lock);
}

void
spa_async_resume(spa_t *spa)
{
	mutex_enter(&spa->spa_async_lock);
	ASSERT(spa->spa_async_suspended != 0);
	spa->spa_async_suspended--;
	mutex_exit(&spa->spa_async_lock);
}

static void
spa_async_dispatch(spa_t *spa)
{
	mutex_enter(&spa->spa_async_lock);
	if (spa->spa_async_tasks && !spa->spa_async_suspended &&
	    spa->spa_async_thread == NULL &&
	    rootdir != NULL && !vn_is_readonly(rootdir))
		spa->spa_async_thread = thread_create(NULL, 0,
		    spa_async_thread, spa, 0, &p0, TS_RUN, maxclsyspri);
	mutex_exit(&spa->spa_async_lock);
}

void
spa_async_request(spa_t *spa, int task)
{
	zfs_dbgmsg("spa=%s async request task=%u", spa->spa_name, task);
	mutex_enter(&spa->spa_async_lock);
	spa->spa_async_tasks |= task;
	mutex_exit(&spa->spa_async_lock);
}

/*
 * ==========================================================================
 * SPA syncing routines
 * ==========================================================================
 */

static int
bpobj_enqueue_cb(void *arg, const blkptr_t *bp, dmu_tx_t *tx)
{
	bpobj_t *bpo = arg;
	bpobj_enqueue(bpo, bp, tx);
	return (0);
}

static int
spa_free_sync_cb(void *arg, const blkptr_t *bp, dmu_tx_t *tx)
{
	zio_t *zio = arg;

	zio_nowait(zio_free_sync(zio, zio->io_spa, dmu_tx_get_txg(tx), bp,
	    zio->io_flags));
	return (0);
}

/*
 * Note: this simple function is not inlined to make it easier to dtrace the
 * amount of time spent syncing frees.
 */
static void
spa_sync_frees(spa_t *spa, bplist_t *bpl, dmu_tx_t *tx)
{
	zio_t *zio = zio_root(spa, NULL, NULL, 0);
	bplist_iterate(bpl, spa_free_sync_cb, zio, tx);
	VERIFY(zio_wait(zio) == 0);
}

/*
 * Note: this simple function is not inlined to make it easier to dtrace the
 * amount of time spent syncing deferred frees.
 */
static void
spa_sync_deferred_frees(spa_t *spa, dmu_tx_t *tx)
{
	zio_t *zio = zio_root(spa, NULL, NULL, 0);
	VERIFY3U(bpobj_iterate(&spa->spa_deferred_bpobj,
	    spa_free_sync_cb, zio, tx), ==, 0);
	VERIFY0(zio_wait(zio));
}

static void
spa_sync_nvlist(spa_t *spa, uint64_t obj, nvlist_t *nv, dmu_tx_t *tx)
{
	char *packed = NULL;
	size_t bufsize;
	size_t nvsize = 0;
	dmu_buf_t *db;

	VERIFY(nvlist_size(nv, &nvsize, NV_ENCODE_XDR) == 0);

	/*
	 * Write full (SPA_CONFIG_BLOCKSIZE) blocks of configuration
	 * information.  This avoids the dmu_buf_will_dirty() path and
	 * saves us a pre-read to get data we don't actually care about.
	 */
	bufsize = P2ROUNDUP((uint64_t)nvsize, SPA_CONFIG_BLOCKSIZE);
	packed = vmem_alloc(bufsize, KM_SLEEP);

	VERIFY(nvlist_pack(nv, &packed, &nvsize, NV_ENCODE_XDR,
	    KM_SLEEP) == 0);
	bzero(packed + nvsize, bufsize - nvsize);

	dmu_write(spa->spa_meta_objset, obj, 0, bufsize, packed, tx);

	vmem_free(packed, bufsize);

	VERIFY(0 == dmu_bonus_hold(spa->spa_meta_objset, obj, FTAG, &db));
	dmu_buf_will_dirty(db, tx);
	*(uint64_t *)db->db_data = nvsize;
	dmu_buf_rele(db, FTAG);
}

static void
spa_sync_aux_dev(spa_t *spa, spa_aux_vdev_t *sav, dmu_tx_t *tx,
    const char *config, const char *entry)
{
	nvlist_t *nvroot;
	nvlist_t **list;
	int i;

	if (!sav->sav_sync)
		return;

	/*
	 * Update the MOS nvlist describing the list of available devices.
	 * spa_validate_aux() will have already made sure this nvlist is
	 * valid and the vdevs are labeled appropriately.
	 */
	if (sav->sav_object == 0) {
		sav->sav_object = dmu_object_alloc(spa->spa_meta_objset,
		    DMU_OT_PACKED_NVLIST, 1 << 14, DMU_OT_PACKED_NVLIST_SIZE,
		    sizeof (uint64_t), tx);
		VERIFY(zap_update(spa->spa_meta_objset,
		    DMU_POOL_DIRECTORY_OBJECT, entry, sizeof (uint64_t), 1,
		    &sav->sav_object, tx) == 0);
	}

	VERIFY(nvlist_alloc(&nvroot, NV_UNIQUE_NAME, KM_SLEEP) == 0);
	if (sav->sav_count == 0) {
		VERIFY(nvlist_add_nvlist_array(nvroot, config, NULL, 0) == 0);
	} else {
		list = kmem_alloc(sav->sav_count*sizeof (void *), KM_SLEEP);
		for (i = 0; i < sav->sav_count; i++)
			list[i] = vdev_config_generate(spa, sav->sav_vdevs[i],
			    B_FALSE, VDEV_CONFIG_L2CACHE);
		VERIFY(nvlist_add_nvlist_array(nvroot, config, list,
		    sav->sav_count) == 0);
		for (i = 0; i < sav->sav_count; i++)
			nvlist_free(list[i]);
		kmem_free(list, sav->sav_count * sizeof (void *));
	}

	spa_sync_nvlist(spa, sav->sav_object, nvroot, tx);
	nvlist_free(nvroot);

	sav->sav_sync = B_FALSE;
}

static void
spa_sync_config_object(spa_t *spa, dmu_tx_t *tx)
{
	nvlist_t *config;

	if (list_is_empty(&spa->spa_config_dirty_list))
		return;

	spa_config_enter(spa, SCL_STATE, FTAG, RW_READER);

	config = spa_config_generate(spa, spa->spa_root_vdev,
	    dmu_tx_get_txg(tx), B_FALSE);

	/*
	 * If we're upgrading the spa version then make sure that
	 * the config object gets updated with the correct version.
	 */
	if (spa->spa_ubsync.ub_version < spa->spa_uberblock.ub_version)
		fnvlist_add_uint64(config, ZPOOL_CONFIG_VERSION,
		    spa->spa_uberblock.ub_version);

	spa_config_exit(spa, SCL_STATE, FTAG);

	if (spa->spa_config_syncing)
		nvlist_free(spa->spa_config_syncing);
	spa->spa_config_syncing = config;

	spa_sync_nvlist(spa, spa->spa_config_object, config, tx);
}

static void
spa_sync_version(void *arg, dmu_tx_t *tx)
{
	uint64_t *versionp = arg;
	uint64_t version = *versionp;
	spa_t *spa = dmu_tx_pool(tx)->dp_spa;

	/*
	 * Setting the version is special cased when first creating the pool.
	 */
	ASSERT(tx->tx_txg != TXG_INITIAL);

	ASSERT(SPA_VERSION_IS_SUPPORTED(version));
	ASSERT(version >= spa_version(spa));

	spa->spa_uberblock.ub_version = version;
	vdev_config_dirty(spa->spa_root_vdev);
	spa_history_log_internal(spa, "set", tx, "version=%lld", version);
}

/*
 * Set zpool properties.
 */
static void
spa_sync_props(void *arg, dmu_tx_t *tx)
{
	nvlist_t *nvp = arg;
	spa_t *spa = dmu_tx_pool(tx)->dp_spa;
	objset_t *mos = spa->spa_meta_objset;
	nvpair_t *elem = NULL;

	mutex_enter(&spa->spa_props_lock);

	while ((elem = nvlist_next_nvpair(nvp, elem))) {
		uint64_t intval;
		char *strval, *fname;
		zpool_prop_t prop;
		const char *propname;
		zprop_type_t proptype;
		spa_feature_t fid;

		prop = zpool_name_to_prop(nvpair_name(elem));
		switch ((int)prop) {
		case ZPROP_INVAL:
			/*
			 * We checked this earlier in spa_prop_validate().
			 */
			ASSERT(zpool_prop_feature(nvpair_name(elem)));

			fname = strchr(nvpair_name(elem), '@') + 1;
			VERIFY0(zfeature_lookup_name(fname, &fid));

			spa_feature_enable(spa, fid, tx);
			spa_history_log_internal(spa, "set", tx,
			    "%s=enabled", nvpair_name(elem));
			break;

		case ZPOOL_PROP_VERSION:
			intval = fnvpair_value_uint64(elem);
			/*
			 * The version is synced seperatly before other
			 * properties and should be correct by now.
			 */
			ASSERT3U(spa_version(spa), >=, intval);
			break;

		case ZPOOL_PROP_ALTROOT:
			/*
			 * 'altroot' is a non-persistent property. It should
			 * have been set temporarily at creation or import time.
			 */
			ASSERT(spa->spa_root != NULL);
			break;

		case ZPOOL_PROP_READONLY:
		case ZPOOL_PROP_CACHEFILE:
			/*
			 * 'readonly' and 'cachefile' are also non-persisitent
			 * properties.
			 */
			break;
		case ZPOOL_PROP_COMMENT:
			strval = fnvpair_value_string(elem);
			if (spa->spa_comment != NULL)
				spa_strfree(spa->spa_comment);
			spa->spa_comment = spa_strdup(strval);
			/*
			 * We need to dirty the configuration on all the vdevs
			 * so that their labels get updated.  It's unnecessary
			 * to do this for pool creation since the vdev's
			 * configuratoin has already been dirtied.
			 */
			if (tx->tx_txg != TXG_INITIAL)
				vdev_config_dirty(spa->spa_root_vdev);
			spa_history_log_internal(spa, "set", tx,
			    "%s=%s", nvpair_name(elem), strval);
			break;
		default:
			/*
			 * Set pool property values in the poolprops mos object.
			 */
			if (spa->spa_pool_props_object == 0) {
				spa->spa_pool_props_object =
				    zap_create_link(mos, DMU_OT_POOL_PROPS,
				    DMU_POOL_DIRECTORY_OBJECT, DMU_POOL_PROPS,
				    tx);
			}

			/* normalize the property name */
			propname = zpool_prop_to_name(prop);
			proptype = zpool_prop_get_type(prop);

			if (nvpair_type(elem) == DATA_TYPE_STRING) {
				ASSERT(proptype == PROP_TYPE_STRING);
				strval = fnvpair_value_string(elem);
				VERIFY0(zap_update(mos,
				    spa->spa_pool_props_object, propname,
				    1, strlen(strval) + 1, strval, tx));
				spa_history_log_internal(spa, "set", tx,
				    "%s=%s", nvpair_name(elem), strval);
			} else if (nvpair_type(elem) == DATA_TYPE_UINT64) {
				intval = fnvpair_value_uint64(elem);

				if (proptype == PROP_TYPE_INDEX) {
					const char *unused;
					VERIFY0(zpool_prop_index_to_string(
					    prop, intval, &unused));
				}
				VERIFY0(zap_update(mos,
				    spa->spa_pool_props_object, propname,
				    8, 1, &intval, tx));
				spa_history_log_internal(spa, "set", tx,
				    "%s=%lld", nvpair_name(elem), intval);
			} else {
				ASSERT(0); /* not allowed */
			}

			switch (prop) {
			case ZPOOL_PROP_DELEGATION:
				spa->spa_delegation = intval;
				break;
			case ZPOOL_PROP_BOOTFS:
				spa->spa_bootfs = intval;
				break;
			case ZPOOL_PROP_FAILUREMODE:
				spa->spa_failmode = intval;
				break;
			case ZPOOL_PROP_AUTOEXPAND:
				spa->spa_autoexpand = intval;
				if (tx->tx_txg != TXG_INITIAL)
					spa_async_request(spa,
					    SPA_ASYNC_AUTOEXPAND);
				break;
			case ZPOOL_PROP_DEDUPDITTO:
				spa->spa_dedup_ditto = intval;
				break;
			default:
				break;
			}
		}

	}

	mutex_exit(&spa->spa_props_lock);
}

/*
 * Perform one-time upgrade on-disk changes.  spa_version() does not
 * reflect the new version this txg, so there must be no changes this
 * txg to anything that the upgrade code depends on after it executes.
 * Therefore this must be called after dsl_pool_sync() does the sync
 * tasks.
 */
static void
spa_sync_upgrades(spa_t *spa, dmu_tx_t *tx)
{
	dsl_pool_t *dp = spa->spa_dsl_pool;

	ASSERT(spa->spa_sync_pass == 1);

	rrw_enter(&dp->dp_config_rwlock, RW_WRITER, FTAG);

	if (spa->spa_ubsync.ub_version < SPA_VERSION_ORIGIN &&
	    spa->spa_uberblock.ub_version >= SPA_VERSION_ORIGIN) {
		dsl_pool_create_origin(dp, tx);

		/* Keeping the origin open increases spa_minref */
		spa->spa_minref += 3;
	}

	if (spa->spa_ubsync.ub_version < SPA_VERSION_NEXT_CLONES &&
	    spa->spa_uberblock.ub_version >= SPA_VERSION_NEXT_CLONES) {
		dsl_pool_upgrade_clones(dp, tx);
	}

	if (spa->spa_ubsync.ub_version < SPA_VERSION_DIR_CLONES &&
	    spa->spa_uberblock.ub_version >= SPA_VERSION_DIR_CLONES) {
		dsl_pool_upgrade_dir_clones(dp, tx);

		/* Keeping the freedir open increases spa_minref */
		spa->spa_minref += 3;
	}

	if (spa->spa_ubsync.ub_version < SPA_VERSION_FEATURES &&
	    spa->spa_uberblock.ub_version >= SPA_VERSION_FEATURES) {
		spa_feature_create_zap_objects(spa, tx);
	}

	/*
	 * LZ4_COMPRESS feature's behaviour was changed to activate_on_enable
	 * when possibility to use lz4 compression for metadata was added
	 * Old pools that have this feature enabled must be upgraded to have
	 * this feature active
	 */
	if (spa->spa_uberblock.ub_version >= SPA_VERSION_FEATURES) {
		boolean_t lz4_en = spa_feature_is_enabled(spa,
		    SPA_FEATURE_LZ4_COMPRESS);
		boolean_t lz4_ac = spa_feature_is_active(spa,
		    SPA_FEATURE_LZ4_COMPRESS);

		if (lz4_en && !lz4_ac)
			spa_feature_incr(spa, SPA_FEATURE_LZ4_COMPRESS, tx);
	}
	rrw_exit(&dp->dp_config_rwlock, FTAG);
}

/*
 * Sync the specified transaction group.  New blocks may be dirtied as
 * part of the process, so we iterate until it converges.
 */
void
spa_sync(spa_t *spa, uint64_t txg)
{
	dsl_pool_t *dp = spa->spa_dsl_pool;
	objset_t *mos = spa->spa_meta_objset;
	bplist_t *free_bpl = &spa->spa_free_bplist[txg & TXG_MASK];
	vdev_t *rvd = spa->spa_root_vdev;
	vdev_t *vd;
	dmu_tx_t *tx;
	int error;
	int c;

	VERIFY(spa_writeable(spa));

	/*
	 * Lock out configuration changes.
	 */
	spa_config_enter(spa, SCL_CONFIG, FTAG, RW_READER);

	spa->spa_syncing_txg = txg;
	spa->spa_sync_pass = 0;

	/*
	 * If there are any pending vdev state changes, convert them
	 * into config changes that go out with this transaction group.
	 */
	spa_config_enter(spa, SCL_STATE, FTAG, RW_READER);
	while (list_head(&spa->spa_state_dirty_list) != NULL) {
		/*
		 * We need the write lock here because, for aux vdevs,
		 * calling vdev_config_dirty() modifies sav_config.
		 * This is ugly and will become unnecessary when we
		 * eliminate the aux vdev wart by integrating all vdevs
		 * into the root vdev tree.
		 */
		spa_config_exit(spa, SCL_CONFIG | SCL_STATE, FTAG);
		spa_config_enter(spa, SCL_CONFIG | SCL_STATE, FTAG, RW_WRITER);
		while ((vd = list_head(&spa->spa_state_dirty_list)) != NULL) {
			vdev_state_clean(vd);
			vdev_config_dirty(vd);
		}
		spa_config_exit(spa, SCL_CONFIG | SCL_STATE, FTAG);
		spa_config_enter(spa, SCL_CONFIG | SCL_STATE, FTAG, RW_READER);
	}
	spa_config_exit(spa, SCL_STATE, FTAG);

	tx = dmu_tx_create_assigned(dp, txg);

	spa->spa_sync_starttime = gethrtime();
	taskq_cancel_id(system_taskq, spa->spa_deadman_tqid);
	spa->spa_deadman_tqid = taskq_dispatch_delay(system_taskq,
	    spa_deadman, spa, TQ_SLEEP, ddi_get_lbolt() +
	    NSEC_TO_TICK(spa->spa_deadman_synctime));

	/*
	 * If we are upgrading to SPA_VERSION_RAIDZ_DEFLATE this txg,
	 * set spa_deflate if we have no raid-z vdevs.
	 */
	if (spa->spa_ubsync.ub_version < SPA_VERSION_RAIDZ_DEFLATE &&
	    spa->spa_uberblock.ub_version >= SPA_VERSION_RAIDZ_DEFLATE) {
		int i;

		for (i = 0; i < rvd->vdev_children; i++) {
			vd = rvd->vdev_child[i];
			if (vd->vdev_deflate_ratio != SPA_MINBLOCKSIZE)
				break;
		}
		if (i == rvd->vdev_children) {
			spa->spa_deflate = TRUE;
			VERIFY(0 == zap_add(spa->spa_meta_objset,
			    DMU_POOL_DIRECTORY_OBJECT, DMU_POOL_DEFLATE,
			    sizeof (uint64_t), 1, &spa->spa_deflate, tx));
		}
	}

	/*
<<<<<<< HEAD
	 * If anything has changed in this txg, or if someone is waiting
	 * for this txg to sync (eg, spa_vdev_remove()), push the
	 * deferred frees from the previous txg.  If not, leave them
	 * alone so that we don't generate work on an otherwise idle
	 * system.
	 */
	if (!txg_list_empty(&dp->dp_dirty_datasets, txg) ||
	    !txg_list_empty(&dp->dp_dirty_dirs, txg) ||
	    !txg_list_empty(&dp->dp_sync_tasks, txg) ||
	    ((dsl_scan_active(dp->dp_scan) ||
	    txg_sync_waiting(dp)) && !spa_shutting_down(spa))) {
		spa_sync_deferred_frees(spa, tx);
	}

	/*
=======
>>>>>>> 23d56208
	 * Iterate to convergence.
	 */
	do {
		int pass = ++spa->spa_sync_pass;

		spa_sync_config_object(spa, tx);
		spa_sync_aux_dev(spa, &spa->spa_spares, tx,
		    ZPOOL_CONFIG_SPARES, DMU_POOL_SPARES);
		spa_sync_aux_dev(spa, &spa->spa_l2cache, tx,
		    ZPOOL_CONFIG_L2CACHE, DMU_POOL_L2CACHE);
		spa_errlog_sync(spa, txg);
		dsl_pool_sync(dp, txg);

		if (pass < zfs_sync_pass_deferred_free) {
			spa_sync_frees(spa, free_bpl, tx);
		} else {
			/*
			 * We can not defer frees in pass 1, because
			 * we sync the deferred frees later in pass 1.
			 */
			ASSERT3U(pass, >, 1);
			bplist_iterate(free_bpl, bpobj_enqueue_cb,
			    &spa->spa_deferred_bpobj, tx);
		}

		ddt_sync(spa, txg);
		dsl_scan_sync(dp, tx);

		while ((vd = txg_list_remove(&spa->spa_vdev_txg_list, txg)))
			vdev_sync(vd, txg);

		if (pass == 1) {
			spa_sync_upgrades(spa, tx);
			ASSERT3U(txg, >=,
			    spa->spa_uberblock.ub_rootbp.blk_birth);
			/*
			 * Note: We need to check if the MOS is dirty
			 * because we could have marked the MOS dirty
			 * without updating the uberblock (e.g. if we
			 * have sync tasks but no dirty user data).  We
			 * need to check the uberblock's rootbp because
			 * it is updated if we have synced out dirty
			 * data (though in this case the MOS will most
			 * likely also be dirty due to second order
			 * effects, we don't want to rely on that here).
			 */
			if (spa->spa_uberblock.ub_rootbp.blk_birth < txg &&
			    !dmu_objset_is_dirty(mos, txg)) {
				/*
				 * Nothing changed on the first pass,
				 * therefore this TXG is a no-op.  Avoid
				 * syncing deferred frees, so that we
				 * can keep this TXG as a no-op.
				 */
				ASSERT(txg_list_empty(&dp->dp_dirty_datasets,
				    txg));
				ASSERT(txg_list_empty(&dp->dp_dirty_dirs, txg));
				ASSERT(txg_list_empty(&dp->dp_sync_tasks, txg));
				break;
			}
			spa_sync_deferred_frees(spa, tx);
		}

	} while (dmu_objset_is_dirty(mos, txg));

	/*
	 * Rewrite the vdev configuration (which includes the uberblock)
	 * to commit the transaction group.
	 *
	 * If there are no dirty vdevs, we sync the uberblock to a few
	 * random top-level vdevs that are known to be visible in the
	 * config cache (see spa_vdev_add() for a complete description).
	 * If there *are* dirty vdevs, sync the uberblock to all vdevs.
	 */
	for (;;) {
		/*
		 * We hold SCL_STATE to prevent vdev open/close/etc.
		 * while we're attempting to write the vdev labels.
		 */
		spa_config_enter(spa, SCL_STATE, FTAG, RW_READER);

		if (list_is_empty(&spa->spa_config_dirty_list)) {
			vdev_t *svd[SPA_DVAS_PER_BP];
			int svdcount = 0;
			int children = rvd->vdev_children;
			int c0 = spa_get_random(children);

			for (c = 0; c < children; c++) {
				vd = rvd->vdev_child[(c0 + c) % children];
				if (vd->vdev_ms_array == 0 || vd->vdev_islog)
					continue;
				svd[svdcount++] = vd;
				if (svdcount == SPA_DVAS_PER_BP)
					break;
			}
			error = vdev_config_sync(svd, svdcount, txg, B_FALSE);
			if (error != 0)
				error = vdev_config_sync(svd, svdcount, txg,
				    B_TRUE);
		} else {
			error = vdev_config_sync(rvd->vdev_child,
			    rvd->vdev_children, txg, B_FALSE);
			if (error != 0)
				error = vdev_config_sync(rvd->vdev_child,
				    rvd->vdev_children, txg, B_TRUE);
		}

		if (error == 0)
			spa->spa_last_synced_guid = rvd->vdev_guid;

		spa_config_exit(spa, SCL_STATE, FTAG);

		if (error == 0)
			break;
		zio_suspend(spa, NULL);
		zio_resume_wait(spa);
	}
	dmu_tx_commit(tx);

	taskq_cancel_id(system_taskq, spa->spa_deadman_tqid);
	spa->spa_deadman_tqid = 0;

	/*
	 * Clear the dirty config list.
	 */
	while ((vd = list_head(&spa->spa_config_dirty_list)) != NULL)
		vdev_config_clean(vd);

	/*
	 * Now that the new config has synced transactionally,
	 * let it become visible to the config cache.
	 */
	if (spa->spa_config_syncing != NULL) {
		spa_config_set(spa, spa->spa_config_syncing);
		spa->spa_config_txg = txg;
		spa->spa_config_syncing = NULL;
	}

	spa->spa_ubsync = spa->spa_uberblock;

	dsl_pool_sync_done(dp, txg);

	/*
	 * Update usable space statistics.
	 */
	while ((vd = txg_list_remove(&spa->spa_vdev_txg_list, TXG_CLEAN(txg))))
		vdev_sync_done(vd, txg);

	spa_update_dspace(spa);

	/*
	 * It had better be the case that we didn't dirty anything
	 * since vdev_config_sync().
	 */
	ASSERT(txg_list_empty(&dp->dp_dirty_datasets, txg));
	ASSERT(txg_list_empty(&dp->dp_dirty_dirs, txg));
	ASSERT(txg_list_empty(&spa->spa_vdev_txg_list, txg));

	spa->spa_sync_pass = 0;

	spa_config_exit(spa, SCL_CONFIG, FTAG);

	spa_handle_ignored_writes(spa);

	/*
	 * If any async tasks have been requested, kick them off.
	 */
	spa_async_dispatch(spa);
}

/*
 * Sync all pools.  We don't want to hold the namespace lock across these
 * operations, so we take a reference on the spa_t and drop the lock during the
 * sync.
 */
void
spa_sync_allpools(void)
{
	spa_t *spa = NULL;
	mutex_enter(&spa_namespace_lock);
	while ((spa = spa_next(spa)) != NULL) {
		if (spa_state(spa) != POOL_STATE_ACTIVE ||
		    !spa_writeable(spa) || spa_suspended(spa))
			continue;
		spa_open_ref(spa, FTAG);
		mutex_exit(&spa_namespace_lock);
		txg_wait_synced(spa_get_dsl(spa), 0);
		mutex_enter(&spa_namespace_lock);
		spa_close(spa, FTAG);
	}
	mutex_exit(&spa_namespace_lock);
}

/*
 * ==========================================================================
 * Miscellaneous routines
 * ==========================================================================
 */

/*
 * Remove all pools in the system.
 */
void
spa_evict_all(void)
{
	spa_t *spa;

	/*
	 * Remove all cached state.  All pools should be closed now,
	 * so every spa in the AVL tree should be unreferenced.
	 */
	mutex_enter(&spa_namespace_lock);
	while ((spa = spa_next(NULL)) != NULL) {
		/*
		 * Stop async tasks.  The async thread may need to detach
		 * a device that's been replaced, which requires grabbing
		 * spa_namespace_lock, so we must drop it here.
		 */
		spa_open_ref(spa, FTAG);
		mutex_exit(&spa_namespace_lock);
		spa_async_suspend(spa);
		mutex_enter(&spa_namespace_lock);
		spa_close(spa, FTAG);

		if (spa->spa_state != POOL_STATE_UNINITIALIZED) {
			spa_unload(spa);
			spa_deactivate(spa);
		}
		spa_remove(spa);
	}
	mutex_exit(&spa_namespace_lock);
}

vdev_t *
spa_lookup_by_guid(spa_t *spa, uint64_t guid, boolean_t aux)
{
	vdev_t *vd;
	int i;

	if ((vd = vdev_lookup_by_guid(spa->spa_root_vdev, guid)) != NULL)
		return (vd);

	if (aux) {
		for (i = 0; i < spa->spa_l2cache.sav_count; i++) {
			vd = spa->spa_l2cache.sav_vdevs[i];
			if (vd->vdev_guid == guid)
				return (vd);
		}

		for (i = 0; i < spa->spa_spares.sav_count; i++) {
			vd = spa->spa_spares.sav_vdevs[i];
			if (vd->vdev_guid == guid)
				return (vd);
		}
	}

	return (NULL);
}

void
spa_upgrade(spa_t *spa, uint64_t version)
{
	ASSERT(spa_writeable(spa));

	spa_config_enter(spa, SCL_ALL, FTAG, RW_WRITER);

	/*
	 * This should only be called for a non-faulted pool, and since a
	 * future version would result in an unopenable pool, this shouldn't be
	 * possible.
	 */
	ASSERT(SPA_VERSION_IS_SUPPORTED(spa->spa_uberblock.ub_version));
	ASSERT3U(version, >=, spa->spa_uberblock.ub_version);

	spa->spa_uberblock.ub_version = version;
	vdev_config_dirty(spa->spa_root_vdev);

	spa_config_exit(spa, SCL_ALL, FTAG);

	txg_wait_synced(spa_get_dsl(spa), 0);
}

boolean_t
spa_has_spare(spa_t *spa, uint64_t guid)
{
	int i;
	uint64_t spareguid;
	spa_aux_vdev_t *sav = &spa->spa_spares;

	for (i = 0; i < sav->sav_count; i++)
		if (sav->sav_vdevs[i]->vdev_guid == guid)
			return (B_TRUE);

	for (i = 0; i < sav->sav_npending; i++) {
		if (nvlist_lookup_uint64(sav->sav_pending[i], ZPOOL_CONFIG_GUID,
		    &spareguid) == 0 && spareguid == guid)
			return (B_TRUE);
	}

	return (B_FALSE);
}

/*
 * Check if a pool has an active shared spare device.
 * Note: reference count of an active spare is 2, as a spare and as a replace
 */
static boolean_t
spa_has_active_shared_spare(spa_t *spa)
{
	int i, refcnt;
	uint64_t pool;
	spa_aux_vdev_t *sav = &spa->spa_spares;

	for (i = 0; i < sav->sav_count; i++) {
		if (spa_spare_exists(sav->sav_vdevs[i]->vdev_guid, &pool,
		    &refcnt) && pool != 0ULL && pool == spa_guid(spa) &&
		    refcnt > 2)
			return (B_TRUE);
	}

	return (B_FALSE);
}

/*
 * Post a FM_EREPORT_ZFS_* event from sys/fm/fs/zfs.h.  The payload will be
 * filled in from the spa and (optionally) the vdev.  This doesn't do anything
 * in the userland libzpool, as we don't want consumers to misinterpret ztest
 * or zdb as real changes.
 */
void
spa_event_notify(spa_t *spa, vdev_t *vd, const char *name)
{
#ifdef _KERNEL
	zfs_ereport_post(name, spa, vd, NULL, 0, 0);
#endif
}

#if defined(_KERNEL) && defined(HAVE_SPL)
/* state manipulation functions */
EXPORT_SYMBOL(spa_open);
EXPORT_SYMBOL(spa_open_rewind);
EXPORT_SYMBOL(spa_get_stats);
EXPORT_SYMBOL(spa_create);
EXPORT_SYMBOL(spa_import_rootpool);
EXPORT_SYMBOL(spa_import);
EXPORT_SYMBOL(spa_tryimport);
EXPORT_SYMBOL(spa_destroy);
EXPORT_SYMBOL(spa_export);
EXPORT_SYMBOL(spa_reset);
EXPORT_SYMBOL(spa_async_request);
EXPORT_SYMBOL(spa_async_suspend);
EXPORT_SYMBOL(spa_async_resume);
EXPORT_SYMBOL(spa_inject_addref);
EXPORT_SYMBOL(spa_inject_delref);
EXPORT_SYMBOL(spa_scan_stat_init);
EXPORT_SYMBOL(spa_scan_get_stats);

/* device maniion */
EXPORT_SYMBOL(spa_vdev_add);
EXPORT_SYMBOL(spa_vdev_attach);
EXPORT_SYMBOL(spa_vdev_detach);
EXPORT_SYMBOL(spa_vdev_remove);
EXPORT_SYMBOL(spa_vdev_setpath);
EXPORT_SYMBOL(spa_vdev_setfru);
EXPORT_SYMBOL(spa_vdev_split_mirror);

/* spare statech is global across all pools) */
EXPORT_SYMBOL(spa_spare_add);
EXPORT_SYMBOL(spa_spare_remove);
EXPORT_SYMBOL(spa_spare_exists);
EXPORT_SYMBOL(spa_spare_activate);

/* L2ARC statech is global across all pools) */
EXPORT_SYMBOL(spa_l2cache_add);
EXPORT_SYMBOL(spa_l2cache_remove);
EXPORT_SYMBOL(spa_l2cache_exists);
EXPORT_SYMBOL(spa_l2cache_activate);
EXPORT_SYMBOL(spa_l2cache_drop);

/* scanning */
EXPORT_SYMBOL(spa_scan);
EXPORT_SYMBOL(spa_scan_stop);

/* spa syncing */
EXPORT_SYMBOL(spa_sync); /* only for DMU use */
EXPORT_SYMBOL(spa_sync_allpools);

/* properties */
EXPORT_SYMBOL(spa_prop_set);
EXPORT_SYMBOL(spa_prop_get);
EXPORT_SYMBOL(spa_prop_clear_bootfs);

/* asynchronous event notification */
EXPORT_SYMBOL(spa_event_notify);
#endif

#if defined(_KERNEL) && defined(HAVE_SPL)
module_param(spa_load_verify_maxinflight, int, 0644);
MODULE_PARM_DESC(spa_load_verify_maxinflight,
	"Max concurrent traversal I/Os while verifying pool during import -X");

module_param(spa_load_verify_metadata, int, 0644);
MODULE_PARM_DESC(spa_load_verify_metadata,
	"Set to traverse metadata on pool import");

module_param(spa_load_verify_data, int, 0644);
MODULE_PARM_DESC(spa_load_verify_data,
	"Set to traverse data on pool import");
#endif<|MERGE_RESOLUTION|>--- conflicted
+++ resolved
@@ -23,10 +23,7 @@
  * Copyright (c) 2005, 2010, Oracle and/or its affiliates. All rights reserved.
  * Copyright (c) 2013 by Delphix. All rights reserved.
  * Copyright (c) 2013, 2014, Nexenta Systems, Inc.  All rights reserved.
-<<<<<<< HEAD
-=======
  * Copyright (c) 2014 Spectra Logic Corporation, All rights reserved.
->>>>>>> 23d56208
  */
 
 /*
@@ -241,12 +238,8 @@
 		 */
 		if (pool->dp_free_dir != NULL) {
 			spa_prop_add_list(*nvp, ZPOOL_PROP_FREEING, NULL,
-<<<<<<< HEAD
-			    pool->dp_free_dir->dd_phys->dd_used_bytes, src);
-=======
 			    dsl_dir_phys(pool->dp_free_dir)->dd_used_bytes,
 			    src);
->>>>>>> 23d56208
 		} else {
 			spa_prop_add_list(*nvp, ZPOOL_PROP_FREEING,
 			    NULL, 0, src);
@@ -254,12 +247,8 @@
 
 		if (pool->dp_leak_dir != NULL) {
 			spa_prop_add_list(*nvp, ZPOOL_PROP_LEAKED, NULL,
-<<<<<<< HEAD
-			    pool->dp_leak_dir->dd_phys->dd_used_bytes, src);
-=======
 			    dsl_dir_phys(pool->dp_leak_dir)->dd_used_bytes,
 			    src);
->>>>>>> 23d56208
 		} else {
 			spa_prop_add_list(*nvp, ZPOOL_PROP_LEAKED,
 			    NULL, 0, src);
@@ -524,10 +513,6 @@
 				} else if ((error =
 				    dsl_prop_get_int_ds(dmu_objset_ds(os),
 				    zfs_prop_to_name(ZFS_PROP_COMPRESSION),
-<<<<<<< HEAD
-				    &compress)) == 0 &&
-				    !BOOTFS_COMPRESS_VALID(compress)) {
-=======
 				    &propval)) == 0 &&
 				    !BOOTFS_COMPRESS_VALID(propval)) {
 					error = SET_ERROR(ENOTSUP);
@@ -536,7 +521,6 @@
 				    zfs_prop_to_name(ZFS_PROP_RECORDSIZE),
 				    &propval)) == 0 &&
 				    propval > SPA_OLD_MAXBLOCKSIZE) {
->>>>>>> 23d56208
 					error = SET_ERROR(ENOTSUP);
 				} else {
 					objnum = dmu_objset_id(os);
@@ -700,12 +684,8 @@
 			 * feature descriptions object.
 			 */
 			error = dsl_sync_task(spa->spa_name, NULL,
-<<<<<<< HEAD
-			    spa_sync_version, &ver, 6);
-=======
 			    spa_sync_version, &ver,
 			    6, ZFS_SPACE_CHECK_RESERVED);
->>>>>>> 23d56208
 			if (error)
 				return (error);
 			continue;
@@ -717,11 +697,7 @@
 
 	if (need_sync) {
 		return (dsl_sync_task(spa->spa_name, NULL, spa_sync_props,
-<<<<<<< HEAD
-		    nvp, 6));
-=======
 		    nvp, 6, ZFS_SPACE_CHECK_RESERVED));
->>>>>>> 23d56208
 	}
 
 	return (0);
@@ -802,11 +778,7 @@
 	guid = spa_generate_guid(NULL);
 
 	error = dsl_sync_task(spa->spa_name, spa_change_guid_check,
-<<<<<<< HEAD
-	    spa_change_guid_sync, &guid, 5);
-=======
 	    spa_change_guid_sync, &guid, 5, ZFS_SPACE_CHECK_RESERVED);
->>>>>>> 23d56208
 
 	if (error == 0) {
 		spa_config_sync(spa, B_FALSE, B_TRUE);
@@ -926,13 +898,6 @@
 			pri_t pri = maxclsyspri;
 			/*
 			 * The write issue taskq can be extremely CPU
-<<<<<<< HEAD
-			 * intensive.  Run it at slightly lower priority
-			 * than the other taskqs.
-			 */
-			if (t == ZIO_TYPE_WRITE && q == ZIO_TASKQ_ISSUE)
-				pri--;
-=======
 			 * intensive.  Run it at slightly less important
 			 * priority than the other taskqs.  Under Linux this
 			 * means incrementing the priority value on platforms
@@ -940,7 +905,6 @@
 			 */
 			if (t == ZIO_TYPE_WRITE && q == ZIO_TASKQ_ISSUE)
 				pri++;
->>>>>>> 23d56208
 
 			tq = taskq_create_proc(name, value, pri, 50,
 			    INT_MAX, spa->spa_proc, flags);
@@ -1811,10 +1775,7 @@
 spa_check_logs(spa_t *spa)
 {
 	boolean_t rv = B_FALSE;
-<<<<<<< HEAD
-=======
 	dsl_pool_t *dp = spa_get_dsl(spa);
->>>>>>> 23d56208
 
 	switch (spa->spa_log_state) {
 	default:
@@ -1822,13 +1783,8 @@
 	case SPA_LOG_MISSING:
 		/* need to recheck in case slog has been restored */
 	case SPA_LOG_UNKNOWN:
-<<<<<<< HEAD
-		rv = (dmu_objset_find(spa->spa_name, zil_check_log_chain,
-		    NULL, DS_FIND_CHILDREN) != 0);
-=======
 		rv = (dmu_objset_find_dp(dp, dp->dp_root_dir_obj,
 		    zil_check_log_chain, NULL, DS_FIND_CHILDREN) != 0);
->>>>>>> 23d56208
 		if (rv)
 			spa_set_log_state(spa, SPA_LOG_MISSING);
 		break;
@@ -3326,7 +3282,6 @@
 
 		if (feature_get_refcount(spa, &feature, &refcount) != 0)
 			continue;
-<<<<<<< HEAD
 
 		VERIFY0(nvlist_add_uint64(features, feature.fi_guid, refcount));
 	}
@@ -3364,45 +3319,6 @@
 	VERIFY0(nvlist_add_nvlist(config, ZPOOL_CONFIG_FEATURE_STATS,
 	    features));
 
-=======
-
-		VERIFY0(nvlist_add_uint64(features, feature.fi_guid, refcount));
-	}
-}
-
-/*
- * Store a list of pool features and their reference counts in the
- * config.
- *
- * The first time this is called on a spa, allocate a new nvlist, fetch
- * the pool features and reference counts from disk, then save the list
- * in the spa. In subsequent calls on the same spa use the saved nvlist
- * and refresh its values from the cached reference counts.  This
- * ensures we don't block here on I/O on a suspended pool so 'zpool
- * clear' can resume the pool.
- */
-static void
-spa_add_feature_stats(spa_t *spa, nvlist_t *config)
-{
-	nvlist_t *features;
-
-	ASSERT(spa_config_held(spa, SCL_CONFIG, RW_READER));
-
-	mutex_enter(&spa->spa_feat_stats_lock);
-	features = spa->spa_feat_stats;
-
-	if (features != NULL) {
-		spa_feature_stats_from_cache(spa, features);
-	} else {
-		VERIFY0(nvlist_alloc(&features, NV_UNIQUE_NAME, KM_SLEEP));
-		spa->spa_feat_stats = features;
-		spa_feature_stats_from_disk(spa, features);
-	}
-
-	VERIFY0(nvlist_add_nvlist(config, ZPOOL_CONFIG_FEATURE_STATS,
-	    features));
-
->>>>>>> 23d56208
 	mutex_exit(&spa->spa_feat_stats_lock);
 }
 
@@ -4438,11 +4354,7 @@
 	 * modify its state.  Objsets may be open only because they're dirty,
 	 * so we have to force it to sync before checking spa_refcnt.
 	 */
-<<<<<<< HEAD
-	if (spa->spa_sync_on)
-=======
 	if (spa->spa_sync_on) {
->>>>>>> 23d56208
 		txg_wait_synced(spa->spa_dsl_pool, 0);
 		spa_evicting_os_wait(spa);
 	}
@@ -6484,24 +6396,6 @@
 	}
 
 	/*
-<<<<<<< HEAD
-	 * If anything has changed in this txg, or if someone is waiting
-	 * for this txg to sync (eg, spa_vdev_remove()), push the
-	 * deferred frees from the previous txg.  If not, leave them
-	 * alone so that we don't generate work on an otherwise idle
-	 * system.
-	 */
-	if (!txg_list_empty(&dp->dp_dirty_datasets, txg) ||
-	    !txg_list_empty(&dp->dp_dirty_dirs, txg) ||
-	    !txg_list_empty(&dp->dp_sync_tasks, txg) ||
-	    ((dsl_scan_active(dp->dp_scan) ||
-	    txg_sync_waiting(dp)) && !spa_shutting_down(spa))) {
-		spa_sync_deferred_frees(spa, tx);
-	}
-
-	/*
-=======
->>>>>>> 23d56208
 	 * Iterate to convergence.
 	 */
 	do {
