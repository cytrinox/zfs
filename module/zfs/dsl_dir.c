/*
 * CDDL HEADER START
 *
 * The contents of this file are subject to the terms of the
 * Common Development and Distribution License (the "License").
 * You may not use this file except in compliance with the License.
 *
 * You can obtain a copy of the license at usr/src/OPENSOLARIS.LICENSE
 * or http://www.opensolaris.org/os/licensing.
 * See the License for the specific language governing permissions
 * and limitations under the License.
 *
 * When distributing Covered Code, include this CDDL HEADER in each
 * file and include the License file at usr/src/OPENSOLARIS.LICENSE.
 * If applicable, add the following below this CDDL HEADER, with the
 * fields enclosed by brackets "[]" replaced with your own identifying
 * information: Portions Copyright [yyyy] [name of copyright owner]
 *
 * CDDL HEADER END
 */
/*
 * Copyright (c) 2005, 2010, Oracle and/or its affiliates. All rights reserved.
<<<<<<< HEAD
 * Copyright (c) 2013 by Delphix. All rights reserved.
 * Copyright (c) 2013 Martin Matuska. All rights reserved.
=======
 * Copyright (c) 2012, 2014 by Delphix. All rights reserved.
 * Copyright (c) 2013 Martin Matuska. All rights reserved.
 * Copyright (c) 2014 Joyent, Inc. All rights reserved.
 * Copyright (c) 2014 Spectra Logic Corporation, All rights reserved.
>>>>>>> 23d56208
 */

#include <sys/dmu.h>
#include <sys/dmu_objset.h>
#include <sys/dmu_tx.h>
#include <sys/dsl_dataset.h>
#include <sys/dsl_dir.h>
#include <sys/dsl_prop.h>
#include <sys/dsl_synctask.h>
#include <sys/dsl_deleg.h>
#include <sys/dmu_impl.h>
#include <sys/spa.h>
#include <sys/metaslab.h>
#include <sys/zap.h>
#include <sys/zio.h>
#include <sys/arc.h>
#include <sys/sunddi.h>
<<<<<<< HEAD
=======
#include <sys/zfeature.h>
#include <sys/policy.h>
#include <sys/zfs_znode.h>
>>>>>>> 23d56208
#include <sys/zvol.h>
#include "zfs_namecheck.h"
#include "zfs_prop.h"

<<<<<<< HEAD
=======
/*
 * Filesystem and Snapshot Limits
 * ------------------------------
 *
 * These limits are used to restrict the number of filesystems and/or snapshots
 * that can be created at a given level in the tree or below. A typical
 * use-case is with a delegated dataset where the administrator wants to ensure
 * that a user within the zone is not creating too many additional filesystems
 * or snapshots, even though they're not exceeding their space quota.
 *
 * The filesystem and snapshot counts are stored as extensible properties. This
 * capability is controlled by a feature flag and must be enabled to be used.
 * Once enabled, the feature is not active until the first limit is set. At
 * that point, future operations to create/destroy filesystems or snapshots
 * will validate and update the counts.
 *
 * Because the count properties will not exist before the feature is active,
 * the counts are updated when a limit is first set on an uninitialized
 * dsl_dir node in the tree (The filesystem/snapshot count on a node includes
 * all of the nested filesystems/snapshots. Thus, a new leaf node has a
 * filesystem count of 0 and a snapshot count of 0. Non-existent filesystem and
 * snapshot count properties on a node indicate uninitialized counts on that
 * node.) When first setting a limit on an uninitialized node, the code starts
 * at the filesystem with the new limit and descends into all sub-filesystems
 * to add the count properties.
 *
 * In practice this is lightweight since a limit is typically set when the
 * filesystem is created and thus has no children. Once valid, changing the
 * limit value won't require a re-traversal since the counts are already valid.
 * When recursively fixing the counts, if a node with a limit is encountered
 * during the descent, the counts are known to be valid and there is no need to
 * descend into that filesystem's children. The counts on filesystems above the
 * one with the new limit will still be uninitialized, unless a limit is
 * eventually set on one of those filesystems. The counts are always recursively
 * updated when a limit is set on a dataset, unless there is already a limit.
 * When a new limit value is set on a filesystem with an existing limit, it is
 * possible for the new limit to be less than the current count at that level
 * since a user who can change the limit is also allowed to exceed the limit.
 *
 * Once the feature is active, then whenever a filesystem or snapshot is
 * created, the code recurses up the tree, validating the new count against the
 * limit at each initialized level. In practice, most levels will not have a
 * limit set. If there is a limit at any initialized level up the tree, the
 * check must pass or the creation will fail. Likewise, when a filesystem or
 * snapshot is destroyed, the counts are recursively adjusted all the way up
 * the initizized nodes in the tree. Renaming a filesystem into different point
 * in the tree will first validate, then update the counts on each branch up to
 * the common ancestor. A receive will also validate the counts and then update
 * them.
 *
 * An exception to the above behavior is that the limit is not enforced if the
 * user has permission to modify the limit. This is primarily so that
 * recursive snapshots in the global zone always work. We want to prevent a
 * denial-of-service in which a lower level delegated dataset could max out its
 * limit and thus block recursive snapshots from being taken in the global zone.
 * Because of this, it is possible for the snapshot count to be over the limit
 * and snapshots taken in the global zone could cause a lower level dataset to
 * hit or exceed its limit. The administrator taking the global zone recursive
 * snapshot should be aware of this side-effect and behave accordingly.
 * For consistency, the filesystem limit is also not enforced if the user can
 * modify the limit.
 *
 * The filesystem and snapshot limits are validated by dsl_fs_ss_limit_check()
 * and updated by dsl_fs_ss_count_adjust(). A new limit value is setup in
 * dsl_dir_activate_fs_ss_limit() and the counts are adjusted, if necessary, by
 * dsl_dir_init_fs_ss_count().
 *
 * There is a special case when we receive a filesystem that already exists. In
 * this case a temporary clone name of %X is created (see dmu_recv_begin). We
 * never update the filesystem counts for temporary clones.
 *
 * Likewise, we do not update the snapshot counts for temporary snapshots,
 * such as those created by zfs diff.
 */

extern inline dsl_dir_phys_t *dsl_dir_phys(dsl_dir_t *dd);

>>>>>>> 23d56208
static uint64_t dsl_dir_space_towrite(dsl_dir_t *dd);

static void
dsl_dir_evict(void *dbu)
{
<<<<<<< HEAD
	dsl_dir_t *dd = arg;
	int t;
	ASSERTV(dsl_pool_t *dp = dd->dd_pool);
=======
	dsl_dir_t *dd = dbu;
	int t;
	ASSERTV(dsl_pool_t *dp = dd->dd_pool);

	dd->dd_dbuf = NULL;
>>>>>>> 23d56208

	for (t = 0; t < TXG_SIZE; t++) {
		ASSERT(!txg_list_member(&dp->dp_dirty_dirs, dd, t));
		ASSERT(dd->dd_tempreserved[t] == 0);
		ASSERT(dd->dd_space_towrite[t] == 0);
	}

	if (dd->dd_parent)
<<<<<<< HEAD
		dsl_dir_rele(dd->dd_parent, dd);
=======
		dsl_dir_async_rele(dd->dd_parent, dd);
>>>>>>> 23d56208

	spa_async_close(dd->dd_pool->dp_spa, dd);

	/*
	 * The props callback list should have been cleaned up by
	 * objset_evict().
	 */
	list_destroy(&dd->dd_prop_cbs);
	mutex_destroy(&dd->dd_lock);
	kmem_free(dd, sizeof (dsl_dir_t));
}

int
dsl_dir_hold_obj(dsl_pool_t *dp, uint64_t ddobj,
    const char *tail, void *tag, dsl_dir_t **ddp)
{
	dmu_buf_t *dbuf;
	dsl_dir_t *dd;
	int err;

	ASSERT(dsl_pool_config_held(dp));

	err = dmu_bonus_hold(dp->dp_meta_objset, ddobj, tag, &dbuf);
	if (err != 0)
		return (err);
	dd = dmu_buf_get_user(dbuf);
#ifdef ZFS_DEBUG
	{
		dmu_object_info_t doi;
		dmu_object_info_from_db(dbuf, &doi);
		ASSERT3U(doi.doi_bonus_type, ==, DMU_OT_DSL_DIR);
		ASSERT3U(doi.doi_bonus_size, >=, sizeof (dsl_dir_phys_t));
	}
#endif
	if (dd == NULL) {
		dsl_dir_t *winner;

		dd = kmem_zalloc(sizeof (dsl_dir_t), KM_SLEEP);
		dd->dd_object = ddobj;
		dd->dd_dbuf = dbuf;
		dd->dd_pool = dp;
		mutex_init(&dd->dd_lock, NULL, MUTEX_DEFAULT, NULL);

		list_create(&dd->dd_prop_cbs, sizeof (dsl_prop_cb_record_t),
		    offsetof(dsl_prop_cb_record_t, cbr_node));

		dsl_dir_snap_cmtime_update(dd);

<<<<<<< HEAD
		if (dd->dd_phys->dd_parent_obj) {
			err = dsl_dir_hold_obj(dp, dd->dd_phys->dd_parent_obj,
			    NULL, dd, &dd->dd_parent);
=======
		if (dsl_dir_phys(dd)->dd_parent_obj) {
			err = dsl_dir_hold_obj(dp,
			    dsl_dir_phys(dd)->dd_parent_obj, NULL, dd,
			    &dd->dd_parent);
>>>>>>> 23d56208
			if (err != 0)
				goto errout;
			if (tail) {
#ifdef ZFS_DEBUG
				uint64_t foundobj;

				err = zap_lookup(dp->dp_meta_objset,
				    dsl_dir_phys(dd->dd_parent)->
				    dd_child_dir_zapobj, tail,
				    sizeof (foundobj), 1, &foundobj);
				ASSERT(err || foundobj == ddobj);
#endif
				(void) strcpy(dd->dd_myname, tail);
			} else {
				err = zap_value_search(dp->dp_meta_objset,
				    dsl_dir_phys(dd->dd_parent)->
				    dd_child_dir_zapobj,
				    ddobj, 0, dd->dd_myname);
			}
			if (err != 0)
				goto errout;
		} else {
			(void) strcpy(dd->dd_myname, spa_name(dp->dp_spa));
		}

		if (dsl_dir_is_clone(dd)) {
			dmu_buf_t *origin_bonus;
			dsl_dataset_phys_t *origin_phys;

			/*
			 * We can't open the origin dataset, because
			 * that would require opening this dsl_dir.
			 * Just look at its phys directly instead.
			 */
			err = dmu_bonus_hold(dp->dp_meta_objset,
<<<<<<< HEAD
			    dd->dd_phys->dd_origin_obj, FTAG, &origin_bonus);
=======
			    dsl_dir_phys(dd)->dd_origin_obj, FTAG,
			    &origin_bonus);
>>>>>>> 23d56208
			if (err != 0)
				goto errout;
			origin_phys = origin_bonus->db_data;
			dd->dd_origin_txg =
			    origin_phys->ds_creation_txg;
			dmu_buf_rele(origin_bonus, FTAG);
		}

		dmu_buf_init_user(&dd->dd_dbu, dsl_dir_evict, &dd->dd_dbuf);
		winner = dmu_buf_set_user_ie(dbuf, &dd->dd_dbu);
		if (winner != NULL) {
			if (dd->dd_parent)
				dsl_dir_rele(dd->dd_parent, dd);
			mutex_destroy(&dd->dd_lock);
			kmem_free(dd, sizeof (dsl_dir_t));
			dd = winner;
		} else {
			spa_open_ref(dp->dp_spa, dd);
		}
	}

	/*
	 * The dsl_dir_t has both open-to-close and instantiate-to-evict
	 * holds on the spa.  We need the open-to-close holds because
	 * otherwise the spa_refcnt wouldn't change when we open a
	 * dir which the spa also has open, so we could incorrectly
	 * think it was OK to unload/export/destroy the pool.  We need
	 * the instantiate-to-evict hold because the dsl_dir_t has a
	 * pointer to the dd_pool, which has a pointer to the spa_t.
	 */
	spa_open_ref(dp->dp_spa, tag);
	ASSERT3P(dd->dd_pool, ==, dp);
	ASSERT3U(dd->dd_object, ==, ddobj);
	ASSERT3P(dd->dd_dbuf, ==, dbuf);
	*ddp = dd;
	return (0);

errout:
	if (dd->dd_parent)
		dsl_dir_rele(dd->dd_parent, dd);
	mutex_destroy(&dd->dd_lock);
	kmem_free(dd, sizeof (dsl_dir_t));
	dmu_buf_rele(dbuf, tag);
	return (err);
}

void
dsl_dir_rele(dsl_dir_t *dd, void *tag)
{
	dprintf_dd(dd, "%s\n", "");
	spa_close(dd->dd_pool->dp_spa, tag);
	dmu_buf_rele(dd->dd_dbuf, tag);
}

/*
 * Remove a reference to the given dsl dir that is being asynchronously
 * released.  Async releases occur from a taskq performing eviction of
 * dsl datasets and dirs.  This process is identical to a normal release
 * with the exception of using the async API for releasing the reference on
 * the spa.
 */
void
dsl_dir_async_rele(dsl_dir_t *dd, void *tag)
{
	dprintf_dd(dd, "%s\n", "");
	spa_async_close(dd->dd_pool->dp_spa, tag);
	dmu_buf_rele(dd->dd_dbuf, tag);
}

/* buf must be long enough (MAXNAMELEN + strlen(MOS_DIR_NAME) + 1 should do) */
void
dsl_dir_name(dsl_dir_t *dd, char *buf)
{
	if (dd->dd_parent) {
		dsl_dir_name(dd->dd_parent, buf);
		(void) strcat(buf, "/");
	} else {
		buf[0] = '\0';
	}
	if (!MUTEX_HELD(&dd->dd_lock)) {
		/*
		 * recursive mutex so that we can use
		 * dprintf_dd() with dd_lock held
		 */
		mutex_enter(&dd->dd_lock);
		(void) strcat(buf, dd->dd_myname);
		mutex_exit(&dd->dd_lock);
	} else {
		(void) strcat(buf, dd->dd_myname);
	}
}

/* Calculate name length, avoiding all the strcat calls of dsl_dir_name */
int
dsl_dir_namelen(dsl_dir_t *dd)
{
	int result = 0;

	if (dd->dd_parent) {
		/* parent's name + 1 for the "/" */
		result = dsl_dir_namelen(dd->dd_parent) + 1;
	}

	if (!MUTEX_HELD(&dd->dd_lock)) {
		/* see dsl_dir_name */
		mutex_enter(&dd->dd_lock);
		result += strlen(dd->dd_myname);
		mutex_exit(&dd->dd_lock);
	} else {
		result += strlen(dd->dd_myname);
	}

	return (result);
}

static int
getcomponent(const char *path, char *component, const char **nextp)
{
	char *p;

	if ((path == NULL) || (path[0] == '\0'))
		return (SET_ERROR(ENOENT));
	/* This would be a good place to reserve some namespace... */
	p = strpbrk(path, "/@");
	if (p && (p[1] == '/' || p[1] == '@')) {
		/* two separators in a row */
		return (SET_ERROR(EINVAL));
	}
	if (p == NULL || p == path) {
		/*
		 * if the first thing is an @ or /, it had better be an
		 * @ and it had better not have any more ats or slashes,
		 * and it had better have something after the @.
		 */
		if (p != NULL &&
		    (p[0] != '@' || strpbrk(path+1, "/@") || p[1] == '\0'))
			return (SET_ERROR(EINVAL));
		if (strlen(path) >= MAXNAMELEN)
			return (SET_ERROR(ENAMETOOLONG));
		(void) strcpy(component, path);
		p = NULL;
	} else if (p[0] == '/') {
		if (p - path >= MAXNAMELEN)
			return (SET_ERROR(ENAMETOOLONG));
		(void) strncpy(component, path, p - path);
		component[p - path] = '\0';
		p++;
	} else if (p[0] == '@') {
		/*
		 * if the next separator is an @, there better not be
		 * any more slashes.
		 */
		if (strchr(path, '/'))
			return (SET_ERROR(EINVAL));
		if (p - path >= MAXNAMELEN)
			return (SET_ERROR(ENAMETOOLONG));
		(void) strncpy(component, path, p - path);
		component[p - path] = '\0';
	} else {
		panic("invalid p=%p", (void *)p);
	}
	*nextp = p;
	return (0);
}

/*
 * Return the dsl_dir_t, and possibly the last component which couldn't
 * be found in *tail.  The name must be in the specified dsl_pool_t.  This
 * thread must hold the dp_config_rwlock for the pool.  Returns NULL if the
 * path is bogus, or if tail==NULL and we couldn't parse the whole name.
 * (*tail)[0] == '@' means that the last component is a snapshot.
 */
int
dsl_dir_hold(dsl_pool_t *dp, const char *name, void *tag,
    dsl_dir_t **ddp, const char **tailp)
{
	char *buf;
	const char *spaname, *next, *nextnext = NULL;
	int err;
	dsl_dir_t *dd;
	uint64_t ddobj;

	buf = kmem_alloc(MAXNAMELEN, KM_SLEEP);
	err = getcomponent(name, buf, &next);
	if (err != 0)
		goto error;

	/* Make sure the name is in the specified pool. */
	spaname = spa_name(dp->dp_spa);
	if (strcmp(buf, spaname) != 0) {
		err = SET_ERROR(EXDEV);
		goto error;
	}

	ASSERT(dsl_pool_config_held(dp));

	err = dsl_dir_hold_obj(dp, dp->dp_root_dir_obj, NULL, tag, &dd);
	if (err != 0) {
		goto error;
	}

	while (next != NULL) {
		dsl_dir_t *child_dd;
		err = getcomponent(next, buf, &nextnext);
		if (err != 0)
			break;
		ASSERT(next[0] != '\0');
		if (next[0] == '@')
			break;
		dprintf("looking up %s in obj%lld\n",
		    buf, dsl_dir_phys(dd)->dd_child_dir_zapobj);

		err = zap_lookup(dp->dp_meta_objset,
		    dsl_dir_phys(dd)->dd_child_dir_zapobj,
		    buf, sizeof (ddobj), 1, &ddobj);
		if (err != 0) {
			if (err == ENOENT)
				err = 0;
			break;
		}

<<<<<<< HEAD
		err = dsl_dir_hold_obj(dp, ddobj, buf, tag, &child_ds);
		if (err != 0)
			break;
		dsl_dir_rele(dd, tag);
		dd = child_ds;
=======
		err = dsl_dir_hold_obj(dp, ddobj, buf, tag, &child_dd);
		if (err != 0)
			break;
		dsl_dir_rele(dd, tag);
		dd = child_dd;
>>>>>>> 23d56208
		next = nextnext;
	}

	if (err != 0) {
		dsl_dir_rele(dd, tag);
		goto error;
	}

	/*
	 * It's an error if there's more than one component left, or
	 * tailp==NULL and there's any component left.
	 */
	if (next != NULL &&
	    (tailp == NULL || (nextnext && nextnext[0] != '\0'))) {
		/* bad path name */
		dsl_dir_rele(dd, tag);
		dprintf("next=%p (%s) tail=%p\n", next, next?next:"", tailp);
		err = SET_ERROR(ENOENT);
	}
	if (tailp != NULL)
		*tailp = next;
	*ddp = dd;
error:
	kmem_free(buf, MAXNAMELEN);
	return (err);
}

<<<<<<< HEAD
=======
/*
 * If the counts are already initialized for this filesystem and its
 * descendants then do nothing, otherwise initialize the counts.
 *
 * The counts on this filesystem, and those below, may be uninitialized due to
 * either the use of a pre-existing pool which did not support the
 * filesystem/snapshot limit feature, or one in which the feature had not yet
 * been enabled.
 *
 * Recursively descend the filesystem tree and update the filesystem/snapshot
 * counts on each filesystem below, then update the cumulative count on the
 * current filesystem. If the filesystem already has a count set on it,
 * then we know that its counts, and the counts on the filesystems below it,
 * are already correct, so we don't have to update this filesystem.
 */
static void
dsl_dir_init_fs_ss_count(dsl_dir_t *dd, dmu_tx_t *tx)
{
	uint64_t my_fs_cnt = 0;
	uint64_t my_ss_cnt = 0;
	dsl_pool_t *dp = dd->dd_pool;
	objset_t *os = dp->dp_meta_objset;
	zap_cursor_t *zc;
	zap_attribute_t *za;
	dsl_dataset_t *ds;

	ASSERT(spa_feature_is_active(dp->dp_spa, SPA_FEATURE_FS_SS_LIMIT));
	ASSERT(dsl_pool_config_held(dp));
	ASSERT(dmu_tx_is_syncing(tx));

	dsl_dir_zapify(dd, tx);

	/*
	 * If the filesystem count has already been initialized then we
	 * don't need to recurse down any further.
	 */
	if (zap_contains(os, dd->dd_object, DD_FIELD_FILESYSTEM_COUNT) == 0)
		return;

	zc = kmem_alloc(sizeof (zap_cursor_t), KM_SLEEP);
	za = kmem_alloc(sizeof (zap_attribute_t), KM_SLEEP);

	/* Iterate my child dirs */
	for (zap_cursor_init(zc, os, dsl_dir_phys(dd)->dd_child_dir_zapobj);
	    zap_cursor_retrieve(zc, za) == 0; zap_cursor_advance(zc)) {
		dsl_dir_t *chld_dd;
		uint64_t count;

		VERIFY0(dsl_dir_hold_obj(dp, za->za_first_integer, NULL, FTAG,
		    &chld_dd));

		/*
		 * Ignore hidden ($FREE, $MOS & $ORIGIN) objsets and
		 * temporary datasets.
		 */
		if (chld_dd->dd_myname[0] == '$' ||
		    chld_dd->dd_myname[0] == '%') {
			dsl_dir_rele(chld_dd, FTAG);
			continue;
		}

		my_fs_cnt++;	/* count this child */

		dsl_dir_init_fs_ss_count(chld_dd, tx);

		VERIFY0(zap_lookup(os, chld_dd->dd_object,
		    DD_FIELD_FILESYSTEM_COUNT, sizeof (count), 1, &count));
		my_fs_cnt += count;
		VERIFY0(zap_lookup(os, chld_dd->dd_object,
		    DD_FIELD_SNAPSHOT_COUNT, sizeof (count), 1, &count));
		my_ss_cnt += count;

		dsl_dir_rele(chld_dd, FTAG);
	}
	zap_cursor_fini(zc);
	/* Count my snapshots (we counted children's snapshots above) */
	VERIFY0(dsl_dataset_hold_obj(dd->dd_pool,
	    dsl_dir_phys(dd)->dd_head_dataset_obj, FTAG, &ds));

	for (zap_cursor_init(zc, os, dsl_dataset_phys(ds)->ds_snapnames_zapobj);
	    zap_cursor_retrieve(zc, za) == 0;
	    zap_cursor_advance(zc)) {
		/* Don't count temporary snapshots */
		if (za->za_name[0] != '%')
			my_ss_cnt++;
	}
	zap_cursor_fini(zc);

	dsl_dataset_rele(ds, FTAG);

	kmem_free(zc, sizeof (zap_cursor_t));
	kmem_free(za, sizeof (zap_attribute_t));

	/* we're in a sync task, update counts */
	dmu_buf_will_dirty(dd->dd_dbuf, tx);
	VERIFY0(zap_add(os, dd->dd_object, DD_FIELD_FILESYSTEM_COUNT,
	    sizeof (my_fs_cnt), 1, &my_fs_cnt, tx));
	VERIFY0(zap_add(os, dd->dd_object, DD_FIELD_SNAPSHOT_COUNT,
	    sizeof (my_ss_cnt), 1, &my_ss_cnt, tx));
}

static int
dsl_dir_actv_fs_ss_limit_check(void *arg, dmu_tx_t *tx)
{
	char *ddname = (char *)arg;
	dsl_pool_t *dp = dmu_tx_pool(tx);
	dsl_dataset_t *ds;
	dsl_dir_t *dd;
	int error;

	error = dsl_dataset_hold(dp, ddname, FTAG, &ds);
	if (error != 0)
		return (error);

	if (!spa_feature_is_enabled(dp->dp_spa, SPA_FEATURE_FS_SS_LIMIT)) {
		dsl_dataset_rele(ds, FTAG);
		return (SET_ERROR(ENOTSUP));
	}

	dd = ds->ds_dir;
	if (spa_feature_is_active(dp->dp_spa, SPA_FEATURE_FS_SS_LIMIT) &&
	    dsl_dir_is_zapified(dd) &&
	    zap_contains(dp->dp_meta_objset, dd->dd_object,
	    DD_FIELD_FILESYSTEM_COUNT) == 0) {
		dsl_dataset_rele(ds, FTAG);
		return (SET_ERROR(EALREADY));
	}

	dsl_dataset_rele(ds, FTAG);
	return (0);
}

static void
dsl_dir_actv_fs_ss_limit_sync(void *arg, dmu_tx_t *tx)
{
	char *ddname = (char *)arg;
	dsl_pool_t *dp = dmu_tx_pool(tx);
	dsl_dataset_t *ds;
	spa_t *spa;

	VERIFY0(dsl_dataset_hold(dp, ddname, FTAG, &ds));

	spa = dsl_dataset_get_spa(ds);

	if (!spa_feature_is_active(spa, SPA_FEATURE_FS_SS_LIMIT)) {
		/*
		 * Since the feature was not active and we're now setting a
		 * limit, increment the feature-active counter so that the
		 * feature becomes active for the first time.
		 *
		 * We are already in a sync task so we can update the MOS.
		 */
		spa_feature_incr(spa, SPA_FEATURE_FS_SS_LIMIT, tx);
	}

	/*
	 * Since we are now setting a non-UINT64_MAX limit on the filesystem,
	 * we need to ensure the counts are correct. Descend down the tree from
	 * this point and update all of the counts to be accurate.
	 */
	dsl_dir_init_fs_ss_count(ds->ds_dir, tx);

	dsl_dataset_rele(ds, FTAG);
}

/*
 * Make sure the feature is enabled and activate it if necessary.
 * Since we're setting a limit, ensure the on-disk counts are valid.
 * This is only called by the ioctl path when setting a limit value.
 *
 * We do not need to validate the new limit, since users who can change the
 * limit are also allowed to exceed the limit.
 */
int
dsl_dir_activate_fs_ss_limit(const char *ddname)
{
	int error;

	error = dsl_sync_task(ddname, dsl_dir_actv_fs_ss_limit_check,
	    dsl_dir_actv_fs_ss_limit_sync, (void *)ddname, 0,
	    ZFS_SPACE_CHECK_RESERVED);

	if (error == EALREADY)
		error = 0;

	return (error);
}

/*
 * Used to determine if the filesystem_limit or snapshot_limit should be
 * enforced. We allow the limit to be exceeded if the user has permission to
 * write the property value. We pass in the creds that we got in the open
 * context since we will always be the GZ root in syncing context. We also have
 * to handle the case where we are allowed to change the limit on the current
 * dataset, but there may be another limit in the tree above.
 *
 * We can never modify these two properties within a non-global zone. In
 * addition, the other checks are modeled on zfs_secpolicy_write_perms. We
 * can't use that function since we are already holding the dp_config_rwlock.
 * In addition, we already have the dd and dealing with snapshots is simplified
 * in this code.
 */

typedef enum {
	ENFORCE_ALWAYS,
	ENFORCE_NEVER,
	ENFORCE_ABOVE
} enforce_res_t;

static enforce_res_t
dsl_enforce_ds_ss_limits(dsl_dir_t *dd, zfs_prop_t prop, cred_t *cr)
{
	enforce_res_t enforce = ENFORCE_ALWAYS;
	uint64_t obj;
	dsl_dataset_t *ds;
	uint64_t zoned;

	ASSERT(prop == ZFS_PROP_FILESYSTEM_LIMIT ||
	    prop == ZFS_PROP_SNAPSHOT_LIMIT);

#ifdef _KERNEL
	if (crgetzoneid(cr) != GLOBAL_ZONEID)
		return (ENFORCE_ALWAYS);

	if (secpolicy_zfs(cr) == 0)
		return (ENFORCE_NEVER);
#endif

	if ((obj = dsl_dir_phys(dd)->dd_head_dataset_obj) == 0)
		return (ENFORCE_ALWAYS);

	ASSERT(dsl_pool_config_held(dd->dd_pool));

	if (dsl_dataset_hold_obj(dd->dd_pool, obj, FTAG, &ds) != 0)
		return (ENFORCE_ALWAYS);

	if (dsl_prop_get_ds(ds, "zoned", 8, 1, &zoned, NULL) || zoned) {
		/* Only root can access zoned fs's from the GZ */
		enforce = ENFORCE_ALWAYS;
	} else {
		if (dsl_deleg_access_impl(ds, zfs_prop_to_name(prop), cr) == 0)
			enforce = ENFORCE_ABOVE;
	}

	dsl_dataset_rele(ds, FTAG);
	return (enforce);
}

/*
 * Check if adding additional child filesystem(s) would exceed any filesystem
 * limits or adding additional snapshot(s) would exceed any snapshot limits.
 * The prop argument indicates which limit to check.
 *
 * Note that all filesystem limits up to the root (or the highest
 * initialized) filesystem or the given ancestor must be satisfied.
 */
int
dsl_fs_ss_limit_check(dsl_dir_t *dd, uint64_t delta, zfs_prop_t prop,
    dsl_dir_t *ancestor, cred_t *cr)
{
	objset_t *os = dd->dd_pool->dp_meta_objset;
	uint64_t limit, count;
	char *count_prop;
	enforce_res_t enforce;
	int err = 0;

	ASSERT(dsl_pool_config_held(dd->dd_pool));
	ASSERT(prop == ZFS_PROP_FILESYSTEM_LIMIT ||
	    prop == ZFS_PROP_SNAPSHOT_LIMIT);

	/*
	 * If we're allowed to change the limit, don't enforce the limit
	 * e.g. this can happen if a snapshot is taken by an administrative
	 * user in the global zone (i.e. a recursive snapshot by root).
	 * However, we must handle the case of delegated permissions where we
	 * are allowed to change the limit on the current dataset, but there
	 * is another limit in the tree above.
	 */
	enforce = dsl_enforce_ds_ss_limits(dd, prop, cr);
	if (enforce == ENFORCE_NEVER)
		return (0);

	/*
	 * e.g. if renaming a dataset with no snapshots, count adjustment
	 * is 0.
	 */
	if (delta == 0)
		return (0);

	if (prop == ZFS_PROP_SNAPSHOT_LIMIT) {
		/*
		 * We don't enforce the limit for temporary snapshots. This is
		 * indicated by a NULL cred_t argument.
		 */
		if (cr == NULL)
			return (0);

		count_prop = DD_FIELD_SNAPSHOT_COUNT;
	} else {
		count_prop = DD_FIELD_FILESYSTEM_COUNT;
	}

	/*
	 * If an ancestor has been provided, stop checking the limit once we
	 * hit that dir. We need this during rename so that we don't overcount
	 * the check once we recurse up to the common ancestor.
	 */
	if (ancestor == dd)
		return (0);

	/*
	 * If we hit an uninitialized node while recursing up the tree, we can
	 * stop since we know there is no limit here (or above). The counts are
	 * not valid on this node and we know we won't touch this node's counts.
	 */
	if (!dsl_dir_is_zapified(dd) || zap_lookup(os, dd->dd_object,
	    count_prop, sizeof (count), 1, &count) == ENOENT)
		return (0);

	err = dsl_prop_get_dd(dd, zfs_prop_to_name(prop), 8, 1, &limit, NULL,
	    B_FALSE);
	if (err != 0)
		return (err);

	/* Is there a limit which we've hit? */
	if (enforce == ENFORCE_ALWAYS && (count + delta) > limit)
		return (SET_ERROR(EDQUOT));

	if (dd->dd_parent != NULL)
		err = dsl_fs_ss_limit_check(dd->dd_parent, delta, prop,
		    ancestor, cr);

	return (err);
}

/*
 * Adjust the filesystem or snapshot count for the specified dsl_dir_t and all
 * parents. When a new filesystem/snapshot is created, increment the count on
 * all parents, and when a filesystem/snapshot is destroyed, decrement the
 * count.
 */
void
dsl_fs_ss_count_adjust(dsl_dir_t *dd, int64_t delta, const char *prop,
    dmu_tx_t *tx)
{
	int err;
	objset_t *os = dd->dd_pool->dp_meta_objset;
	uint64_t count;

	ASSERT(dsl_pool_config_held(dd->dd_pool));
	ASSERT(dmu_tx_is_syncing(tx));
	ASSERT(strcmp(prop, DD_FIELD_FILESYSTEM_COUNT) == 0 ||
	    strcmp(prop, DD_FIELD_SNAPSHOT_COUNT) == 0);

	/*
	 * When we receive an incremental stream into a filesystem that already
	 * exists, a temporary clone is created.  We don't count this temporary
	 * clone, whose name begins with a '%'. We also ignore hidden ($FREE,
	 * $MOS & $ORIGIN) objsets.
	 */
	if ((dd->dd_myname[0] == '%' || dd->dd_myname[0] == '$') &&
	    strcmp(prop, DD_FIELD_FILESYSTEM_COUNT) == 0)
		return;

	/*
	 * e.g. if renaming a dataset with no snapshots, count adjustment is 0
	 */
	if (delta == 0)
		return;

	/*
	 * If we hit an uninitialized node while recursing up the tree, we can
	 * stop since we know the counts are not valid on this node and we
	 * know we shouldn't touch this node's counts. An uninitialized count
	 * on the node indicates that either the feature has not yet been
	 * activated or there are no limits on this part of the tree.
	 */
	if (!dsl_dir_is_zapified(dd) || (err = zap_lookup(os, dd->dd_object,
	    prop, sizeof (count), 1, &count)) == ENOENT)
		return;
	VERIFY0(err);

	count += delta;
	/* Use a signed verify to make sure we're not neg. */
	VERIFY3S(count, >=, 0);

	VERIFY0(zap_update(os, dd->dd_object, prop, sizeof (count), 1, &count,
	    tx));

	/* Roll up this additional count into our ancestors */
	if (dd->dd_parent != NULL)
		dsl_fs_ss_count_adjust(dd->dd_parent, delta, prop, tx);
}

>>>>>>> 23d56208
uint64_t
dsl_dir_create_sync(dsl_pool_t *dp, dsl_dir_t *pds, const char *name,
    dmu_tx_t *tx)
{
	objset_t *mos = dp->dp_meta_objset;
	uint64_t ddobj;
	dsl_dir_phys_t *ddphys;
	dmu_buf_t *dbuf;

	ddobj = dmu_object_alloc(mos, DMU_OT_DSL_DIR, 0,
	    DMU_OT_DSL_DIR, sizeof (dsl_dir_phys_t), tx);
	if (pds) {
		VERIFY(0 == zap_add(mos, dsl_dir_phys(pds)->dd_child_dir_zapobj,
		    name, sizeof (uint64_t), 1, &ddobj, tx));
	} else {
		/* it's the root dir */
		VERIFY(0 == zap_add(mos, DMU_POOL_DIRECTORY_OBJECT,
		    DMU_POOL_ROOT_DATASET, sizeof (uint64_t), 1, &ddobj, tx));
	}
	VERIFY(0 == dmu_bonus_hold(mos, ddobj, FTAG, &dbuf));
	dmu_buf_will_dirty(dbuf, tx);
	ddphys = dbuf->db_data;

	ddphys->dd_creation_time = gethrestime_sec();
	if (pds) {
		ddphys->dd_parent_obj = pds->dd_object;

		/* update the filesystem counts */
		dsl_fs_ss_count_adjust(pds, 1, DD_FIELD_FILESYSTEM_COUNT, tx);
	}
	ddphys->dd_props_zapobj = zap_create(mos,
	    DMU_OT_DSL_PROPS, DMU_OT_NONE, 0, tx);
	ddphys->dd_child_dir_zapobj = zap_create(mos,
	    DMU_OT_DSL_DIR_CHILD_MAP, DMU_OT_NONE, 0, tx);
	if (spa_version(dp->dp_spa) >= SPA_VERSION_USED_BREAKDOWN)
		ddphys->dd_flags |= DD_FLAG_USED_BREAKDOWN;
	dmu_buf_rele(dbuf, FTAG);

	return (ddobj);
}

boolean_t
dsl_dir_is_clone(dsl_dir_t *dd)
{
	return (dsl_dir_phys(dd)->dd_origin_obj &&
	    (dd->dd_pool->dp_origin_snap == NULL ||
	    dsl_dir_phys(dd)->dd_origin_obj !=
	    dd->dd_pool->dp_origin_snap->ds_object));
}

void
dsl_dir_stats(dsl_dir_t *dd, nvlist_t *nv)
{
	mutex_enter(&dd->dd_lock);
	dsl_prop_nvlist_add_uint64(nv, ZFS_PROP_USED,
	    dsl_dir_phys(dd)->dd_used_bytes);
	dsl_prop_nvlist_add_uint64(nv, ZFS_PROP_QUOTA,
	    dsl_dir_phys(dd)->dd_quota);
	dsl_prop_nvlist_add_uint64(nv, ZFS_PROP_RESERVATION,
	    dsl_dir_phys(dd)->dd_reserved);
	dsl_prop_nvlist_add_uint64(nv, ZFS_PROP_COMPRESSRATIO,
<<<<<<< HEAD
	    dd->dd_phys->dd_compressed_bytes == 0 ? 100 :
	    (dd->dd_phys->dd_uncompressed_bytes * 100 /
	    dd->dd_phys->dd_compressed_bytes));
	dsl_prop_nvlist_add_uint64(nv, ZFS_PROP_LOGICALUSED,
	    dd->dd_phys->dd_uncompressed_bytes);
	if (dd->dd_phys->dd_flags & DD_FLAG_USED_BREAKDOWN) {
=======
	    dsl_dir_phys(dd)->dd_compressed_bytes == 0 ? 100 :
	    (dsl_dir_phys(dd)->dd_uncompressed_bytes * 100 /
	    dsl_dir_phys(dd)->dd_compressed_bytes));
	dsl_prop_nvlist_add_uint64(nv, ZFS_PROP_LOGICALUSED,
	    dsl_dir_phys(dd)->dd_uncompressed_bytes);
	if (dsl_dir_phys(dd)->dd_flags & DD_FLAG_USED_BREAKDOWN) {
>>>>>>> 23d56208
		dsl_prop_nvlist_add_uint64(nv, ZFS_PROP_USEDSNAP,
		    dsl_dir_phys(dd)->dd_used_breakdown[DD_USED_SNAP]);
		dsl_prop_nvlist_add_uint64(nv, ZFS_PROP_USEDDS,
		    dsl_dir_phys(dd)->dd_used_breakdown[DD_USED_HEAD]);
		dsl_prop_nvlist_add_uint64(nv, ZFS_PROP_USEDREFRESERV,
		    dsl_dir_phys(dd)->dd_used_breakdown[DD_USED_REFRSRV]);
		dsl_prop_nvlist_add_uint64(nv, ZFS_PROP_USEDCHILD,
		    dsl_dir_phys(dd)->dd_used_breakdown[DD_USED_CHILD] +
		    dsl_dir_phys(dd)->dd_used_breakdown[DD_USED_CHILD_RSRV]);
	}
	mutex_exit(&dd->dd_lock);

<<<<<<< HEAD
=======
	if (dsl_dir_is_zapified(dd)) {
		uint64_t count;
		objset_t *os = dd->dd_pool->dp_meta_objset;

		if (zap_lookup(os, dd->dd_object, DD_FIELD_FILESYSTEM_COUNT,
		    sizeof (count), 1, &count) == 0) {
			dsl_prop_nvlist_add_uint64(nv,
			    ZFS_PROP_FILESYSTEM_COUNT, count);
		}
		if (zap_lookup(os, dd->dd_object, DD_FIELD_SNAPSHOT_COUNT,
		    sizeof (count), 1, &count) == 0) {
			dsl_prop_nvlist_add_uint64(nv,
			    ZFS_PROP_SNAPSHOT_COUNT, count);
		}
	}

>>>>>>> 23d56208
	if (dsl_dir_is_clone(dd)) {
		dsl_dataset_t *ds;
		char buf[MAXNAMELEN];

		VERIFY0(dsl_dataset_hold_obj(dd->dd_pool,
<<<<<<< HEAD
		    dd->dd_phys->dd_origin_obj, FTAG, &ds));
=======
		    dsl_dir_phys(dd)->dd_origin_obj, FTAG, &ds));
>>>>>>> 23d56208
		dsl_dataset_name(ds, buf);
		dsl_dataset_rele(ds, FTAG);
		dsl_prop_nvlist_add_string(nv, ZFS_PROP_ORIGIN, buf);
	}
}

void
dsl_dir_dirty(dsl_dir_t *dd, dmu_tx_t *tx)
{
	dsl_pool_t *dp = dd->dd_pool;

	ASSERT(dsl_dir_phys(dd));

	if (txg_list_add(&dp->dp_dirty_dirs, dd, tx->tx_txg)) {
		/* up the hold count until we can be written out */
		dmu_buf_add_ref(dd->dd_dbuf, dd);
	}
}

static int64_t
parent_delta(dsl_dir_t *dd, uint64_t used, int64_t delta)
{
	uint64_t old_accounted = MAX(used, dsl_dir_phys(dd)->dd_reserved);
	uint64_t new_accounted =
	    MAX(used + delta, dsl_dir_phys(dd)->dd_reserved);
	return (new_accounted - old_accounted);
}

void
dsl_dir_sync(dsl_dir_t *dd, dmu_tx_t *tx)
{
	ASSERT(dmu_tx_is_syncing(tx));

	mutex_enter(&dd->dd_lock);
	ASSERT0(dd->dd_tempreserved[tx->tx_txg&TXG_MASK]);
	dprintf_dd(dd, "txg=%llu towrite=%lluK\n", tx->tx_txg,
	    dd->dd_space_towrite[tx->tx_txg&TXG_MASK] / 1024);
	dd->dd_space_towrite[tx->tx_txg&TXG_MASK] = 0;
	mutex_exit(&dd->dd_lock);

	/* release the hold from dsl_dir_dirty */
	dmu_buf_rele(dd->dd_dbuf, dd);
}

static uint64_t
dsl_dir_space_towrite(dsl_dir_t *dd)
{
	uint64_t space = 0;
	int i;

	ASSERT(MUTEX_HELD(&dd->dd_lock));

	for (i = 0; i < TXG_SIZE; i++) {
		space += dd->dd_space_towrite[i&TXG_MASK];
		ASSERT3U(dd->dd_space_towrite[i&TXG_MASK], >=, 0);
	}
	return (space);
}

/*
 * How much space would dd have available if ancestor had delta applied
 * to it?  If ondiskonly is set, we're only interested in what's
 * on-disk, not estimated pending changes.
 */
uint64_t
dsl_dir_space_available(dsl_dir_t *dd,
    dsl_dir_t *ancestor, int64_t delta, int ondiskonly)
{
	uint64_t parentspace, myspace, quota, used;

	/*
	 * If there are no restrictions otherwise, assume we have
	 * unlimited space available.
	 */
	quota = UINT64_MAX;
	parentspace = UINT64_MAX;

	if (dd->dd_parent != NULL) {
		parentspace = dsl_dir_space_available(dd->dd_parent,
		    ancestor, delta, ondiskonly);
	}

	mutex_enter(&dd->dd_lock);
	if (dsl_dir_phys(dd)->dd_quota != 0)
		quota = dsl_dir_phys(dd)->dd_quota;
	used = dsl_dir_phys(dd)->dd_used_bytes;
	if (!ondiskonly)
		used += dsl_dir_space_towrite(dd);

	if (dd->dd_parent == NULL) {
		uint64_t poolsize = dsl_pool_adjustedsize(dd->dd_pool, FALSE);
		quota = MIN(quota, poolsize);
	}

	if (dsl_dir_phys(dd)->dd_reserved > used && parentspace != UINT64_MAX) {
		/*
		 * We have some space reserved, in addition to what our
		 * parent gave us.
		 */
		parentspace += dsl_dir_phys(dd)->dd_reserved - used;
	}

	if (dd == ancestor) {
		ASSERT(delta <= 0);
		ASSERT(used >= -delta);
		used += delta;
		if (parentspace != UINT64_MAX)
			parentspace -= delta;
	}

	if (used > quota) {
		/* over quota */
		myspace = 0;
	} else {
		/*
		 * the lesser of the space provided by our parent and
		 * the space left in our quota
		 */
		myspace = MIN(parentspace, quota - used);
	}

	mutex_exit(&dd->dd_lock);

	return (myspace);
}

struct tempreserve {
	list_node_t tr_node;
	dsl_dir_t *tr_ds;
	uint64_t tr_size;
};

static int
dsl_dir_tempreserve_impl(dsl_dir_t *dd, uint64_t asize, boolean_t netfree,
    boolean_t ignorequota, boolean_t checkrefquota, list_t *tr_list,
    dmu_tx_t *tx, boolean_t first)
{
	uint64_t txg = tx->tx_txg;
	uint64_t est_inflight, used_on_disk, quota, parent_rsrv;
	uint64_t deferred = 0;
	struct tempreserve *tr;
	int retval = EDQUOT;
	int txgidx = txg & TXG_MASK;
	int i;
	uint64_t ref_rsrv = 0;

	ASSERT3U(txg, !=, 0);
	ASSERT3S(asize, >, 0);

	mutex_enter(&dd->dd_lock);

	/*
	 * Check against the dsl_dir's quota.  We don't add in the delta
	 * when checking for over-quota because they get one free hit.
	 */
	est_inflight = dsl_dir_space_towrite(dd);
	for (i = 0; i < TXG_SIZE; i++)
		est_inflight += dd->dd_tempreserved[i];
	used_on_disk = dsl_dir_phys(dd)->dd_used_bytes;

	/*
	 * On the first iteration, fetch the dataset's used-on-disk and
	 * refreservation values. Also, if checkrefquota is set, test if
	 * allocating this space would exceed the dataset's refquota.
	 */
	if (first && tx->tx_objset) {
		int error;
		dsl_dataset_t *ds = tx->tx_objset->os_dsl_dataset;

		error = dsl_dataset_check_quota(ds, checkrefquota,
		    asize, est_inflight, &used_on_disk, &ref_rsrv);
		if (error) {
			mutex_exit(&dd->dd_lock);
			DMU_TX_STAT_BUMP(dmu_tx_quota);
			return (error);
		}
	}

	/*
	 * If this transaction will result in a net free of space,
	 * we want to let it through.
	 */
	if (ignorequota || netfree || dsl_dir_phys(dd)->dd_quota == 0)
		quota = UINT64_MAX;
	else
		quota = dsl_dir_phys(dd)->dd_quota;

	/*
	 * Adjust the quota against the actual pool size at the root
	 * minus any outstanding deferred frees.
	 * To ensure that it's possible to remove files from a full
	 * pool without inducing transient overcommits, we throttle
	 * netfree transactions against a quota that is slightly larger,
	 * but still within the pool's allocation slop.  In cases where
	 * we're very close to full, this will allow a steady trickle of
	 * removes to get through.
	 */
	if (dd->dd_parent == NULL) {
		spa_t *spa = dd->dd_pool->dp_spa;
		uint64_t poolsize = dsl_pool_adjustedsize(dd->dd_pool, netfree);
		deferred = metaslab_class_get_deferred(spa_normal_class(spa));
		if (poolsize - deferred < quota) {
			quota = poolsize - deferred;
			retval = ENOSPC;
		}
	}

	/*
	 * If they are requesting more space, and our current estimate
	 * is over quota, they get to try again unless the actual
	 * on-disk is over quota and there are no pending changes (which
	 * may free up space for us).
	 */
	if (used_on_disk + est_inflight >= quota) {
		if (est_inflight > 0 || used_on_disk < quota ||
		    (retval == ENOSPC && used_on_disk < quota + deferred))
			retval = ERESTART;
		dprintf_dd(dd, "failing: used=%lluK inflight = %lluK "
		    "quota=%lluK tr=%lluK err=%d\n",
		    used_on_disk>>10, est_inflight>>10,
		    quota>>10, asize>>10, retval);
		mutex_exit(&dd->dd_lock);
		DMU_TX_STAT_BUMP(dmu_tx_quota);
		return (SET_ERROR(retval));
	}

	/* We need to up our estimated delta before dropping dd_lock */
	dd->dd_tempreserved[txgidx] += asize;

	parent_rsrv = parent_delta(dd, used_on_disk + est_inflight,
	    asize - ref_rsrv);
	mutex_exit(&dd->dd_lock);

	tr = kmem_zalloc(sizeof (struct tempreserve), KM_SLEEP);
	tr->tr_ds = dd;
	tr->tr_size = asize;
	list_insert_tail(tr_list, tr);

	/* see if it's OK with our parent */
	if (dd->dd_parent && parent_rsrv) {
		boolean_t ismos = (dsl_dir_phys(dd)->dd_head_dataset_obj == 0);

		return (dsl_dir_tempreserve_impl(dd->dd_parent,
		    parent_rsrv, netfree, ismos, TRUE, tr_list, tx, FALSE));
	} else {
		return (0);
	}
}

/*
 * Reserve space in this dsl_dir, to be used in this tx's txg.
 * After the space has been dirtied (and dsl_dir_willuse_space()
 * has been called), the reservation should be canceled, using
 * dsl_dir_tempreserve_clear().
 */
int
dsl_dir_tempreserve_space(dsl_dir_t *dd, uint64_t lsize, uint64_t asize,
    uint64_t fsize, uint64_t usize, void **tr_cookiep, dmu_tx_t *tx)
{
	int err;
	list_t *tr_list;

	if (asize == 0) {
		*tr_cookiep = NULL;
		return (0);
	}

	tr_list = kmem_alloc(sizeof (list_t), KM_SLEEP);
	list_create(tr_list, sizeof (struct tempreserve),
	    offsetof(struct tempreserve, tr_node));
	ASSERT3S(asize, >, 0);
	ASSERT3S(fsize, >=, 0);

	err = arc_tempreserve_space(lsize, tx->tx_txg);
	if (err == 0) {
		struct tempreserve *tr;

		tr = kmem_zalloc(sizeof (struct tempreserve), KM_SLEEP);
		tr->tr_size = lsize;
		list_insert_tail(tr_list, tr);
	} else {
		if (err == EAGAIN) {
			/*
			 * If arc_memory_throttle() detected that pageout
			 * is running and we are low on memory, we delay new
			 * non-pageout transactions to give pageout an
			 * advantage.
			 *
			 * It is unfortunate to be delaying while the caller's
			 * locks are held.
			 */
			txg_delay(dd->dd_pool, tx->tx_txg,
			    MSEC2NSEC(10), MSEC2NSEC(10));
			err = SET_ERROR(ERESTART);
		}
	}

	if (err == 0) {
		err = dsl_dir_tempreserve_impl(dd, asize, fsize >= asize,
		    FALSE, asize > usize, tr_list, tx, TRUE);
	}

	if (err != 0)
		dsl_dir_tempreserve_clear(tr_list, tx);
	else
		*tr_cookiep = tr_list;

	return (err);
}

/*
 * Clear a temporary reservation that we previously made with
 * dsl_dir_tempreserve_space().
 */
void
dsl_dir_tempreserve_clear(void *tr_cookie, dmu_tx_t *tx)
{
	int txgidx = tx->tx_txg & TXG_MASK;
	list_t *tr_list = tr_cookie;
	struct tempreserve *tr;

	ASSERT3U(tx->tx_txg, !=, 0);

	if (tr_cookie == NULL)
		return;

	while ((tr = list_head(tr_list)) != NULL) {
		if (tr->tr_ds) {
			mutex_enter(&tr->tr_ds->dd_lock);
			ASSERT3U(tr->tr_ds->dd_tempreserved[txgidx], >=,
			    tr->tr_size);
			tr->tr_ds->dd_tempreserved[txgidx] -= tr->tr_size;
			mutex_exit(&tr->tr_ds->dd_lock);
		} else {
			arc_tempreserve_clear(tr->tr_size);
		}
		list_remove(tr_list, tr);
		kmem_free(tr, sizeof (struct tempreserve));
	}

	kmem_free(tr_list, sizeof (list_t));
}

/*
 * This should be called from open context when we think we're going to write
 * or free space, for example when dirtying data. Be conservative; it's okay
 * to write less space or free more, but we don't want to write more or free
 * less than the amount specified.
 *
 * NOTE: The behavior of this function is identical to the Illumos / FreeBSD
 * version however it has been adjusted to use an iterative rather then
 * recursive algorithm to minimize stack usage.
 */
void
dsl_dir_willuse_space(dsl_dir_t *dd, int64_t space, dmu_tx_t *tx)
{
	int64_t parent_space;
	uint64_t est_used;

	do {
		mutex_enter(&dd->dd_lock);
		if (space > 0)
			dd->dd_space_towrite[tx->tx_txg & TXG_MASK] += space;

		est_used = dsl_dir_space_towrite(dd) +
<<<<<<< HEAD
		    dd->dd_phys->dd_used_bytes;
=======
		    dsl_dir_phys(dd)->dd_used_bytes;
>>>>>>> 23d56208
		parent_space = parent_delta(dd, est_used, space);
		mutex_exit(&dd->dd_lock);

		/* Make sure that we clean up dd_space_to* */
		dsl_dir_dirty(dd, tx);

		dd = dd->dd_parent;
		space = parent_space;
	} while (space && dd);
}

/* call from syncing context when we actually write/free space for this dd */
void
dsl_dir_diduse_space(dsl_dir_t *dd, dd_used_t type,
    int64_t used, int64_t compressed, int64_t uncompressed, dmu_tx_t *tx)
{
	int64_t accounted_delta;

	/*
	 * dsl_dataset_set_refreservation_sync_impl() calls this with
	 * dd_lock held, so that it can atomically update
	 * ds->ds_reserved and the dsl_dir accounting, so that
	 * dsl_dataset_check_quota() can see dataset and dir accounting
	 * consistently.
	 */
	boolean_t needlock = !MUTEX_HELD(&dd->dd_lock);

	ASSERT(dmu_tx_is_syncing(tx));
	ASSERT(type < DD_USED_NUM);

	dmu_buf_will_dirty(dd->dd_dbuf, tx);

	if (needlock)
		mutex_enter(&dd->dd_lock);
	accounted_delta =
	    parent_delta(dd, dsl_dir_phys(dd)->dd_used_bytes, used);
	ASSERT(used >= 0 || dsl_dir_phys(dd)->dd_used_bytes >= -used);
	ASSERT(compressed >= 0 ||
	    dsl_dir_phys(dd)->dd_compressed_bytes >= -compressed);
	ASSERT(uncompressed >= 0 ||
<<<<<<< HEAD
	    dd->dd_phys->dd_uncompressed_bytes >= -uncompressed);
	dd->dd_phys->dd_used_bytes += used;
	dd->dd_phys->dd_uncompressed_bytes += uncompressed;
	dd->dd_phys->dd_compressed_bytes += compressed;
=======
	    dsl_dir_phys(dd)->dd_uncompressed_bytes >= -uncompressed);
	dsl_dir_phys(dd)->dd_used_bytes += used;
	dsl_dir_phys(dd)->dd_uncompressed_bytes += uncompressed;
	dsl_dir_phys(dd)->dd_compressed_bytes += compressed;
>>>>>>> 23d56208

	if (dsl_dir_phys(dd)->dd_flags & DD_FLAG_USED_BREAKDOWN) {
		ASSERT(used > 0 ||
		    dsl_dir_phys(dd)->dd_used_breakdown[type] >= -used);
		dsl_dir_phys(dd)->dd_used_breakdown[type] += used;
#ifdef DEBUG
		{
			dd_used_t t;
			uint64_t u = 0;
			for (t = 0; t < DD_USED_NUM; t++)
				u += dsl_dir_phys(dd)->dd_used_breakdown[t];
			ASSERT3U(u, ==, dsl_dir_phys(dd)->dd_used_bytes);
		}
#endif
	}
	if (needlock)
		mutex_exit(&dd->dd_lock);

	if (dd->dd_parent != NULL) {
		dsl_dir_diduse_space(dd->dd_parent, DD_USED_CHILD,
		    accounted_delta, compressed, uncompressed, tx);
		dsl_dir_transfer_space(dd->dd_parent,
		    used - accounted_delta,
		    DD_USED_CHILD_RSRV, DD_USED_CHILD, tx);
	}
}

void
dsl_dir_transfer_space(dsl_dir_t *dd, int64_t delta,
    dd_used_t oldtype, dd_used_t newtype, dmu_tx_t *tx)
{
	ASSERT(dmu_tx_is_syncing(tx));
	ASSERT(oldtype < DD_USED_NUM);
	ASSERT(newtype < DD_USED_NUM);

	if (delta == 0 ||
	    !(dsl_dir_phys(dd)->dd_flags & DD_FLAG_USED_BREAKDOWN))
		return;

	dmu_buf_will_dirty(dd->dd_dbuf, tx);
	mutex_enter(&dd->dd_lock);
	ASSERT(delta > 0 ?
<<<<<<< HEAD
	    dd->dd_phys->dd_used_breakdown[oldtype] >= delta :
	    dd->dd_phys->dd_used_breakdown[newtype] >= -delta);
	ASSERT(dd->dd_phys->dd_used_bytes >= ABS(delta));
	dd->dd_phys->dd_used_breakdown[oldtype] -= delta;
	dd->dd_phys->dd_used_breakdown[newtype] += delta;
=======
	    dsl_dir_phys(dd)->dd_used_breakdown[oldtype] >= delta :
	    dsl_dir_phys(dd)->dd_used_breakdown[newtype] >= -delta);
	ASSERT(dsl_dir_phys(dd)->dd_used_bytes >= ABS(delta));
	dsl_dir_phys(dd)->dd_used_breakdown[oldtype] -= delta;
	dsl_dir_phys(dd)->dd_used_breakdown[newtype] += delta;
>>>>>>> 23d56208
	mutex_exit(&dd->dd_lock);
}

typedef struct dsl_dir_set_qr_arg {
	const char *ddsqra_name;
	zprop_source_t ddsqra_source;
	uint64_t ddsqra_value;
} dsl_dir_set_qr_arg_t;

static int
dsl_dir_set_quota_check(void *arg, dmu_tx_t *tx)
{
	dsl_dir_set_qr_arg_t *ddsqra = arg;
	dsl_pool_t *dp = dmu_tx_pool(tx);
	dsl_dataset_t *ds;
	int error;
	uint64_t towrite, newval;

	error = dsl_dataset_hold(dp, ddsqra->ddsqra_name, FTAG, &ds);
	if (error != 0)
		return (error);
<<<<<<< HEAD

	error = dsl_prop_predict(ds->ds_dir, "quota",
	    ddsqra->ddsqra_source, ddsqra->ddsqra_value, &newval);
	if (error != 0) {
		dsl_dataset_rele(ds, FTAG);
		return (error);
	}

=======

	error = dsl_prop_predict(ds->ds_dir, "quota",
	    ddsqra->ddsqra_source, ddsqra->ddsqra_value, &newval);
	if (error != 0) {
		dsl_dataset_rele(ds, FTAG);
		return (error);
	}

>>>>>>> 23d56208
	if (newval == 0) {
		dsl_dataset_rele(ds, FTAG);
		return (0);
	}

	mutex_enter(&ds->ds_dir->dd_lock);
	/*
	 * If we are doing the preliminary check in open context, and
	 * there are pending changes, then don't fail it, since the
	 * pending changes could under-estimate the amount of space to be
	 * freed up.
	 */
	towrite = dsl_dir_space_towrite(ds->ds_dir);
	if ((dmu_tx_is_syncing(tx) || towrite == 0) &&
<<<<<<< HEAD
	    (newval < ds->ds_dir->dd_phys->dd_reserved ||
	    newval < ds->ds_dir->dd_phys->dd_used_bytes + towrite)) {
=======
	    (newval < dsl_dir_phys(ds->ds_dir)->dd_reserved ||
	    newval < dsl_dir_phys(ds->ds_dir)->dd_used_bytes + towrite)) {
>>>>>>> 23d56208
		error = SET_ERROR(ENOSPC);
	}
	mutex_exit(&ds->ds_dir->dd_lock);
	dsl_dataset_rele(ds, FTAG);
	return (error);
}

static void
dsl_dir_set_quota_sync(void *arg, dmu_tx_t *tx)
{
	dsl_dir_set_qr_arg_t *ddsqra = arg;
	dsl_pool_t *dp = dmu_tx_pool(tx);
	dsl_dataset_t *ds;
	uint64_t newval;

	VERIFY0(dsl_dataset_hold(dp, ddsqra->ddsqra_name, FTAG, &ds));

	if (spa_version(dp->dp_spa) >= SPA_VERSION_RECVD_PROPS) {
		dsl_prop_set_sync_impl(ds, zfs_prop_to_name(ZFS_PROP_QUOTA),
		    ddsqra->ddsqra_source, sizeof (ddsqra->ddsqra_value), 1,
		    &ddsqra->ddsqra_value, tx);

		VERIFY0(dsl_prop_get_int_ds(ds,
		    zfs_prop_to_name(ZFS_PROP_QUOTA), &newval));
	} else {
		newval = ddsqra->ddsqra_value;
		spa_history_log_internal_ds(ds, "set", tx, "%s=%lld",
		    zfs_prop_to_name(ZFS_PROP_QUOTA), (longlong_t)newval);
	}

	dmu_buf_will_dirty(ds->ds_dir->dd_dbuf, tx);
	mutex_enter(&ds->ds_dir->dd_lock);
<<<<<<< HEAD
	ds->ds_dir->dd_phys->dd_quota = newval;
=======
	dsl_dir_phys(ds->ds_dir)->dd_quota = newval;
>>>>>>> 23d56208
	mutex_exit(&ds->ds_dir->dd_lock);
	dsl_dataset_rele(ds, FTAG);
}

int
dsl_dir_set_quota(const char *ddname, zprop_source_t source, uint64_t quota)
{
	dsl_dir_set_qr_arg_t ddsqra;

	ddsqra.ddsqra_name = ddname;
	ddsqra.ddsqra_source = source;
	ddsqra.ddsqra_value = quota;

	return (dsl_sync_task(ddname, dsl_dir_set_quota_check,
<<<<<<< HEAD
	    dsl_dir_set_quota_sync, &ddsqra, 0));
=======
	    dsl_dir_set_quota_sync, &ddsqra, 0, ZFS_SPACE_CHECK_NONE));
>>>>>>> 23d56208
}

int
dsl_dir_set_reservation_check(void *arg, dmu_tx_t *tx)
{
	dsl_dir_set_qr_arg_t *ddsqra = arg;
	dsl_pool_t *dp = dmu_tx_pool(tx);
	dsl_dataset_t *ds;
	dsl_dir_t *dd;
	uint64_t newval, used, avail;
	int error;

	error = dsl_dataset_hold(dp, ddsqra->ddsqra_name, FTAG, &ds);
	if (error != 0)
		return (error);
	dd = ds->ds_dir;

	/*
	 * If we are doing the preliminary check in open context, the
	 * space estimates may be inaccurate.
	 */
	if (!dmu_tx_is_syncing(tx)) {
		dsl_dataset_rele(ds, FTAG);
		return (0);
	}

	error = dsl_prop_predict(ds->ds_dir,
	    zfs_prop_to_name(ZFS_PROP_RESERVATION),
	    ddsqra->ddsqra_source, ddsqra->ddsqra_value, &newval);
	if (error != 0) {
		dsl_dataset_rele(ds, FTAG);
		return (error);
	}

	mutex_enter(&dd->dd_lock);
	used = dsl_dir_phys(dd)->dd_used_bytes;
	mutex_exit(&dd->dd_lock);

	if (dd->dd_parent) {
		avail = dsl_dir_space_available(dd->dd_parent,
		    NULL, 0, FALSE);
	} else {
		avail = dsl_pool_adjustedsize(dd->dd_pool, B_FALSE) - used;
	}

<<<<<<< HEAD
	if (MAX(used, newval) > MAX(used, dd->dd_phys->dd_reserved)) {
		uint64_t delta = MAX(used, newval) -
		    MAX(used, dd->dd_phys->dd_reserved);

		if (delta > avail ||
		    (dd->dd_phys->dd_quota > 0 &&
		    newval > dd->dd_phys->dd_quota))
=======
	if (MAX(used, newval) > MAX(used, dsl_dir_phys(dd)->dd_reserved)) {
		uint64_t delta = MAX(used, newval) -
		    MAX(used, dsl_dir_phys(dd)->dd_reserved);

		if (delta > avail ||
		    (dsl_dir_phys(dd)->dd_quota > 0 &&
		    newval > dsl_dir_phys(dd)->dd_quota))
>>>>>>> 23d56208
			error = SET_ERROR(ENOSPC);
	}

	dsl_dataset_rele(ds, FTAG);
	return (error);
}

void
dsl_dir_set_reservation_sync_impl(dsl_dir_t *dd, uint64_t value, dmu_tx_t *tx)
{
	uint64_t used;
	int64_t delta;

	dmu_buf_will_dirty(dd->dd_dbuf, tx);

	mutex_enter(&dd->dd_lock);
<<<<<<< HEAD
	used = dd->dd_phys->dd_used_bytes;
	delta = MAX(used, value) - MAX(used, dd->dd_phys->dd_reserved);
	dd->dd_phys->dd_reserved = value;
=======
	used = dsl_dir_phys(dd)->dd_used_bytes;
	delta = MAX(used, value) - MAX(used, dsl_dir_phys(dd)->dd_reserved);
	dsl_dir_phys(dd)->dd_reserved = value;
>>>>>>> 23d56208

	if (dd->dd_parent != NULL) {
		/* Roll up this additional usage into our ancestors */
		dsl_dir_diduse_space(dd->dd_parent, DD_USED_CHILD_RSRV,
		    delta, 0, 0, tx);
	}
	mutex_exit(&dd->dd_lock);
}

static void
dsl_dir_set_reservation_sync(void *arg, dmu_tx_t *tx)
{
	dsl_dir_set_qr_arg_t *ddsqra = arg;
	dsl_pool_t *dp = dmu_tx_pool(tx);
	dsl_dataset_t *ds;
	uint64_t newval;

	VERIFY0(dsl_dataset_hold(dp, ddsqra->ddsqra_name, FTAG, &ds));

	if (spa_version(dp->dp_spa) >= SPA_VERSION_RECVD_PROPS) {
		dsl_prop_set_sync_impl(ds,
		    zfs_prop_to_name(ZFS_PROP_RESERVATION),
		    ddsqra->ddsqra_source, sizeof (ddsqra->ddsqra_value), 1,
		    &ddsqra->ddsqra_value, tx);

		VERIFY0(dsl_prop_get_int_ds(ds,
		    zfs_prop_to_name(ZFS_PROP_RESERVATION), &newval));
	} else {
		newval = ddsqra->ddsqra_value;
		spa_history_log_internal_ds(ds, "set", tx, "%s=%lld",
		    zfs_prop_to_name(ZFS_PROP_RESERVATION),
		    (longlong_t)newval);
	}

	dsl_dir_set_reservation_sync_impl(ds->ds_dir, newval, tx);
	dsl_dataset_rele(ds, FTAG);
}
<<<<<<< HEAD

int
dsl_dir_set_reservation(const char *ddname, zprop_source_t source,
    uint64_t reservation)
{
	dsl_dir_set_qr_arg_t ddsqra;

	ddsqra.ddsqra_name = ddname;
	ddsqra.ddsqra_source = source;
	ddsqra.ddsqra_value = reservation;

	return (dsl_sync_task(ddname, dsl_dir_set_reservation_check,
	    dsl_dir_set_reservation_sync, &ddsqra, 0));
=======

int
dsl_dir_set_reservation(const char *ddname, zprop_source_t source,
    uint64_t reservation)
{
	dsl_dir_set_qr_arg_t ddsqra;

	ddsqra.ddsqra_name = ddname;
	ddsqra.ddsqra_source = source;
	ddsqra.ddsqra_value = reservation;

	return (dsl_sync_task(ddname, dsl_dir_set_reservation_check,
	    dsl_dir_set_reservation_sync, &ddsqra, 0, ZFS_SPACE_CHECK_NONE));
>>>>>>> 23d56208
}

static dsl_dir_t *
closest_common_ancestor(dsl_dir_t *ds1, dsl_dir_t *ds2)
{
	for (; ds1; ds1 = ds1->dd_parent) {
		dsl_dir_t *dd;
		for (dd = ds2; dd; dd = dd->dd_parent) {
			if (ds1 == dd)
				return (dd);
		}
	}
	return (NULL);
}

/*
 * If delta is applied to dd, how much of that delta would be applied to
 * ancestor?  Syncing context only.
 */
static int64_t
would_change(dsl_dir_t *dd, int64_t delta, dsl_dir_t *ancestor)
{
	if (dd == ancestor)
		return (delta);

	mutex_enter(&dd->dd_lock);
	delta = parent_delta(dd, dsl_dir_phys(dd)->dd_used_bytes, delta);
	mutex_exit(&dd->dd_lock);
	return (would_change(dd->dd_parent, delta, ancestor));
}

typedef struct dsl_dir_rename_arg {
	const char *ddra_oldname;
	const char *ddra_newname;
<<<<<<< HEAD
=======
	cred_t *ddra_cred;
>>>>>>> 23d56208
} dsl_dir_rename_arg_t;

/* ARGSUSED */
static int
dsl_valid_rename(dsl_pool_t *dp, dsl_dataset_t *ds, void *arg)
{
	int *deltap = arg;
	char namebuf[MAXNAMELEN];

	dsl_dataset_name(ds, namebuf);
<<<<<<< HEAD

	if (strlen(namebuf) + *deltap >= MAXNAMELEN)
		return (SET_ERROR(ENAMETOOLONG));
	return (0);
}

static int
dsl_dir_rename_check(void *arg, dmu_tx_t *tx)
{
	dsl_dir_rename_arg_t *ddra = arg;
	dsl_pool_t *dp = dmu_tx_pool(tx);
	dsl_dir_t *dd, *newparent;
	const char *mynewname;
	int error;
	int delta = strlen(ddra->ddra_newname) - strlen(ddra->ddra_oldname);

	/* target dir should exist */
	error = dsl_dir_hold(dp, ddra->ddra_oldname, FTAG, &dd, NULL);
	if (error != 0)
		return (error);

	/* new parent should exist */
	error = dsl_dir_hold(dp, ddra->ddra_newname, FTAG,
	    &newparent, &mynewname);
	if (error != 0) {
		dsl_dir_rele(dd, FTAG);
		return (error);
	}

	/* can't rename to different pool */
	if (dd->dd_pool != newparent->dd_pool) {
		dsl_dir_rele(newparent, FTAG);
		dsl_dir_rele(dd, FTAG);
		return (SET_ERROR(EXDEV));
	}

	/* new name should not already exist */
	if (mynewname == NULL) {
		dsl_dir_rele(newparent, FTAG);
		dsl_dir_rele(dd, FTAG);
		return (SET_ERROR(EEXIST));
	}

	/* if the name length is growing, validate child name lengths */
	if (delta > 0) {
		error = dmu_objset_find_dp(dp, dd->dd_object, dsl_valid_rename,
		    &delta, DS_FIND_CHILDREN | DS_FIND_SNAPSHOTS);
		if (error != 0) {
			dsl_dir_rele(newparent, FTAG);
			dsl_dir_rele(dd, FTAG);
			return (error);
		}
	}

=======

	if (strlen(namebuf) + *deltap >= MAXNAMELEN)
		return (SET_ERROR(ENAMETOOLONG));
	return (0);
}

static int
dsl_dir_rename_check(void *arg, dmu_tx_t *tx)
{
	dsl_dir_rename_arg_t *ddra = arg;
	dsl_pool_t *dp = dmu_tx_pool(tx);
	dsl_dir_t *dd, *newparent;
	const char *mynewname;
	int error;
	int delta = strlen(ddra->ddra_newname) - strlen(ddra->ddra_oldname);

	/* target dir should exist */
	error = dsl_dir_hold(dp, ddra->ddra_oldname, FTAG, &dd, NULL);
	if (error != 0)
		return (error);

	/* new parent should exist */
	error = dsl_dir_hold(dp, ddra->ddra_newname, FTAG,
	    &newparent, &mynewname);
	if (error != 0) {
		dsl_dir_rele(dd, FTAG);
		return (error);
	}

	/* can't rename to different pool */
	if (dd->dd_pool != newparent->dd_pool) {
		dsl_dir_rele(newparent, FTAG);
		dsl_dir_rele(dd, FTAG);
		return (SET_ERROR(EXDEV));
	}

	/* new name should not already exist */
	if (mynewname == NULL) {
		dsl_dir_rele(newparent, FTAG);
		dsl_dir_rele(dd, FTAG);
		return (SET_ERROR(EEXIST));
	}

	/* if the name length is growing, validate child name lengths */
	if (delta > 0) {
		error = dmu_objset_find_dp(dp, dd->dd_object, dsl_valid_rename,
		    &delta, DS_FIND_CHILDREN | DS_FIND_SNAPSHOTS);
		if (error != 0) {
			dsl_dir_rele(newparent, FTAG);
			dsl_dir_rele(dd, FTAG);
			return (error);
		}
	}

	if (dmu_tx_is_syncing(tx)) {
		if (spa_feature_is_active(dp->dp_spa,
		    SPA_FEATURE_FS_SS_LIMIT)) {
			/*
			 * Although this is the check function and we don't
			 * normally make on-disk changes in check functions,
			 * we need to do that here.
			 *
			 * Ensure this portion of the tree's counts have been
			 * initialized in case the new parent has limits set.
			 */
			dsl_dir_init_fs_ss_count(dd, tx);
		}
	}

>>>>>>> 23d56208
	if (newparent != dd->dd_parent) {
		/* is there enough space? */
		uint64_t myspace =
		    MAX(dsl_dir_phys(dd)->dd_used_bytes,
		    dsl_dir_phys(dd)->dd_reserved);
		objset_t *os = dd->dd_pool->dp_meta_objset;
		uint64_t fs_cnt = 0;
		uint64_t ss_cnt = 0;

		if (dsl_dir_is_zapified(dd)) {
			int err;

			err = zap_lookup(os, dd->dd_object,
			    DD_FIELD_FILESYSTEM_COUNT, sizeof (fs_cnt), 1,
			    &fs_cnt);
			if (err != ENOENT && err != 0) {
				dsl_dir_rele(newparent, FTAG);
				dsl_dir_rele(dd, FTAG);
				return (err);
			}

			/*
			 * have to add 1 for the filesystem itself that we're
			 * moving
			 */
			fs_cnt++;

			err = zap_lookup(os, dd->dd_object,
			    DD_FIELD_SNAPSHOT_COUNT, sizeof (ss_cnt), 1,
			    &ss_cnt);
			if (err != ENOENT && err != 0) {
				dsl_dir_rele(newparent, FTAG);
				dsl_dir_rele(dd, FTAG);
				return (err);
			}
		}

		/* no rename into our descendant */
		if (closest_common_ancestor(dd, newparent) == dd) {
			dsl_dir_rele(newparent, FTAG);
			dsl_dir_rele(dd, FTAG);
			return (SET_ERROR(EINVAL));
		}

		error = dsl_dir_transfer_possible(dd->dd_parent,
<<<<<<< HEAD
		    newparent, myspace);
=======
		    newparent, fs_cnt, ss_cnt, myspace, ddra->ddra_cred);
>>>>>>> 23d56208
		if (error != 0) {
			dsl_dir_rele(newparent, FTAG);
			dsl_dir_rele(dd, FTAG);
			return (error);
		}
	}

	dsl_dir_rele(newparent, FTAG);
	dsl_dir_rele(dd, FTAG);
	return (0);
}

static void
dsl_dir_rename_sync(void *arg, dmu_tx_t *tx)
{
	dsl_dir_rename_arg_t *ddra = arg;
	dsl_pool_t *dp = dmu_tx_pool(tx);
	dsl_dir_t *dd, *newparent;
	const char *mynewname;
	int error;
	objset_t *mos = dp->dp_meta_objset;

	VERIFY0(dsl_dir_hold(dp, ddra->ddra_oldname, FTAG, &dd, NULL));
	VERIFY0(dsl_dir_hold(dp, ddra->ddra_newname, FTAG, &newparent,
	    &mynewname));

	/* Log this before we change the name. */
	spa_history_log_internal_dd(dd, "rename", tx,
	    "-> %s", ddra->ddra_newname);
<<<<<<< HEAD

	if (newparent != dd->dd_parent) {
		dsl_dir_diduse_space(dd->dd_parent, DD_USED_CHILD,
		    -dd->dd_phys->dd_used_bytes,
		    -dd->dd_phys->dd_compressed_bytes,
		    -dd->dd_phys->dd_uncompressed_bytes, tx);
		dsl_dir_diduse_space(newparent, DD_USED_CHILD,
		    dd->dd_phys->dd_used_bytes,
		    dd->dd_phys->dd_compressed_bytes,
		    dd->dd_phys->dd_uncompressed_bytes, tx);

		if (dd->dd_phys->dd_reserved > dd->dd_phys->dd_used_bytes) {
			uint64_t unused_rsrv = dd->dd_phys->dd_reserved -
			    dd->dd_phys->dd_used_bytes;
=======

	if (newparent != dd->dd_parent) {
		objset_t *os = dd->dd_pool->dp_meta_objset;
		uint64_t fs_cnt = 0;
		uint64_t ss_cnt = 0;

		/*
		 * We already made sure the dd counts were initialized in the
		 * check function.
		 */
		if (spa_feature_is_active(dp->dp_spa,
		    SPA_FEATURE_FS_SS_LIMIT)) {
			VERIFY0(zap_lookup(os, dd->dd_object,
			    DD_FIELD_FILESYSTEM_COUNT, sizeof (fs_cnt), 1,
			    &fs_cnt));
			/* add 1 for the filesystem itself that we're moving */
			fs_cnt++;

			VERIFY0(zap_lookup(os, dd->dd_object,
			    DD_FIELD_SNAPSHOT_COUNT, sizeof (ss_cnt), 1,
			    &ss_cnt));
		}

		dsl_fs_ss_count_adjust(dd->dd_parent, -fs_cnt,
		    DD_FIELD_FILESYSTEM_COUNT, tx);
		dsl_fs_ss_count_adjust(newparent, fs_cnt,
		    DD_FIELD_FILESYSTEM_COUNT, tx);

		dsl_fs_ss_count_adjust(dd->dd_parent, -ss_cnt,
		    DD_FIELD_SNAPSHOT_COUNT, tx);
		dsl_fs_ss_count_adjust(newparent, ss_cnt,
		    DD_FIELD_SNAPSHOT_COUNT, tx);

		dsl_dir_diduse_space(dd->dd_parent, DD_USED_CHILD,
		    -dsl_dir_phys(dd)->dd_used_bytes,
		    -dsl_dir_phys(dd)->dd_compressed_bytes,
		    -dsl_dir_phys(dd)->dd_uncompressed_bytes, tx);
		dsl_dir_diduse_space(newparent, DD_USED_CHILD,
		    dsl_dir_phys(dd)->dd_used_bytes,
		    dsl_dir_phys(dd)->dd_compressed_bytes,
		    dsl_dir_phys(dd)->dd_uncompressed_bytes, tx);

		if (dsl_dir_phys(dd)->dd_reserved >
		    dsl_dir_phys(dd)->dd_used_bytes) {
			uint64_t unused_rsrv = dsl_dir_phys(dd)->dd_reserved -
			    dsl_dir_phys(dd)->dd_used_bytes;
>>>>>>> 23d56208

			dsl_dir_diduse_space(dd->dd_parent, DD_USED_CHILD_RSRV,
			    -unused_rsrv, 0, 0, tx);
			dsl_dir_diduse_space(newparent, DD_USED_CHILD_RSRV,
			    unused_rsrv, 0, 0, tx);
		}
	}

	dmu_buf_will_dirty(dd->dd_dbuf, tx);

	/* remove from old parent zapobj */
<<<<<<< HEAD
	error = zap_remove(mos, dd->dd_parent->dd_phys->dd_child_dir_zapobj,
=======
	error = zap_remove(mos,
	    dsl_dir_phys(dd->dd_parent)->dd_child_dir_zapobj,
>>>>>>> 23d56208
	    dd->dd_myname, tx);
	ASSERT0(error);

	(void) strcpy(dd->dd_myname, mynewname);
	dsl_dir_rele(dd->dd_parent, dd);
<<<<<<< HEAD
	dd->dd_phys->dd_parent_obj = newparent->dd_object;
=======
	dsl_dir_phys(dd)->dd_parent_obj = newparent->dd_object;
>>>>>>> 23d56208
	VERIFY0(dsl_dir_hold_obj(dp,
	    newparent->dd_object, NULL, dd, &dd->dd_parent));

	/* add to new parent zapobj */
<<<<<<< HEAD
	VERIFY0(zap_add(mos, newparent->dd_phys->dd_child_dir_zapobj,
	    dd->dd_myname, 8, 1, &dd->dd_object, tx));

#ifdef _KERNEL
	zvol_rename_minors(ddra->ddra_oldname, ddra->ddra_newname);
#endif

=======
	VERIFY0(zap_add(mos, dsl_dir_phys(newparent)->dd_child_dir_zapobj,
	    dd->dd_myname, 8, 1, &dd->dd_object, tx));

#ifdef _KERNEL
	zvol_rename_minors(ddra->ddra_oldname, ddra->ddra_newname);
#endif

>>>>>>> 23d56208
	dsl_prop_notify_all(dd);

	dsl_dir_rele(newparent, FTAG);
	dsl_dir_rele(dd, FTAG);
}

int
dsl_dir_rename(const char *oldname, const char *newname)
{
	dsl_dir_rename_arg_t ddra;

	ddra.ddra_oldname = oldname;
	ddra.ddra_newname = newname;
<<<<<<< HEAD

	return (dsl_sync_task(oldname,
	    dsl_dir_rename_check, dsl_dir_rename_sync, &ddra, 3));
=======
	ddra.ddra_cred = CRED();

	return (dsl_sync_task(oldname,
	    dsl_dir_rename_check, dsl_dir_rename_sync, &ddra,
	    3, ZFS_SPACE_CHECK_RESERVED));
>>>>>>> 23d56208
}

int
dsl_dir_transfer_possible(dsl_dir_t *sdd, dsl_dir_t *tdd,
    uint64_t fs_cnt, uint64_t ss_cnt, uint64_t space, cred_t *cr)
{
	dsl_dir_t *ancestor;
	int64_t adelta;
	uint64_t avail;
	int err;

	ancestor = closest_common_ancestor(sdd, tdd);
	adelta = would_change(sdd, -space, ancestor);
	avail = dsl_dir_space_available(tdd, ancestor, adelta, FALSE);
	if (avail < space)
		return (SET_ERROR(ENOSPC));
<<<<<<< HEAD
=======

	err = dsl_fs_ss_limit_check(tdd, fs_cnt, ZFS_PROP_FILESYSTEM_LIMIT,
	    ancestor, cr);
	if (err != 0)
		return (err);
	err = dsl_fs_ss_limit_check(tdd, ss_cnt, ZFS_PROP_SNAPSHOT_LIMIT,
	    ancestor, cr);
	if (err != 0)
		return (err);
>>>>>>> 23d56208

	return (0);
}

timestruc_t
dsl_dir_snap_cmtime(dsl_dir_t *dd)
{
	timestruc_t t;

	mutex_enter(&dd->dd_lock);
	t = dd->dd_snap_cmtime;
	mutex_exit(&dd->dd_lock);

	return (t);
}

void
dsl_dir_snap_cmtime_update(dsl_dir_t *dd)
{
	timestruc_t t;

	gethrestime(&t);
	mutex_enter(&dd->dd_lock);
	dd->dd_snap_cmtime = t;
	mutex_exit(&dd->dd_lock);
}

void
dsl_dir_zapify(dsl_dir_t *dd, dmu_tx_t *tx)
{
	objset_t *mos = dd->dd_pool->dp_meta_objset;
	dmu_object_zapify(mos, dd->dd_object, DMU_OT_DSL_DIR, tx);
}

<<<<<<< HEAD
=======
boolean_t
dsl_dir_is_zapified(dsl_dir_t *dd)
{
	dmu_object_info_t doi;

	dmu_object_info_from_db(dd->dd_dbuf, &doi);
	return (doi.doi_type == DMU_OTN_ZAP_METADATA);
}

>>>>>>> 23d56208
#if defined(_KERNEL) && defined(HAVE_SPL)
EXPORT_SYMBOL(dsl_dir_set_quota);
EXPORT_SYMBOL(dsl_dir_set_reservation);
#endif<|MERGE_RESOLUTION|>--- conflicted
+++ resolved
@@ -20,15 +20,10 @@
  */
 /*
  * Copyright (c) 2005, 2010, Oracle and/or its affiliates. All rights reserved.
-<<<<<<< HEAD
- * Copyright (c) 2013 by Delphix. All rights reserved.
- * Copyright (c) 2013 Martin Matuska. All rights reserved.
-=======
  * Copyright (c) 2012, 2014 by Delphix. All rights reserved.
  * Copyright (c) 2013 Martin Matuska. All rights reserved.
  * Copyright (c) 2014 Joyent, Inc. All rights reserved.
  * Copyright (c) 2014 Spectra Logic Corporation, All rights reserved.
->>>>>>> 23d56208
  */
 
 #include <sys/dmu.h>
@@ -46,18 +41,13 @@
 #include <sys/zio.h>
 #include <sys/arc.h>
 #include <sys/sunddi.h>
-<<<<<<< HEAD
-=======
 #include <sys/zfeature.h>
 #include <sys/policy.h>
 #include <sys/zfs_znode.h>
->>>>>>> 23d56208
 #include <sys/zvol.h>
 #include "zfs_namecheck.h"
 #include "zfs_prop.h"
 
-<<<<<<< HEAD
-=======
 /*
  * Filesystem and Snapshot Limits
  * ------------------------------
@@ -135,23 +125,16 @@
 
 extern inline dsl_dir_phys_t *dsl_dir_phys(dsl_dir_t *dd);
 
->>>>>>> 23d56208
 static uint64_t dsl_dir_space_towrite(dsl_dir_t *dd);
 
 static void
 dsl_dir_evict(void *dbu)
 {
-<<<<<<< HEAD
-	dsl_dir_t *dd = arg;
-	int t;
-	ASSERTV(dsl_pool_t *dp = dd->dd_pool);
-=======
 	dsl_dir_t *dd = dbu;
 	int t;
 	ASSERTV(dsl_pool_t *dp = dd->dd_pool);
 
 	dd->dd_dbuf = NULL;
->>>>>>> 23d56208
 
 	for (t = 0; t < TXG_SIZE; t++) {
 		ASSERT(!txg_list_member(&dp->dp_dirty_dirs, dd, t));
@@ -160,11 +143,7 @@
 	}
 
 	if (dd->dd_parent)
-<<<<<<< HEAD
-		dsl_dir_rele(dd->dd_parent, dd);
-=======
 		dsl_dir_async_rele(dd->dd_parent, dd);
->>>>>>> 23d56208
 
 	spa_async_close(dd->dd_pool->dp_spa, dd);
 
@@ -213,16 +192,10 @@
 
 		dsl_dir_snap_cmtime_update(dd);
 
-<<<<<<< HEAD
-		if (dd->dd_phys->dd_parent_obj) {
-			err = dsl_dir_hold_obj(dp, dd->dd_phys->dd_parent_obj,
-			    NULL, dd, &dd->dd_parent);
-=======
 		if (dsl_dir_phys(dd)->dd_parent_obj) {
 			err = dsl_dir_hold_obj(dp,
 			    dsl_dir_phys(dd)->dd_parent_obj, NULL, dd,
 			    &dd->dd_parent);
->>>>>>> 23d56208
 			if (err != 0)
 				goto errout;
 			if (tail) {
@@ -258,12 +231,8 @@
 			 * Just look at its phys directly instead.
 			 */
 			err = dmu_bonus_hold(dp->dp_meta_objset,
-<<<<<<< HEAD
-			    dd->dd_phys->dd_origin_obj, FTAG, &origin_bonus);
-=======
 			    dsl_dir_phys(dd)->dd_origin_obj, FTAG,
 			    &origin_bonus);
->>>>>>> 23d56208
 			if (err != 0)
 				goto errout;
 			origin_phys = origin_bonus->db_data;
@@ -485,19 +454,11 @@
 			break;
 		}
 
-<<<<<<< HEAD
-		err = dsl_dir_hold_obj(dp, ddobj, buf, tag, &child_ds);
-		if (err != 0)
-			break;
-		dsl_dir_rele(dd, tag);
-		dd = child_ds;
-=======
 		err = dsl_dir_hold_obj(dp, ddobj, buf, tag, &child_dd);
 		if (err != 0)
 			break;
 		dsl_dir_rele(dd, tag);
 		dd = child_dd;
->>>>>>> 23d56208
 		next = nextnext;
 	}
 
@@ -525,8 +486,6 @@
 	return (err);
 }
 
-<<<<<<< HEAD
-=======
 /*
  * If the counts are already initialized for this filesystem and its
  * descendants then do nothing, otherwise initialize the counts.
@@ -921,7 +880,6 @@
 		dsl_fs_ss_count_adjust(dd->dd_parent, delta, prop, tx);
 }
 
->>>>>>> 23d56208
 uint64_t
 dsl_dir_create_sync(dsl_pool_t *dp, dsl_dir_t *pds, const char *name,
     dmu_tx_t *tx)
@@ -983,21 +941,12 @@
 	dsl_prop_nvlist_add_uint64(nv, ZFS_PROP_RESERVATION,
 	    dsl_dir_phys(dd)->dd_reserved);
 	dsl_prop_nvlist_add_uint64(nv, ZFS_PROP_COMPRESSRATIO,
-<<<<<<< HEAD
-	    dd->dd_phys->dd_compressed_bytes == 0 ? 100 :
-	    (dd->dd_phys->dd_uncompressed_bytes * 100 /
-	    dd->dd_phys->dd_compressed_bytes));
-	dsl_prop_nvlist_add_uint64(nv, ZFS_PROP_LOGICALUSED,
-	    dd->dd_phys->dd_uncompressed_bytes);
-	if (dd->dd_phys->dd_flags & DD_FLAG_USED_BREAKDOWN) {
-=======
 	    dsl_dir_phys(dd)->dd_compressed_bytes == 0 ? 100 :
 	    (dsl_dir_phys(dd)->dd_uncompressed_bytes * 100 /
 	    dsl_dir_phys(dd)->dd_compressed_bytes));
 	dsl_prop_nvlist_add_uint64(nv, ZFS_PROP_LOGICALUSED,
 	    dsl_dir_phys(dd)->dd_uncompressed_bytes);
 	if (dsl_dir_phys(dd)->dd_flags & DD_FLAG_USED_BREAKDOWN) {
->>>>>>> 23d56208
 		dsl_prop_nvlist_add_uint64(nv, ZFS_PROP_USEDSNAP,
 		    dsl_dir_phys(dd)->dd_used_breakdown[DD_USED_SNAP]);
 		dsl_prop_nvlist_add_uint64(nv, ZFS_PROP_USEDDS,
@@ -1010,8 +959,6 @@
 	}
 	mutex_exit(&dd->dd_lock);
 
-<<<<<<< HEAD
-=======
 	if (dsl_dir_is_zapified(dd)) {
 		uint64_t count;
 		objset_t *os = dd->dd_pool->dp_meta_objset;
@@ -1028,17 +975,12 @@
 		}
 	}
 
->>>>>>> 23d56208
 	if (dsl_dir_is_clone(dd)) {
 		dsl_dataset_t *ds;
 		char buf[MAXNAMELEN];
 
 		VERIFY0(dsl_dataset_hold_obj(dd->dd_pool,
-<<<<<<< HEAD
-		    dd->dd_phys->dd_origin_obj, FTAG, &ds));
-=======
 		    dsl_dir_phys(dd)->dd_origin_obj, FTAG, &ds));
->>>>>>> 23d56208
 		dsl_dataset_name(ds, buf);
 		dsl_dataset_rele(ds, FTAG);
 		dsl_prop_nvlist_add_string(nv, ZFS_PROP_ORIGIN, buf);
@@ -1404,11 +1346,7 @@
 			dd->dd_space_towrite[tx->tx_txg & TXG_MASK] += space;
 
 		est_used = dsl_dir_space_towrite(dd) +
-<<<<<<< HEAD
-		    dd->dd_phys->dd_used_bytes;
-=======
 		    dsl_dir_phys(dd)->dd_used_bytes;
->>>>>>> 23d56208
 		parent_space = parent_delta(dd, est_used, space);
 		mutex_exit(&dd->dd_lock);
 
@@ -1449,17 +1387,10 @@
 	ASSERT(compressed >= 0 ||
 	    dsl_dir_phys(dd)->dd_compressed_bytes >= -compressed);
 	ASSERT(uncompressed >= 0 ||
-<<<<<<< HEAD
-	    dd->dd_phys->dd_uncompressed_bytes >= -uncompressed);
-	dd->dd_phys->dd_used_bytes += used;
-	dd->dd_phys->dd_uncompressed_bytes += uncompressed;
-	dd->dd_phys->dd_compressed_bytes += compressed;
-=======
 	    dsl_dir_phys(dd)->dd_uncompressed_bytes >= -uncompressed);
 	dsl_dir_phys(dd)->dd_used_bytes += used;
 	dsl_dir_phys(dd)->dd_uncompressed_bytes += uncompressed;
 	dsl_dir_phys(dd)->dd_compressed_bytes += compressed;
->>>>>>> 23d56208
 
 	if (dsl_dir_phys(dd)->dd_flags & DD_FLAG_USED_BREAKDOWN) {
 		ASSERT(used > 0 ||
@@ -1502,19 +1433,11 @@
 	dmu_buf_will_dirty(dd->dd_dbuf, tx);
 	mutex_enter(&dd->dd_lock);
 	ASSERT(delta > 0 ?
-<<<<<<< HEAD
-	    dd->dd_phys->dd_used_breakdown[oldtype] >= delta :
-	    dd->dd_phys->dd_used_breakdown[newtype] >= -delta);
-	ASSERT(dd->dd_phys->dd_used_bytes >= ABS(delta));
-	dd->dd_phys->dd_used_breakdown[oldtype] -= delta;
-	dd->dd_phys->dd_used_breakdown[newtype] += delta;
-=======
 	    dsl_dir_phys(dd)->dd_used_breakdown[oldtype] >= delta :
 	    dsl_dir_phys(dd)->dd_used_breakdown[newtype] >= -delta);
 	ASSERT(dsl_dir_phys(dd)->dd_used_bytes >= ABS(delta));
 	dsl_dir_phys(dd)->dd_used_breakdown[oldtype] -= delta;
 	dsl_dir_phys(dd)->dd_used_breakdown[newtype] += delta;
->>>>>>> 23d56208
 	mutex_exit(&dd->dd_lock);
 }
 
@@ -1536,7 +1459,6 @@
 	error = dsl_dataset_hold(dp, ddsqra->ddsqra_name, FTAG, &ds);
 	if (error != 0)
 		return (error);
-<<<<<<< HEAD
 
 	error = dsl_prop_predict(ds->ds_dir, "quota",
 	    ddsqra->ddsqra_source, ddsqra->ddsqra_value, &newval);
@@ -1545,16 +1467,6 @@
 		return (error);
 	}
 
-=======
-
-	error = dsl_prop_predict(ds->ds_dir, "quota",
-	    ddsqra->ddsqra_source, ddsqra->ddsqra_value, &newval);
-	if (error != 0) {
-		dsl_dataset_rele(ds, FTAG);
-		return (error);
-	}
-
->>>>>>> 23d56208
 	if (newval == 0) {
 		dsl_dataset_rele(ds, FTAG);
 		return (0);
@@ -1569,13 +1481,8 @@
 	 */
 	towrite = dsl_dir_space_towrite(ds->ds_dir);
 	if ((dmu_tx_is_syncing(tx) || towrite == 0) &&
-<<<<<<< HEAD
-	    (newval < ds->ds_dir->dd_phys->dd_reserved ||
-	    newval < ds->ds_dir->dd_phys->dd_used_bytes + towrite)) {
-=======
 	    (newval < dsl_dir_phys(ds->ds_dir)->dd_reserved ||
 	    newval < dsl_dir_phys(ds->ds_dir)->dd_used_bytes + towrite)) {
->>>>>>> 23d56208
 		error = SET_ERROR(ENOSPC);
 	}
 	mutex_exit(&ds->ds_dir->dd_lock);
@@ -1608,11 +1515,7 @@
 
 	dmu_buf_will_dirty(ds->ds_dir->dd_dbuf, tx);
 	mutex_enter(&ds->ds_dir->dd_lock);
-<<<<<<< HEAD
-	ds->ds_dir->dd_phys->dd_quota = newval;
-=======
 	dsl_dir_phys(ds->ds_dir)->dd_quota = newval;
->>>>>>> 23d56208
 	mutex_exit(&ds->ds_dir->dd_lock);
 	dsl_dataset_rele(ds, FTAG);
 }
@@ -1627,11 +1530,7 @@
 	ddsqra.ddsqra_value = quota;
 
 	return (dsl_sync_task(ddname, dsl_dir_set_quota_check,
-<<<<<<< HEAD
-	    dsl_dir_set_quota_sync, &ddsqra, 0));
-=======
 	    dsl_dir_set_quota_sync, &ddsqra, 0, ZFS_SPACE_CHECK_NONE));
->>>>>>> 23d56208
 }
 
 int
@@ -1677,15 +1576,6 @@
 		avail = dsl_pool_adjustedsize(dd->dd_pool, B_FALSE) - used;
 	}
 
-<<<<<<< HEAD
-	if (MAX(used, newval) > MAX(used, dd->dd_phys->dd_reserved)) {
-		uint64_t delta = MAX(used, newval) -
-		    MAX(used, dd->dd_phys->dd_reserved);
-
-		if (delta > avail ||
-		    (dd->dd_phys->dd_quota > 0 &&
-		    newval > dd->dd_phys->dd_quota))
-=======
 	if (MAX(used, newval) > MAX(used, dsl_dir_phys(dd)->dd_reserved)) {
 		uint64_t delta = MAX(used, newval) -
 		    MAX(used, dsl_dir_phys(dd)->dd_reserved);
@@ -1693,7 +1583,6 @@
 		if (delta > avail ||
 		    (dsl_dir_phys(dd)->dd_quota > 0 &&
 		    newval > dsl_dir_phys(dd)->dd_quota))
->>>>>>> 23d56208
 			error = SET_ERROR(ENOSPC);
 	}
 
@@ -1710,15 +1599,9 @@
 	dmu_buf_will_dirty(dd->dd_dbuf, tx);
 
 	mutex_enter(&dd->dd_lock);
-<<<<<<< HEAD
-	used = dd->dd_phys->dd_used_bytes;
-	delta = MAX(used, value) - MAX(used, dd->dd_phys->dd_reserved);
-	dd->dd_phys->dd_reserved = value;
-=======
 	used = dsl_dir_phys(dd)->dd_used_bytes;
 	delta = MAX(used, value) - MAX(used, dsl_dir_phys(dd)->dd_reserved);
 	dsl_dir_phys(dd)->dd_reserved = value;
->>>>>>> 23d56208
 
 	if (dd->dd_parent != NULL) {
 		/* Roll up this additional usage into our ancestors */
@@ -1756,7 +1639,6 @@
 	dsl_dir_set_reservation_sync_impl(ds->ds_dir, newval, tx);
 	dsl_dataset_rele(ds, FTAG);
 }
-<<<<<<< HEAD
 
 int
 dsl_dir_set_reservation(const char *ddname, zprop_source_t source,
@@ -1769,22 +1651,7 @@
 	ddsqra.ddsqra_value = reservation;
 
 	return (dsl_sync_task(ddname, dsl_dir_set_reservation_check,
-	    dsl_dir_set_reservation_sync, &ddsqra, 0));
-=======
-
-int
-dsl_dir_set_reservation(const char *ddname, zprop_source_t source,
-    uint64_t reservation)
-{
-	dsl_dir_set_qr_arg_t ddsqra;
-
-	ddsqra.ddsqra_name = ddname;
-	ddsqra.ddsqra_source = source;
-	ddsqra.ddsqra_value = reservation;
-
-	return (dsl_sync_task(ddname, dsl_dir_set_reservation_check,
 	    dsl_dir_set_reservation_sync, &ddsqra, 0, ZFS_SPACE_CHECK_NONE));
->>>>>>> 23d56208
 }
 
 static dsl_dir_t *
@@ -1819,10 +1686,7 @@
 typedef struct dsl_dir_rename_arg {
 	const char *ddra_oldname;
 	const char *ddra_newname;
-<<<<<<< HEAD
-=======
 	cred_t *ddra_cred;
->>>>>>> 23d56208
 } dsl_dir_rename_arg_t;
 
 /* ARGSUSED */
@@ -1833,62 +1697,6 @@
 	char namebuf[MAXNAMELEN];
 
 	dsl_dataset_name(ds, namebuf);
-<<<<<<< HEAD
-
-	if (strlen(namebuf) + *deltap >= MAXNAMELEN)
-		return (SET_ERROR(ENAMETOOLONG));
-	return (0);
-}
-
-static int
-dsl_dir_rename_check(void *arg, dmu_tx_t *tx)
-{
-	dsl_dir_rename_arg_t *ddra = arg;
-	dsl_pool_t *dp = dmu_tx_pool(tx);
-	dsl_dir_t *dd, *newparent;
-	const char *mynewname;
-	int error;
-	int delta = strlen(ddra->ddra_newname) - strlen(ddra->ddra_oldname);
-
-	/* target dir should exist */
-	error = dsl_dir_hold(dp, ddra->ddra_oldname, FTAG, &dd, NULL);
-	if (error != 0)
-		return (error);
-
-	/* new parent should exist */
-	error = dsl_dir_hold(dp, ddra->ddra_newname, FTAG,
-	    &newparent, &mynewname);
-	if (error != 0) {
-		dsl_dir_rele(dd, FTAG);
-		return (error);
-	}
-
-	/* can't rename to different pool */
-	if (dd->dd_pool != newparent->dd_pool) {
-		dsl_dir_rele(newparent, FTAG);
-		dsl_dir_rele(dd, FTAG);
-		return (SET_ERROR(EXDEV));
-	}
-
-	/* new name should not already exist */
-	if (mynewname == NULL) {
-		dsl_dir_rele(newparent, FTAG);
-		dsl_dir_rele(dd, FTAG);
-		return (SET_ERROR(EEXIST));
-	}
-
-	/* if the name length is growing, validate child name lengths */
-	if (delta > 0) {
-		error = dmu_objset_find_dp(dp, dd->dd_object, dsl_valid_rename,
-		    &delta, DS_FIND_CHILDREN | DS_FIND_SNAPSHOTS);
-		if (error != 0) {
-			dsl_dir_rele(newparent, FTAG);
-			dsl_dir_rele(dd, FTAG);
-			return (error);
-		}
-	}
-
-=======
 
 	if (strlen(namebuf) + *deltap >= MAXNAMELEN)
 		return (SET_ERROR(ENAMETOOLONG));
@@ -1958,7 +1766,6 @@
 		}
 	}
 
->>>>>>> 23d56208
 	if (newparent != dd->dd_parent) {
 		/* is there enough space? */
 		uint64_t myspace =
@@ -2004,11 +1811,7 @@
 		}
 
 		error = dsl_dir_transfer_possible(dd->dd_parent,
-<<<<<<< HEAD
-		    newparent, myspace);
-=======
 		    newparent, fs_cnt, ss_cnt, myspace, ddra->ddra_cred);
->>>>>>> 23d56208
 		if (error != 0) {
 			dsl_dir_rele(newparent, FTAG);
 			dsl_dir_rele(dd, FTAG);
@@ -2038,22 +1841,6 @@
 	/* Log this before we change the name. */
 	spa_history_log_internal_dd(dd, "rename", tx,
 	    "-> %s", ddra->ddra_newname);
-<<<<<<< HEAD
-
-	if (newparent != dd->dd_parent) {
-		dsl_dir_diduse_space(dd->dd_parent, DD_USED_CHILD,
-		    -dd->dd_phys->dd_used_bytes,
-		    -dd->dd_phys->dd_compressed_bytes,
-		    -dd->dd_phys->dd_uncompressed_bytes, tx);
-		dsl_dir_diduse_space(newparent, DD_USED_CHILD,
-		    dd->dd_phys->dd_used_bytes,
-		    dd->dd_phys->dd_compressed_bytes,
-		    dd->dd_phys->dd_uncompressed_bytes, tx);
-
-		if (dd->dd_phys->dd_reserved > dd->dd_phys->dd_used_bytes) {
-			uint64_t unused_rsrv = dd->dd_phys->dd_reserved -
-			    dd->dd_phys->dd_used_bytes;
-=======
 
 	if (newparent != dd->dd_parent) {
 		objset_t *os = dd->dd_pool->dp_meta_objset;
@@ -2100,7 +1887,6 @@
 		    dsl_dir_phys(dd)->dd_used_bytes) {
 			uint64_t unused_rsrv = dsl_dir_phys(dd)->dd_reserved -
 			    dsl_dir_phys(dd)->dd_used_bytes;
->>>>>>> 23d56208
 
 			dsl_dir_diduse_space(dd->dd_parent, DD_USED_CHILD_RSRV,
 			    -unused_rsrv, 0, 0, tx);
@@ -2112,43 +1898,25 @@
 	dmu_buf_will_dirty(dd->dd_dbuf, tx);
 
 	/* remove from old parent zapobj */
-<<<<<<< HEAD
-	error = zap_remove(mos, dd->dd_parent->dd_phys->dd_child_dir_zapobj,
-=======
 	error = zap_remove(mos,
 	    dsl_dir_phys(dd->dd_parent)->dd_child_dir_zapobj,
->>>>>>> 23d56208
 	    dd->dd_myname, tx);
 	ASSERT0(error);
 
 	(void) strcpy(dd->dd_myname, mynewname);
 	dsl_dir_rele(dd->dd_parent, dd);
-<<<<<<< HEAD
-	dd->dd_phys->dd_parent_obj = newparent->dd_object;
-=======
 	dsl_dir_phys(dd)->dd_parent_obj = newparent->dd_object;
->>>>>>> 23d56208
 	VERIFY0(dsl_dir_hold_obj(dp,
 	    newparent->dd_object, NULL, dd, &dd->dd_parent));
 
 	/* add to new parent zapobj */
-<<<<<<< HEAD
-	VERIFY0(zap_add(mos, newparent->dd_phys->dd_child_dir_zapobj,
+	VERIFY0(zap_add(mos, dsl_dir_phys(newparent)->dd_child_dir_zapobj,
 	    dd->dd_myname, 8, 1, &dd->dd_object, tx));
 
 #ifdef _KERNEL
 	zvol_rename_minors(ddra->ddra_oldname, ddra->ddra_newname);
 #endif
 
-=======
-	VERIFY0(zap_add(mos, dsl_dir_phys(newparent)->dd_child_dir_zapobj,
-	    dd->dd_myname, 8, 1, &dd->dd_object, tx));
-
-#ifdef _KERNEL
-	zvol_rename_minors(ddra->ddra_oldname, ddra->ddra_newname);
-#endif
-
->>>>>>> 23d56208
 	dsl_prop_notify_all(dd);
 
 	dsl_dir_rele(newparent, FTAG);
@@ -2162,17 +1930,11 @@
 
 	ddra.ddra_oldname = oldname;
 	ddra.ddra_newname = newname;
-<<<<<<< HEAD
-
-	return (dsl_sync_task(oldname,
-	    dsl_dir_rename_check, dsl_dir_rename_sync, &ddra, 3));
-=======
 	ddra.ddra_cred = CRED();
 
 	return (dsl_sync_task(oldname,
 	    dsl_dir_rename_check, dsl_dir_rename_sync, &ddra,
 	    3, ZFS_SPACE_CHECK_RESERVED));
->>>>>>> 23d56208
 }
 
 int
@@ -2189,8 +1951,6 @@
 	avail = dsl_dir_space_available(tdd, ancestor, adelta, FALSE);
 	if (avail < space)
 		return (SET_ERROR(ENOSPC));
-<<<<<<< HEAD
-=======
 
 	err = dsl_fs_ss_limit_check(tdd, fs_cnt, ZFS_PROP_FILESYSTEM_LIMIT,
 	    ancestor, cr);
@@ -2200,7 +1960,6 @@
 	    ancestor, cr);
 	if (err != 0)
 		return (err);
->>>>>>> 23d56208
 
 	return (0);
 }
@@ -2235,8 +1994,6 @@
 	dmu_object_zapify(mos, dd->dd_object, DMU_OT_DSL_DIR, tx);
 }
 
-<<<<<<< HEAD
-=======
 boolean_t
 dsl_dir_is_zapified(dsl_dir_t *dd)
 {
@@ -2246,7 +2003,6 @@
 	return (doi.doi_type == DMU_OTN_ZAP_METADATA);
 }
 
->>>>>>> 23d56208
 #if defined(_KERNEL) && defined(HAVE_SPL)
 EXPORT_SYMBOL(dsl_dir_set_quota);
 EXPORT_SYMBOL(dsl_dir_set_reservation);
