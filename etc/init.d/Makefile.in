--- conflicted
+++ resolved
@@ -84,10 +84,7 @@
 	$(top_srcdir)/config/kernel-insert-inode-locked.m4 \
 	$(top_srcdir)/config/kernel-invalidate-bdev-args.m4 \
 	$(top_srcdir)/config/kernel-is_owner_or_cap.m4 \
-<<<<<<< HEAD
-=======
 	$(top_srcdir)/config/kernel-kmap-atomic-args.m4 \
->>>>>>> 23d56208
 	$(top_srcdir)/config/kernel-kobj-name-len.m4 \
 	$(top_srcdir)/config/kernel-lookup-bdev.m4 \
 	$(top_srcdir)/config/kernel-lookup-nameidata.m4 \
@@ -158,14 +155,9 @@
     || { echo " ( cd '$$dir' && rm -f" $$files ")"; \
          $(am__cd) "$$dir" && rm -f $$files; }; \
   }
-<<<<<<< HEAD
-am__installdirs = "$(DESTDIR)$(initdir)"
-SCRIPTS = $(init_SCRIPTS)
-=======
 am__installdirs = "$(DESTDIR)$(initdir)" "$(DESTDIR)$(initcommondir)" \
 	"$(DESTDIR)$(initconfdir)"
 SCRIPTS = $(init_SCRIPTS) $(initcommon_SCRIPTS) $(initconf_SCRIPTS)
->>>>>>> 23d56208
 AM_V_GEN = $(am__v_GEN_@AM_V@)
 am__v_GEN_ = $(am__v_GEN_@AM_DEFAULT_V@)
 am__v_GEN_0 = @echo "  GEN   " $@;
@@ -450,8 +442,6 @@
 	files=`for p in $$list; do echo "$$p"; done | \
 	       sed -e 's,.*/,,;$(transform)'`; \
 	dir='$(DESTDIR)$(initdir)'; $(am__uninstall_files_from_dir)
-<<<<<<< HEAD
-=======
 install-initcommonSCRIPTS: $(initcommon_SCRIPTS)
 	@$(NORMAL_INSTALL)
 	test -z "$(initcommondir)" || $(MKDIR_P) "$(DESTDIR)$(initcommondir)"
@@ -516,7 +506,6 @@
 	files=`for p in $$list; do echo "$$p"; done | \
 	       sed -e 's,.*/,,;$(transform)'`; \
 	dir='$(DESTDIR)$(initconfdir)'; $(am__uninstall_files_from_dir)
->>>>>>> 23d56208
 
 mostlyclean-libtool:
 	-rm -f *.lo
@@ -683,17 +672,6 @@
 	uninstall-initconfSCRIPTS
 
 
-<<<<<<< HEAD
-$(init_SCRIPTS):
-	-$(SED) -e 's,@bindir\@,$(bindir),g' \
-		-e 's,@sbindir\@,$(sbindir),g' \
-		-e 's,@udevdir\@,$(udevdir),g' \
-		-e 's,@udevruledir\@,$(udevruledir),g' \
-		-e 's,@sysconfdir\@,$(sysconfdir),g' \
-		-e 's,@initdir\@,$(initdir),g' \
-		-e 's,@runstatedir\@,$(runstatedir),g' \
-		'$@.$(DEFAULT_INIT_SCRIPT).in' >'$@'
-=======
 $(init_SCRIPTS) $(initconf_SCRIPTS) $(initcommon_SCRIPTS): $(EXTRA_DIST)
 	-(if [ -e /etc/debian_version ]; then \
 		NFS_SRV=nfs-kernel-server; \
@@ -718,7 +696,6 @@
 		 "$(top_srcdir)/etc/init.d/$@.in" >'$@'; \
 	  [ '$@' = 'zfs-functions' -o '$@' = 'zfs' ] || \
 		chmod +x '$@')
->>>>>>> 23d56208
 
 distclean-local::
 	-$(RM) $(init_SCRIPTS) $(initcommon_SCRIPTS) $(initconf_SCRIPTS)
