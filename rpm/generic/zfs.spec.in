%global _sbindir    /sbin
%global _libdir     /%{_lib}

# Set the default udev directory based on distribution.
%if %{undefined _udevdir}
%if 0%{?fedora} >= 17 || 0%{?rhel} >= 7 || 0%{?centos} >= 7
%global _udevdir    %{_prefix}/lib/udev
%else
%global _udevdir    /lib/udev
%endif
%endif

# Set the default udevrule directory based on distribution.
%if %{undefined _udevruledir}
%if 0%{?fedora} >= 17 || 0%{?rhel} >= 7 || 0%{?centos} >= 7
%global _udevruledir    %{_prefix}/lib/udev/rules.d
%else
%global _udevruledir    /lib/udev/rules.d
%endif
%endif

# Set the default dracut directory based on distribution.
%if %{undefined _dracutdir}
%if 0%{?fedora} >= 17 || 0%{?rhel} >= 7 || 0%{?centos} >= 7
%global _dracutdir  %{_prefix}/lib/dracut
%else
%global _dracutdir  %{_prefix}/share/dracut
%endif
<<<<<<< HEAD
=======
%endif

# Set the default _initconfdir when undefined.
%if %{undefined _initconfdir}
%global _initconfdir /etc/sysconfig
>>>>>>> 23d56208
%endif

%bcond_with    debug
%bcond_with    blkid
%bcond_with    systemd

# Generic enable switch for systemd
%if %{with systemd}
%define _systemd 1
%endif
<<<<<<< HEAD

# RHEL >= 7 comes with systemd
%if 0%{?rhel} >= 7
%define _systemd 1
%endif

=======

# RHEL >= 7 comes with systemd
%if 0%{?rhel} >= 7
%define _systemd 1
%endif

>>>>>>> 23d56208
# Fedora >= 15 comes with systemd, but only >= 18 has
# the proper macros
%if 0%{?fedora} >= 18
%define _systemd 1
%endif

# opensuse >= 12.1 comes with systemd, but only >= 13.1
# has the proper macros
%if 0%{?suse_version} >= 1310
%define _systemd 1
%endif

Name:           @PACKAGE@
Version:        @VERSION@
Release:        @RELEASE@%{?dist}
Summary:        Commands to control the kernel modules and libraries

Group:          System Environment/Kernel
License:        @ZFS_META_LICENSE@
URL:            http://zfsonlinux.org/
Source0:        %{name}-%{version}.tar.gz
BuildRoot:      %{_tmppath}/%{name}-%{version}-%{release}-root-%(%{__id_u} -n)
ExclusiveArch:  i386 i686 x86_64

# May build but untested on ppc/ppc64
ExcludeArch:    ppc ppc64

Requires:       spl = %{version}
Requires:       libzpool2 = %{version}
Requires:       libnvpair1 = %{version}
Requires:       libuutil1 = %{version}
Requires:       libzfs2 = %{version}
Requires:       %{name}-kmod = %{version}
Provides:       %{name}-kmod-common = %{version}

# zfs-fuse provides the same commands and man pages that ZoL does. Renaming
# those on either side would conflict with all available documentation.
Conflicts:      zfs-fuse

%if 0%{?rhel}%{?fedora}%{?suse_version}
BuildRequires:  zlib-devel
BuildRequires:  libuuid-devel
%if %{with blkid}
BuildRequires:  libblkid-devel
%endif
%endif
%if 0%{?_systemd}
Requires(post): systemd
Requires(preun): systemd
Requires(postun): systemd
BuildRequires: systemd
%endif

%description
This package contains the ZFS command line utilities.

%package -n libzpool2
Summary:        Native ZFS pool library for Linux
Group:          System Environment/Kernel

%description -n libzpool2
This package contains the zpool library, which provides support
for managing zpools

%post -n libzpool2 -p /sbin/ldconfig
%postun -n libzpool2 -p /sbin/ldconfig

%package -n libnvpair1
Summary:        Solaris name-value library for Linux
Group:          System Environment/Kernel
<<<<<<< HEAD

%description -n libnvpair1
This package contains routines for packing and unpacking name-value
pairs.  This functionality is used to portably transport data across
process boundaries, between kernel and user space, and can be used
to write self describing data structures on disk.

%post -n libnvpair1 -p /sbin/ldconfig
%postun -n libnvpair1 -p /sbin/ldconfig

%package -n libuutil1
Summary:        Solaris userland utility library for Linux
Group:          System Environment/Kernel

=======

%description -n libnvpair1
This package contains routines for packing and unpacking name-value
pairs.  This functionality is used to portably transport data across
process boundaries, between kernel and user space, and can be used
to write self describing data structures on disk.

%post -n libnvpair1 -p /sbin/ldconfig
%postun -n libnvpair1 -p /sbin/ldconfig

%package -n libuutil1
Summary:        Solaris userland utility library for Linux
Group:          System Environment/Kernel

>>>>>>> 23d56208
%description -n libuutil1
This library provides a variety of compatibility functions for ZFS on Linux:
 * libspl: The Solaris Porting Layer userland library, which provides APIs
   that make it possible to run Solaris user code in a Linux environment
   with relatively minimal modification.
 * libavl: The Adelson-Velskii Landis balanced binary tree manipulation
   library.
 * libefi: The Extensible Firmware Interface library for GUID disk
   partitioning.
 * libshare: NFS, SMB, and iSCSI service integration for ZFS.

%post -n libuutil1 -p /sbin/ldconfig
%postun -n libuutil1 -p /sbin/ldconfig

%package -n libzfs2
Summary:        Native ZFS filesystem library for Linux
Group:          System Environment/Kernel

%description -n libzfs2
This package provides support for managing ZFS filesystems

%post -n libzfs2 -p /sbin/ldconfig
%postun -n libzfs2 -p /sbin/ldconfig

%package -n libzfs2-devel
Summary:        Development headers
Group:          System Environment/Kernel
Requires:       libzfs2 = %{version}
Requires:       libzpool2 = %{version}
Requires:       libnvpair1 = %{version}
Requires:       libuutil1 = %{version}
Provides:       libzpool2-devel
Provides:       libnvpair1-devel
Provides:       libuutil1-devel
Obsoletes:      zfs-devel

%description -n libzfs2-devel
This package contains the header files needed for building additional
applications against the ZFS libraries.

%package test
Summary:        Test infrastructure
Group:          System Environment/Kernel
Requires:       %{name}%{?_isa} = %{version}-%{release}
Requires:       parted
Requires:       lsscsi
Requires:       mdadm
Requires:       bc

%description test
This package contains test infrastructure and support scripts for
validating the file system.

%package dracut
Summary:        Dracut module
Group:          System Environment/Kernel
Requires:       %{name}%{?_isa} = %{version}-%{release}
Requires:       dracut

%description dracut
This package contains a dracut module used to construct an initramfs
image which is ZFS aware.

%if 0%{?_initramfs}
%package initramfs
Summary:        Initramfs module
Group:          System Environment/Kernel
Requires:       %{name}%{?_isa} = %{version}-%{release}
Requires:       %{name} = %{version}-%{release}
Requires:       initramfs-tools

%description initramfs
This package contains a initramfs module used to construct an initramfs
image which is ZFS aware.
%endif

%prep
%if %{with debug}
    %define debug --enable-debug
%else
    %define debug --disable-debug
%endif
%if %{with blkid}
    %define blkid --with-blkid
%else
    %define blkid --without-blkid
%endif
%if 0%{?_systemd}
    %define systemd --enable-systemd --with-systemdunitdir=%{_unitdir} --with-systemdpresetdir=%{_presetdir} --disable-sysvinit
%else
    %define systemd --enable-sysvinit --disable-systemd
%endif

%setup -q

%build
%configure \
    --with-config=user \
    --with-udevdir=%{_udevdir} \
    --with-udevruledir=%{_udevruledir} \
    --with-dracutdir=%{_dracutdir} \
    --disable-static \
    %{debug} \
    %{blkid} \
    %{systemd}
make %{?_smp_mflags}

%install
%{__rm} -rf $RPM_BUILD_ROOT
make install DESTDIR=%{?buildroot}
find %{?buildroot}%{_libdir} -name '*.la' -exec rm -f {} \;

%post
%if 0%{?_systemd}
%systemd_post zfs.target
%else
<<<<<<< HEAD
[ -x /sbin/chkconfig ] && /sbin/chkconfig --add zfs
=======
if [ -x /sbin/chkconfig ]; then
    /sbin/chkconfig --add zfs-import
    /sbin/chkconfig --add zfs-mount
    /sbin/chkconfig --add zfs-share
    /sbin/chkconfig --add zfs-zed
fi
>>>>>>> 23d56208
%endif
exit 0

%preun
%if 0%{?_systemd}
%systemd_preun zfs.target
%else
<<<<<<< HEAD
if [ $1 -eq 0 ] ; then
    [ -x /sbin/chkconfig ] && /sbin/chkconfig --del zfs
=======
if [ $1 -eq 0 ] && [ -x /sbin/chkconfig ]; then
    /sbin/chkconfig --del zfs-import
    /sbin/chkconfig --del zfs-mount
    /sbin/chkconfig --del zfs-share
    /sbin/chkconfig --del zfs-zed
>>>>>>> 23d56208
fi
%endif
exit 0

%postun
%if 0%{?_systemd}
%systemd_postun zfs.target
%endif

%files
%{_sbindir}/*
%{_bindir}/*
%{_libexecdir}/%{name}
%{_mandir}/man1/*
%{_mandir}/man5/*
%{_mandir}/man8/*
%{_udevdir}/vdev_id
%{_udevdir}/zvol_id
%{_udevdir}/rules.d/*
%if 0%{?_systemd}
/usr/lib/modules-load.d/*
%{_unitdir}/*
%{_presetdir}/*
%else
%config(noreplace) %{_sysconfdir}/init.d/*
%config(noreplace) %{_initconfdir}/zfs
%endif
%config(noreplace) %{_sysconfdir}/%{name}
<<<<<<< HEAD
%if 0%{?_systemd}
/usr/lib/modules-load.d/*
%{_unitdir}/*
%{_presetdir}/*
%else
%{_sysconfdir}/init.d/*
%endif
=======
>>>>>>> 23d56208

%files -n libzpool2
%{_libdir}/libzpool.so.*

%files -n libnvpair1
%{_libdir}/libnvpair.so.*

%files -n libuutil1
%{_libdir}/libuutil.so.*

%files -n libzfs2
%{_libdir}/libzfs*.so.*

%files -n libzfs2-devel
%{_datadir}/pkgconfig/libzfs.pc
%{_datadir}/pkgconfig/libzfs_core.pc
%{_libdir}/*.so
%{_includedir}/*
%doc AUTHORS COPYRIGHT DISCLAIMER
%doc OPENSOLARIS.LICENSE README.markdown

%files test
%{_datadir}/%{name}

%files dracut
%doc contrib/dracut/README.dracut.markdown
%{_dracutdir}/modules.d/*

%if 0%{?_initramfs}
%files initramfs
%doc contrib/initramfs/README.initramfs.markdown
/usr/share/initramfs-tools/*
%else
# Since we're not building the initramfs package,
# ignore those files.
%exclude /usr/share/initramfs-tools
%endif

%changelog
<<<<<<< HEAD
* Wed Jun 24 2015 Ned Bass <bass6@llnl.gov> - 0.6.4.2-1
- Fix panic due to corrupt nvlist when running utilities zfsonlinux/zfs#3335
- Fix hard lockup due to infinite loop in zfs_zget() zfsonlinux/zfs#3349
- Fix panic on unmount due to iput taskq zfsonlinux/zfs#3281
- Improve metadata shrinker performance on pre-3.1 kernels zfsonlinux/zfs#3501
- Linux 4.1 compat: use read_iter() / write_iter()
- Linux 3.12 compat: NUMA-aware per-superblock shrinker
- Fix spurious hung task watchdog stack traces zfsonlinux/zfs#3402
- Fix module loading in zfs import systemd service zfsonlinux/zfs#3440
- Fix intermittent libzfs_init() failure to open /dev/zfs zfsonlinux/zfs#2556
* Thu Apr 23 2015 Brian Behlendorf <behlendorf1@llnl.gov> - 0.6.4.1-1
- Fix direct memory reclaim deadlocks zfsonlinux/zfs#3331 zfsonlinux/zfs#3225
- Fix hot-disk sparing for disk vdevs zfsonlinux/zfs#3310
- Fix system spinning during ARC reclaim zfsonlinux/zfs#3283
=======
* Tue Oct 13 2015 Ned Bass <bass6@llnl.gov> - 0.6.5.3-1
- Don't import all visible pools in zfs-import init script zfsonlinux/zfs#3777
- Fix use-after-free in vdev_disk_physio_completion zfsonlinux/zfs#3920
- Fix avl_is_empty(&dn->dn_dbufs) assertion zfsonlinux/zfs#3865
* Wed Sep 30 2015 Ned Bass <bass6@llnl.gov> - 0.6.5.2-1
- Init script fixes zfsonlinux/zfs#3816
- Fix uioskip crash when skip to end zfsonlinux/zfs#3806 zfsonlinux/zfs#3850
- Userspace can trigger an assertion zfsonlinux/zfs#3792
- Fix quota userused underflow bug zfsonlinux/zfs#3789
- Fix performance regression from unwanted synchronous I/O zfsonlinux/zfs#3780
- Fix deadlock during ARC reclaim zfsonlinux/zfs#3808 zfsonlinux/zfs#3834
- Fix deadlock with zfs receive and clamscan zfsonlinux/zfs#3719
- Allow NFS activity to defer snapshot unmounts zfsonlinux/zfs#3794
- Linux 4.3 compatibility zfsonlinux/zfs#3799
- Zed reload fixes zfsonlinux/zfs#3773
- Fix PAX Patch/Grsec SLAB_USERCOPY panic zfsonlinux/zfs#3796
- Always remove during dkms uninstall/update zfsonlinux/spl#476
* Sat Sep 19 2015 Ned Bass <bass6@llnl.gov> - 0.6.5.1-1
- Fix zvol corruption with TRIM/discard zfsonlinux/zfs#3798
- Fix NULL as mount(2) syscall data parameter zfsonlinux/zfs#3804
- Fix xattr=sa dataset property not honored zfsonlinux/zfs#3787
* Fri Sep 11 2015 Brian Behlendorf <behlendorf1@llnl.gov> - 0.6.5-1
- Released 0.6.5-1, detailed release notes are available at:
- https://github.com/zfsonlinux/zfs/releases/tag/zfs-0.6.5
>>>>>>> 23d56208
* Wed Apr  8 2015 Brian Behlendorf <behlendorf1@llnl.gov> - 0.6.4-1
- Released 0.6.4-1
* Thu Jun 12 2014 Brian Behlendorf <behlendorf1@llnl.gov> - 0.6.3-1
- Released 0.6.3-1
* Wed Aug 21 2013 Brian Behlendorf <behlendorf1@llnl.gov> - 0.6.2-1
- Released 0.6.2-1
* Fri Mar 22 2013 Brian Behlendorf <behlendorf1@llnl.gov> - 0.6.1-1
- First official stable release.<|MERGE_RESOLUTION|>--- conflicted
+++ resolved
@@ -26,14 +26,11 @@
 %else
 %global _dracutdir  %{_prefix}/share/dracut
 %endif
-<<<<<<< HEAD
-=======
 %endif
 
 # Set the default _initconfdir when undefined.
 %if %{undefined _initconfdir}
 %global _initconfdir /etc/sysconfig
->>>>>>> 23d56208
 %endif
 
 %bcond_with    debug
@@ -44,21 +41,12 @@
 %if %{with systemd}
 %define _systemd 1
 %endif
-<<<<<<< HEAD
 
 # RHEL >= 7 comes with systemd
 %if 0%{?rhel} >= 7
 %define _systemd 1
 %endif
 
-=======
-
-# RHEL >= 7 comes with systemd
-%if 0%{?rhel} >= 7
-%define _systemd 1
-%endif
-
->>>>>>> 23d56208
 # Fedora >= 15 comes with systemd, but only >= 18 has
 # the proper macros
 %if 0%{?fedora} >= 18
@@ -129,7 +117,6 @@
 %package -n libnvpair1
 Summary:        Solaris name-value library for Linux
 Group:          System Environment/Kernel
-<<<<<<< HEAD
 
 %description -n libnvpair1
 This package contains routines for packing and unpacking name-value
@@ -144,22 +131,6 @@
 Summary:        Solaris userland utility library for Linux
 Group:          System Environment/Kernel
 
-=======
-
-%description -n libnvpair1
-This package contains routines for packing and unpacking name-value
-pairs.  This functionality is used to portably transport data across
-process boundaries, between kernel and user space, and can be used
-to write self describing data structures on disk.
-
-%post -n libnvpair1 -p /sbin/ldconfig
-%postun -n libnvpair1 -p /sbin/ldconfig
-
-%package -n libuutil1
-Summary:        Solaris userland utility library for Linux
-Group:          System Environment/Kernel
-
->>>>>>> 23d56208
 %description -n libuutil1
 This library provides a variety of compatibility functions for ZFS on Linux:
  * libspl: The Solaris Porting Layer userland library, which provides APIs
@@ -276,16 +247,12 @@
 %if 0%{?_systemd}
 %systemd_post zfs.target
 %else
-<<<<<<< HEAD
-[ -x /sbin/chkconfig ] && /sbin/chkconfig --add zfs
-=======
 if [ -x /sbin/chkconfig ]; then
     /sbin/chkconfig --add zfs-import
     /sbin/chkconfig --add zfs-mount
     /sbin/chkconfig --add zfs-share
     /sbin/chkconfig --add zfs-zed
 fi
->>>>>>> 23d56208
 %endif
 exit 0
 
@@ -293,16 +260,11 @@
 %if 0%{?_systemd}
 %systemd_preun zfs.target
 %else
-<<<<<<< HEAD
-if [ $1 -eq 0 ] ; then
-    [ -x /sbin/chkconfig ] && /sbin/chkconfig --del zfs
-=======
 if [ $1 -eq 0 ] && [ -x /sbin/chkconfig ]; then
     /sbin/chkconfig --del zfs-import
     /sbin/chkconfig --del zfs-mount
     /sbin/chkconfig --del zfs-share
     /sbin/chkconfig --del zfs-zed
->>>>>>> 23d56208
 fi
 %endif
 exit 0
@@ -331,16 +293,6 @@
 %config(noreplace) %{_initconfdir}/zfs
 %endif
 %config(noreplace) %{_sysconfdir}/%{name}
-<<<<<<< HEAD
-%if 0%{?_systemd}
-/usr/lib/modules-load.d/*
-%{_unitdir}/*
-%{_presetdir}/*
-%else
-%{_sysconfdir}/init.d/*
-%endif
-=======
->>>>>>> 23d56208
 
 %files -n libzpool2
 %{_libdir}/libzpool.so.*
@@ -380,22 +332,6 @@
 %endif
 
 %changelog
-<<<<<<< HEAD
-* Wed Jun 24 2015 Ned Bass <bass6@llnl.gov> - 0.6.4.2-1
-- Fix panic due to corrupt nvlist when running utilities zfsonlinux/zfs#3335
-- Fix hard lockup due to infinite loop in zfs_zget() zfsonlinux/zfs#3349
-- Fix panic on unmount due to iput taskq zfsonlinux/zfs#3281
-- Improve metadata shrinker performance on pre-3.1 kernels zfsonlinux/zfs#3501
-- Linux 4.1 compat: use read_iter() / write_iter()
-- Linux 3.12 compat: NUMA-aware per-superblock shrinker
-- Fix spurious hung task watchdog stack traces zfsonlinux/zfs#3402
-- Fix module loading in zfs import systemd service zfsonlinux/zfs#3440
-- Fix intermittent libzfs_init() failure to open /dev/zfs zfsonlinux/zfs#2556
-* Thu Apr 23 2015 Brian Behlendorf <behlendorf1@llnl.gov> - 0.6.4.1-1
-- Fix direct memory reclaim deadlocks zfsonlinux/zfs#3331 zfsonlinux/zfs#3225
-- Fix hot-disk sparing for disk vdevs zfsonlinux/zfs#3310
-- Fix system spinning during ARC reclaim zfsonlinux/zfs#3283
-=======
 * Tue Oct 13 2015 Ned Bass <bass6@llnl.gov> - 0.6.5.3-1
 - Don't import all visible pools in zfs-import init script zfsonlinux/zfs#3777
 - Fix use-after-free in vdev_disk_physio_completion zfsonlinux/zfs#3920
@@ -420,7 +356,6 @@
 * Fri Sep 11 2015 Brian Behlendorf <behlendorf1@llnl.gov> - 0.6.5-1
 - Released 0.6.5-1, detailed release notes are available at:
 - https://github.com/zfsonlinux/zfs/releases/tag/zfs-0.6.5
->>>>>>> 23d56208
 * Wed Apr  8 2015 Brian Behlendorf <behlendorf1@llnl.gov> - 0.6.4-1
 - Released 0.6.4-1
 * Thu Jun 12 2014 Brian Behlendorf <behlendorf1@llnl.gov> - 0.6.3-1
