--- conflicted
+++ resolved
@@ -185,8 +185,6 @@
 rm -rf $RPM_BUILD_ROOT
 
 %changelog
-<<<<<<< HEAD
-=======
 * Fri Jan  8 2016 Ned Bass <bass6@llnl.gov> - 0.6.5.4-1
 - Linux 4.4 compat
 - Assorted stability fixes
@@ -196,7 +194,6 @@
 - Fix write performance issue due to bad zfs_dirty_data_max calculation
 - Fix builtin kernel builds
 - Fix deadlock during direct memory reclaim
->>>>>>> 94a40997
 * Tue Oct 13 2015 Ned Bass <bass6@llnl.gov> - 0.6.5.3-1
 - Don't import all visible pools in zfs-import init script zfsonlinux/zfs#3777
 - Fix use-after-free in vdev_disk_physio_completion zfsonlinux/zfs#3920
