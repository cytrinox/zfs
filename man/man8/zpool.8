--- conflicted
+++ resolved
@@ -62,14 +62,11 @@
 
 .LP
 .nf
-<<<<<<< HEAD
-=======
 \fBzpool export\fR [\fB-a\fR] [\fB-f\fR] \fIpool\fR ...
 .fi
 
 .LP
 .nf
->>>>>>> 23d56208
 \fBzpool get\fR [\fB-pH\fR] "\fIall\fR" | \fIproperty\fR[,...] \fIpool\fR ...
 .fi
 
@@ -97,11 +94,7 @@
 
 .LP
 .nf
-<<<<<<< HEAD
-\fBzpool iostat\fR [\fB-T\fR d | u ] [\fB-v\fR] [\fIpool\fR] ... [\fIinterval\fR[\fIcount\fR]]
-=======
 \fBzpool iostat\fR [\fB-T\fR d | u ] [\fB-v\fR] [\fB-y\fR] [\fIpool\fR] ... [\fIinterval\fR[\fIcount\fR]]
->>>>>>> 23d56208
 .fi
 
 .LP
@@ -1069,11 +1062,8 @@
 .sp .6
 .RS 4n
 Detaches \fIdevice\fR from a mirror. The operation is refused if there are no other valid replicas of the data.  If \fIdevice\fR may be re-added to the pool later on then consider the "\fBzpool offline\fR" command instead.
-<<<<<<< HEAD
-=======
-.RE
-
->>>>>>> 23d56208
+.RE
+
 .RE
 
 .sp
@@ -1441,8 +1431,6 @@
 .RS 21n
 Used with the \fB-F\fR recovery option. Determines whether extreme measures to find a valid txg should take place.  This allows the pool to be rolled back to a txg which is no longer guaranteed to be consistent.  Pools imported at an inconsistent txg may contain uncorrectable checksum errors.  For more details about pool recovery mode, see the \fB-F\fR option, above.
 \fBWARNING\fR: This option can be extremely hazardous to the health of your pool and should only be used as a last resort.
-<<<<<<< HEAD
-=======
 .RE
 
 .sp
@@ -1456,159 +1444,142 @@
 \fBWARNING\fR: This option can be extremely hazardous to the health of your pool and should only be used as a last resort.
 .RE
 
->>>>>>> 23d56208
-.RE
-
-.sp
-.ne 2
-.mk
-.na
-<<<<<<< HEAD
+.RE
+
+.sp
+.ne 2
+.mk
+.na
+\fB\fBzpool import\fR [\fB-o\fR \fImntopts\fR] [ \fB-o\fR \fIproperty\fR=\fIvalue\fR] ... [\fB-d\fR \fIdir\fR | \fB-c\fR \fIcachefile\fR] [\fB-D\fR] [\fB-f\fR] [\fB-m\fR] [\fB-R\fR \fIroot\fR] [\fB-F\fR [\fB-n\fR]] [\fB-t\fR]] \fIpool\fR | \fIid\fR [\fInewpool\fR]\fR
+.ad
+.sp .6
+.RS 4n
+Imports a specific pool. A pool can be identified by its name or the numeric identifier. If \fInewpool\fR is specified, the pool is imported using the name \fInewpool\fR. Otherwise, it is imported with the same name as its exported name.
+.sp
+If a device is removed from a system without running "\fBzpool export\fR" first, the device appears as potentially active. It cannot be determined if this was a failed export, or whether the device is really in use from another host. To import a pool in this state, the \fB-f\fR option is required.
+.sp
+.ne 2
+.mk
+.na
+\fB\fB-o\fR \fImntopts\fR\fR
+.ad
+.sp .6
+.RS 4n
+Comma-separated list of mount options to use when mounting datasets within the pool. See \fBzfs\fR(8) for a description of dataset properties and mount options.
+.RE
+
+.sp
+.ne 2
+.mk
+.na
+\fB\fB-o\fR \fIproperty=value\fR\fR
+.ad
+.sp .6
+.RS 4n
+Sets the specified property on the imported pool. See the "Properties" section for more information on the available pool properties.
+.RE
+
+.sp
+.ne 2
+.mk
+.na
+\fB\fB-c\fR \fIcachefile\fR\fR
+.ad
+.sp .6
+.RS 4n
+Reads configuration from the given \fBcachefile\fR that was created with the "\fBcachefile\fR" pool property. This \fBcachefile\fR is used instead of searching for devices.
+.RE
+
+.sp
+.ne 2
+.mk
+.na
+\fB\fB-d\fR \fIdir\fR\fR
+.ad
+.sp .6
+.RS 4n
+Searches for devices or files in \fIdir\fR. The \fB-d\fR option can be specified multiple times. This option is incompatible with the \fB-c\fR option.
+.RE
+
+.sp
+.ne 2
+.mk
+.na
+\fB\fB-D\fR\fR
+.ad
+.sp .6
+.RS 4n
+Imports destroyed pool. The \fB-f\fR option is also required.
+.RE
+
+.sp
+.ne 2
+.mk
+.na
+\fB\fB-f\fR\fR
+.ad
+.sp .6
+.RS 4n
+Forces import, even if the pool appears to be potentially active.
+.RE
+
+.sp
+.ne 2
+.mk
+.na
+\fB\fB-F\fR\fR
+.ad
+.sp .6
+.RS 4n
+Recovery mode for a non-importable pool. Attempt to return the pool to an importable state by discarding the last few transactions. Not all damaged pools can be recovered by using this option. If successful, the data from the discarded transactions is irretrievably lost. This option is ignored if the pool is importable or already imported.
+.RE
+
+.sp
+.ne 2
+.mk
+.na
+\fB\fB-R\fR \fIroot\fR\fR
+.ad
+.sp .6
+.RS 4n
+Sets the "\fBcachefile\fR" property to "\fBnone\fR" and the "\fIaltroot\fR" property to "\fIroot\fR".
+.RE
+
+.sp
+.ne 2
+.mk
+.na
+\fB\fB-n\fR\fR
+.ad
+.sp .6
+.RS 4n
+Used with the \fB-F\fR recovery option. Determines whether a non-importable pool can be made importable again, but does not actually perform the pool recovery. For more details about pool recovery mode, see the \fB-F\fR option, above.
+.RE
+
+.sp
+.ne 2
+.mk
+.na
+\fB\fB-X\fR\fR
+.ad
+.sp .6
+.RS 4n
+Used with the \fB-F\fR recovery option. Determines whether extreme measures to find a valid txg should take place.  This allows the pool to be rolled back to a txg which is no longer guaranteed to be consistent.  Pools imported at an inconsistent txg may contain uncorrectable checksum errors.  For more details about pool recovery mode, see the \fB-F\fR option, above.
+\fBWARNING\fR: This option can be extremely hazardous to the health of your pool and should only be used as a last resort.
+.RE
+
+.sp
+.ne 2
+.mk
+.na
 \fB\fB-T\fR\fR
 .ad
-.RS 21n
+.sp .6
+.RS 4n
 Specify the txg to use for rollback.  Implies \fB-FX\fR. For more details about pool recovery mode, see the \fB-X\fR option, above.
 \fBWARNING\fR: This option can be extremely hazardous to the health of your pool and should only be used as a last resort.
 .RE
 
-.RE
-
-.sp
-.ne 2
-.mk
-.na
-=======
->>>>>>> 23d56208
-\fB\fBzpool import\fR [\fB-o\fR \fImntopts\fR] [ \fB-o\fR \fIproperty\fR=\fIvalue\fR] ... [\fB-d\fR \fIdir\fR | \fB-c\fR \fIcachefile\fR] [\fB-D\fR] [\fB-f\fR] [\fB-m\fR] [\fB-R\fR \fIroot\fR] [\fB-F\fR [\fB-n\fR]] [\fB-t\fR]] \fIpool\fR | \fIid\fR [\fInewpool\fR]\fR
-.ad
-.sp .6
-.RS 4n
-Imports a specific pool. A pool can be identified by its name or the numeric identifier. If \fInewpool\fR is specified, the pool is imported using the name \fInewpool\fR. Otherwise, it is imported with the same name as its exported name.
-.sp
-If a device is removed from a system without running "\fBzpool export\fR" first, the device appears as potentially active. It cannot be determined if this was a failed export, or whether the device is really in use from another host. To import a pool in this state, the \fB-f\fR option is required.
-.sp
-.ne 2
-.mk
-.na
-\fB\fB-o\fR \fImntopts\fR\fR
-.ad
-.sp .6
-.RS 4n
-Comma-separated list of mount options to use when mounting datasets within the pool. See \fBzfs\fR(8) for a description of dataset properties and mount options.
-.RE
-
-.sp
-.ne 2
-.mk
-.na
-\fB\fB-o\fR \fIproperty=value\fR\fR
-.ad
-.sp .6
-.RS 4n
-Sets the specified property on the imported pool. See the "Properties" section for more information on the available pool properties.
-.RE
-
-.sp
-.ne 2
-.mk
-.na
-\fB\fB-c\fR \fIcachefile\fR\fR
-.ad
-.sp .6
-.RS 4n
-Reads configuration from the given \fBcachefile\fR that was created with the "\fBcachefile\fR" pool property. This \fBcachefile\fR is used instead of searching for devices.
-.RE
-
-.sp
-.ne 2
-.mk
-.na
-\fB\fB-d\fR \fIdir\fR\fR
-.ad
-.sp .6
-.RS 4n
-Searches for devices or files in \fIdir\fR. The \fB-d\fR option can be specified multiple times. This option is incompatible with the \fB-c\fR option.
-.RE
-
-.sp
-.ne 2
-.mk
-.na
-\fB\fB-D\fR\fR
-.ad
-.sp .6
-.RS 4n
-Imports destroyed pool. The \fB-f\fR option is also required.
-.RE
-
-.sp
-.ne 2
-.mk
-.na
-\fB\fB-f\fR\fR
-.ad
-.sp .6
-.RS 4n
-Forces import, even if the pool appears to be potentially active.
-.RE
-
-.sp
-.ne 2
-.mk
-.na
-\fB\fB-F\fR\fR
-.ad
-.sp .6
-.RS 4n
-Recovery mode for a non-importable pool. Attempt to return the pool to an importable state by discarding the last few transactions. Not all damaged pools can be recovered by using this option. If successful, the data from the discarded transactions is irretrievably lost. This option is ignored if the pool is importable or already imported.
-.RE
-
-.sp
-.ne 2
-.mk
-.na
-\fB\fB-R\fR \fIroot\fR\fR
-.ad
-.sp .6
-.RS 4n
-Sets the "\fBcachefile\fR" property to "\fBnone\fR" and the "\fIaltroot\fR" property to "\fIroot\fR".
-.RE
-
-.sp
-.ne 2
-.mk
-.na
-\fB\fB-n\fR\fR
-.ad
-.sp .6
-.RS 4n
-Used with the \fB-F\fR recovery option. Determines whether a non-importable pool can be made importable again, but does not actually perform the pool recovery. For more details about pool recovery mode, see the \fB-F\fR option, above.
-.RE
-
-.sp
-.ne 2
-.mk
-.na
-\fB\fB-X\fR\fR
-.ad
-.sp .6
-.RS 4n
-Used with the \fB-F\fR recovery option. Determines whether extreme measures to find a valid txg should take place.  This allows the pool to be rolled back to a txg which is no longer guaranteed to be consistent.  Pools imported at an inconsistent txg may contain uncorrectable checksum errors.  For more details about pool recovery mode, see the \fB-F\fR option, above.
-\fBWARNING\fR: This option can be extremely hazardous to the health of your pool and should only be used as a last resort.
-.RE
-
-.sp
-.ne 2
-.mk
-.na
-\fB\fB-T\fR\fR
-.ad
-.sp .6
-.RS 4n
-Specify the txg to use for rollback.  Implies \fB-FX\fR. For more details about pool recovery mode, see the \fB-X\fR option, above.
-\fBWARNING\fR: This option can be extremely hazardous to the health of your pool and should only be used as a last resort.
-.RE
-
 .sp
 .ne 2
 .mk
@@ -1637,11 +1608,7 @@
 .ne 2
 .mk
 .na
-<<<<<<< HEAD
-\fB\fBzpool iostat\fR [\fB-T\fR \fBd\fR | \fBu\fR] [\fB-v\fR] [\fIpool\fR] ... [\fIinterval\fR[\fIcount\fR]]\fR
-=======
 \fB\fBzpool iostat\fR [\fB-T\fR \fBd\fR | \fBu\fR] [\fB-v\fR] [\fB-y\fR] [\fIpool\fR] ... [\fIinterval\fR[\fIcount\fR]]\fR
->>>>>>> 23d56208
 .ad
 .sp .6
 .RS 4n
