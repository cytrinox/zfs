--- conflicted
+++ resolved
@@ -109,10 +109,7 @@
 	multipath     no
 	topology      sas_direct
 	phys_per_port 4
-<<<<<<< HEAD
-=======
 	slot          bay
->>>>>>> 23d56208
 
 	#       PCI_SLOT HBA PORT  CHANNEL NAME
 	channel 85:00.0  1         A
