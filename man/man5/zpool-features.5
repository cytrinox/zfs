--- conflicted
+++ resolved
@@ -408,8 +408,6 @@
 
 This feature becomes \fBactive\fR as soon as it is enabled and will
 never return to being \fBenabled\fR.
-<<<<<<< HEAD
-=======
 
 .RE
 
@@ -428,7 +426,6 @@
 
 The \fBlarge_block\fR feature allows the record size on a dataset to be
 set larger than 128KB.
->>>>>>> 23d56208
 
 This feature becomes \fBactive\fR once a \fBrecordsize\fR property has been
 set larger than 128KB, and will return to being \fBenabled\fR once all
