/*
 * CDDL HEADER START
 *
 * The contents of this file are subject to the terms of the
 * Common Development and Distribution License (the "License").
 * You may not use this file except in compliance with the License.
 *
 * You can obtain a copy of the license at usr/src/OPENSOLARIS.LICENSE
 * or http://www.opensolaris.org/os/licensing.
 * See the License for the specific language governing permissions
 * and limitations under the License.
 *
 * When distributing Covered Code, include this CDDL HEADER in each
 * file and include the License file at usr/src/OPENSOLARIS.LICENSE.
 * If applicable, add the following below this CDDL HEADER, with the
 * fields enclosed by brackets "[]" replaced with your own identifying
 * information: Portions Copyright [yyyy] [name of copyright owner]
 *
 * CDDL HEADER END
 */
/*
 * Copyright (c) 2005, 2010, Oracle and/or its affiliates. All rights reserved.
 */

#ifndef	_SYS_FS_ZFS_VFSOPS_H
#define	_SYS_FS_ZFS_VFSOPS_H

#include <sys/isa_defs.h>
#include <sys/types32.h>
#include <sys/list.h>
#include <sys/vfs.h>
#include <sys/zil.h>
#include <sys/sa.h>
#include <sys/rrwlock.h>
#include <sys/zfs_ioctl.h>

#ifdef	__cplusplus
extern "C" {
#endif

struct zfs_sb;
struct znode;

typedef struct zfs_mntopts {
	char		*z_osname;	/* Objset name */
	char		*z_mntpoint;	/* Primary mount point */
	uint64_t	z_xattr;
	boolean_t	z_readonly;
	boolean_t	z_do_readonly;
	boolean_t	z_setuid;
	boolean_t	z_do_setuid;
	boolean_t	z_exec;
	boolean_t	z_do_exec;
	boolean_t	z_devices;
	boolean_t	z_do_devices;
	boolean_t	z_do_xattr;
	boolean_t	z_atime;
	boolean_t	z_do_atime;
	boolean_t	z_relatime;
	boolean_t	z_do_relatime;
	boolean_t	z_nbmand;
	boolean_t	z_do_nbmand;
} zfs_mntopts_t;

typedef struct zfs_sb {
	struct super_block *z_sb;	/* generic super_block */
	struct backing_dev_info z_bdi;	/* generic backing dev info */
	struct zfs_sb	*z_parent;	/* parent fs */
	objset_t	*z_os;		/* objset reference */
	zfs_mntopts_t	*z_mntopts;	/* passed mount options */
	uint64_t	z_flags;	/* super_block flags */
	uint64_t	z_root;		/* id of root znode */
	uint64_t	z_unlinkedobj;	/* id of unlinked zapobj */
	uint64_t	z_max_blksz;	/* maximum block size for files */
	uint64_t	z_fuid_obj;	/* fuid table object number */
	uint64_t	z_fuid_size;	/* fuid table size */
	avl_tree_t	z_fuid_idx;	/* fuid tree keyed by index */
	avl_tree_t	z_fuid_domain;	/* fuid tree keyed by domain */
	krwlock_t	z_fuid_lock;	/* fuid lock */
	boolean_t	z_fuid_loaded;	/* fuid tables are loaded */
	boolean_t	z_fuid_dirty;   /* need to sync fuid table ? */
	struct zfs_fuid_info	*z_fuid_replay; /* fuid info for replay */
	zilog_t		*z_log;		/* intent log pointer */
	uint_t		z_acl_inherit;	/* acl inheritance behavior */
	uint_t		z_acl_type;	/* type of ACL usable on this FS */
	zfs_case_t	z_case;		/* case-sense */
	boolean_t	z_utf8;		/* utf8-only */
	int		z_norm;		/* normalization flags */
	boolean_t	z_atime;	/* enable atimes mount option */
	boolean_t	z_relatime;	/* enable relatime mount option */
	boolean_t	z_unmounted;	/* unmounted */
	rrmlock_t	z_teardown_lock;
	krwlock_t	z_teardown_inactive_lock;
	list_t		z_all_znodes;	/* all znodes in the fs */
	uint64_t	z_nr_znodes;	/* number of znodes in the fs */
	unsigned long	z_rollback_time; /* last online rollback time */
<<<<<<< HEAD
=======
	unsigned long	z_snap_defer_time; /* last snapshot unmount deferal */
>>>>>>> 23d56208
	kmutex_t	z_znodes_lock;	/* lock for z_all_znodes */
	arc_prune_t	*z_arc_prune;	/* called by ARC to prune caches */
	struct inode	*z_ctldir;	/* .zfs directory inode */
	boolean_t	z_show_ctldir;	/* expose .zfs in the root dir */
	boolean_t	z_issnap;	/* true if this is a snapshot */
	boolean_t	z_vscan;	/* virus scan on/off */
	boolean_t	z_use_fuids;	/* version allows fuids */
	boolean_t	z_replay;	/* set during ZIL replay */
	boolean_t	z_use_sa;	/* version allow system attributes */
	boolean_t	z_xattr_sa;	/* allow xattrs to be stores as SA */
	uint64_t	z_version;	/* ZPL version */
	uint64_t	z_shares_dir;	/* hidden shares dir */
	kmutex_t	z_lock;
	uint64_t	z_userquota_obj;
	uint64_t	z_groupquota_obj;
	uint64_t	z_replay_eof;	/* New end of file - replay only */
	sa_attr_type_t	*z_attr_table;	/* SA attr mapping->id */
#define	ZFS_OBJ_MTX_SZ	256
	kmutex_t	*z_hold_mtx;	/* znode hold locks */
} zfs_sb_t;

#define	ZFS_SUPER_MAGIC	0x2fc12fc1

#define	ZSB_XATTR	0x0001		/* Enable user xattrs */

/*
 * Allow a maximum number of links.  While ZFS does not internally limit
 * this the inode->i_nlink member is defined as an unsigned int.  To be
 * safe we use 2^31-1 as the limit.
 */
#define	ZFS_LINK_MAX		((1U << 31) - 1U)

/*
 * Normal filesystems (those not under .zfs/snapshot) have a total
 * file ID size limited to 12 bytes (including the length field) due to
 * NFSv2 protocol's limitation of 32 bytes for a filehandle.  For historical
 * reasons, this same limit is being imposed by the Solaris NFSv3 implementation
 * (although the NFSv3 protocol actually permits a maximum of 64 bytes).  It
 * is not possible to expand beyond 12 bytes without abandoning support
 * of NFSv2.
 *
 * For normal filesystems, we partition up the available space as follows:
 *	2 bytes		fid length (required)
 *	6 bytes		object number (48 bits)
 *	4 bytes		generation number (32 bits)
 *
 * We reserve only 48 bits for the object number, as this is the limit
 * currently defined and imposed by the DMU.
 */
typedef struct zfid_short {
	uint16_t	zf_len;
	uint8_t		zf_object[6];		/* obj[i] = obj >> (8 * i) */
	uint8_t		zf_gen[4];		/* gen[i] = gen >> (8 * i) */
} zfid_short_t;

/*
 * Filesystems under .zfs/snapshot have a total file ID size of 22 bytes
 * (including the length field).  This makes files under .zfs/snapshot
 * accessible by NFSv3 and NFSv4, but not NFSv2.
 *
 * For files under .zfs/snapshot, we partition up the available space
 * as follows:
 *	2 bytes		fid length (required)
 *	6 bytes		object number (48 bits)
 *	4 bytes		generation number (32 bits)
 *	6 bytes		objset id (48 bits)
 *	4 bytes		currently just zero (32 bits)
 *
 * We reserve only 48 bits for the object number and objset id, as these are
 * the limits currently defined and imposed by the DMU.
 */
typedef struct zfid_long {
	zfid_short_t	z_fid;
	uint8_t		zf_setid[6];		/* obj[i] = obj >> (8 * i) */
	uint8_t		zf_setgen[4];		/* gen[i] = gen >> (8 * i) */
} zfid_long_t;

#define	SHORT_FID_LEN	(sizeof (zfid_short_t) - sizeof (uint16_t))
#define	LONG_FID_LEN	(sizeof (zfid_long_t) - sizeof (uint16_t))

extern uint_t zfs_fsyncer_key;

extern int zfs_suspend_fs(zfs_sb_t *zsb);
extern int zfs_resume_fs(zfs_sb_t *zsb, const char *osname);
extern int zfs_userspace_one(zfs_sb_t *zsb, zfs_userquota_prop_t type,
    const char *domain, uint64_t rid, uint64_t *valuep);
extern int zfs_userspace_many(zfs_sb_t *zsb, zfs_userquota_prop_t type,
    uint64_t *cookiep, void *vbuf, uint64_t *bufsizep);
extern int zfs_set_userquota(zfs_sb_t *zsb, zfs_userquota_prop_t type,
    const char *domain, uint64_t rid, uint64_t quota);
extern boolean_t zfs_owner_overquota(zfs_sb_t *zsb, struct znode *,
    boolean_t isgroup);
extern boolean_t zfs_fuid_overquota(zfs_sb_t *zsb, boolean_t isgroup,
    uint64_t fuid);
extern int zfs_set_version(zfs_sb_t *zsb, uint64_t newvers);
extern int zfs_get_zplprop(objset_t *os, zfs_prop_t prop,
    uint64_t *value);
extern zfs_mntopts_t *zfs_mntopts_alloc(void);
extern void zfs_mntopts_free(zfs_mntopts_t *zmo);
extern int zfs_sb_create(const char *name, zfs_mntopts_t *zmo,
    zfs_sb_t **zsbp);
extern int zfs_sb_setup(zfs_sb_t *zsb, boolean_t mounting);
extern void zfs_sb_free(zfs_sb_t *zsb);
extern int zfs_sb_prune(struct super_block *sb, unsigned long nr_to_scan,
    int *objects);
extern int zfs_sb_teardown(zfs_sb_t *zsb, boolean_t unmounting);
extern int zfs_check_global_label(const char *dsname, const char *hexsl);
extern boolean_t zfs_is_readonly(zfs_sb_t *zsb);

extern int zfs_register_callbacks(zfs_sb_t *zsb);
extern void zfs_unregister_callbacks(zfs_sb_t *zsb);
extern int zfs_domount(struct super_block *sb, zfs_mntopts_t *zmo, int silent);
extern void zfs_preumount(struct super_block *sb);
extern int zfs_umount(struct super_block *sb);
extern int zfs_remount(struct super_block *sb, int *flags, zfs_mntopts_t *zmo);
extern int zfs_root(zfs_sb_t *zsb, struct inode **ipp);
extern int zfs_statvfs(struct dentry *dentry, struct kstatfs *statp);
extern int zfs_vget(struct super_block *sb, struct inode **ipp, fid_t *fidp);

#ifdef	__cplusplus
}
#endif

#endif	/* _SYS_FS_ZFS_VFSOPS_H */<|MERGE_RESOLUTION|>--- conflicted
+++ resolved
@@ -94,10 +94,7 @@
 	list_t		z_all_znodes;	/* all znodes in the fs */
 	uint64_t	z_nr_znodes;	/* number of znodes in the fs */
 	unsigned long	z_rollback_time; /* last online rollback time */
-<<<<<<< HEAD
-=======
 	unsigned long	z_snap_defer_time; /* last snapshot unmount deferal */
->>>>>>> 23d56208
 	kmutex_t	z_znodes_lock;	/* lock for z_all_znodes */
 	arc_prune_t	*z_arc_prune;	/* called by ARC to prune caches */
 	struct inode	*z_ctldir;	/* .zfs directory inode */
