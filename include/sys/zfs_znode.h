/*
 * CDDL HEADER START
 *
 * The contents of this file are subject to the terms of the
 * Common Development and Distribution License (the "License").
 * You may not use this file except in compliance with the License.
 *
 * You can obtain a copy of the license at usr/src/OPENSOLARIS.LICENSE
 * or http://www.opensolaris.org/os/licensing.
 * See the License for the specific language governing permissions
 * and limitations under the License.
 *
 * When distributing Covered Code, include this CDDL HEADER in each
 * file and include the License file at usr/src/OPENSOLARIS.LICENSE.
 * If applicable, add the following below this CDDL HEADER, with the
 * fields enclosed by brackets "[]" replaced with your own identifying
 * information: Portions Copyright [yyyy] [name of copyright owner]
 *
 * CDDL HEADER END
 */
/*
 * Copyright (c) 2005, 2010, Oracle and/or its affiliates. All rights reserved.
 * Copyright (c) 2012 by Delphix. All rights reserved.
 */

#ifndef	_SYS_FS_ZFS_ZNODE_H
#define	_SYS_FS_ZFS_ZNODE_H

#ifdef _KERNEL
#include <sys/isa_defs.h>
#include <sys/types32.h>
#include <sys/attr.h>
#include <sys/list.h>
#include <sys/dmu.h>
#include <sys/sa.h>
#include <sys/zfs_vfsops.h>
#include <sys/rrwlock.h>
#include <sys/zfs_sa.h>
#include <sys/zfs_stat.h>
#endif
#include <sys/zfs_acl.h>
#include <sys/zil.h>

#ifdef	__cplusplus
extern "C" {
#endif

/*
 * Additional file level attributes, that are stored
 * in the upper half of zp_flags
 */
#define	ZFS_READONLY		0x0000000100000000ull
#define	ZFS_HIDDEN		0x0000000200000000ull
#define	ZFS_SYSTEM		0x0000000400000000ull
#define	ZFS_ARCHIVE		0x0000000800000000ull
#define	ZFS_IMMUTABLE		0x0000001000000000ull
#define	ZFS_NOUNLINK		0x0000002000000000ull
#define	ZFS_APPENDONLY		0x0000004000000000ull
#define	ZFS_NODUMP		0x0000008000000000ull
#define	ZFS_OPAQUE		0x0000010000000000ull
#define	ZFS_AV_QUARANTINED	0x0000020000000000ull
#define	ZFS_AV_MODIFIED		0x0000040000000000ull
#define	ZFS_REPARSE		0x0000080000000000ull
#define	ZFS_OFFLINE		0x0000100000000000ull
#define	ZFS_SPARSE		0x0000200000000000ull

#define	ZFS_ATTR_SET(zp, attr, value, pflags, tx) \
{ \
	if (value) \
		pflags |= attr; \
	else \
		pflags &= ~attr; \
	VERIFY(0 == sa_update(zp->z_sa_hdl, SA_ZPL_FLAGS(ZTOZSB(zp)), \
	    &pflags, sizeof (pflags), tx)); \
}

/*
 * Define special zfs pflags
 */
#define	ZFS_XATTR		0x1		/* is an extended attribute */
#define	ZFS_INHERIT_ACE		0x2		/* ace has inheritable ACEs */
#define	ZFS_ACL_TRIVIAL		0x4		/* files ACL is trivial */
#define	ZFS_ACL_OBJ_ACE		0x8		/* ACL has CMPLX Object ACE */
#define	ZFS_ACL_PROTECTED	0x10		/* ACL protected */
#define	ZFS_ACL_DEFAULTED	0x20		/* ACL should be defaulted */
#define	ZFS_ACL_AUTO_INHERIT	0x40		/* ACL should be inherited */
#define	ZFS_BONUS_SCANSTAMP	0x80		/* Scanstamp in bonus area */
#define	ZFS_NO_EXECS_DENIED	0x100		/* exec was given to everyone */

#define	SA_ZPL_ATIME(z)		z->z_attr_table[ZPL_ATIME]
#define	SA_ZPL_MTIME(z)		z->z_attr_table[ZPL_MTIME]
#define	SA_ZPL_CTIME(z)		z->z_attr_table[ZPL_CTIME]
#define	SA_ZPL_CRTIME(z)	z->z_attr_table[ZPL_CRTIME]
#define	SA_ZPL_GEN(z)		z->z_attr_table[ZPL_GEN]
#define	SA_ZPL_DACL_ACES(z)	z->z_attr_table[ZPL_DACL_ACES]
#define	SA_ZPL_XATTR(z)		z->z_attr_table[ZPL_XATTR]
#define	SA_ZPL_SYMLINK(z)	z->z_attr_table[ZPL_SYMLINK]
#define	SA_ZPL_RDEV(z)		z->z_attr_table[ZPL_RDEV]
#define	SA_ZPL_SCANSTAMP(z)	z->z_attr_table[ZPL_SCANSTAMP]
#define	SA_ZPL_UID(z)		z->z_attr_table[ZPL_UID]
#define	SA_ZPL_GID(z)		z->z_attr_table[ZPL_GID]
#define	SA_ZPL_PARENT(z)	z->z_attr_table[ZPL_PARENT]
#define	SA_ZPL_LINKS(z)		z->z_attr_table[ZPL_LINKS]
#define	SA_ZPL_MODE(z)		z->z_attr_table[ZPL_MODE]
#define	SA_ZPL_DACL_COUNT(z)	z->z_attr_table[ZPL_DACL_COUNT]
#define	SA_ZPL_FLAGS(z)		z->z_attr_table[ZPL_FLAGS]
#define	SA_ZPL_SIZE(z)		z->z_attr_table[ZPL_SIZE]
#define	SA_ZPL_ZNODE_ACL(z)	z->z_attr_table[ZPL_ZNODE_ACL]
#define	SA_ZPL_DXATTR(z)	z->z_attr_table[ZPL_DXATTR]
#define	SA_ZPL_PAD(z)		z->z_attr_table[ZPL_PAD]

/*
 * Is ID ephemeral?
 */
#define	IS_EPHEMERAL(x)		(x > MAXUID)

/*
 * Should we use FUIDs?
 */
#define	USE_FUIDS(version, os)	(version >= ZPL_VERSION_FUID && \
    spa_version(dmu_objset_spa(os)) >= SPA_VERSION_FUID)
#define	USE_SA(version, os) (version >= ZPL_VERSION_SA && \
    spa_version(dmu_objset_spa(os)) >= SPA_VERSION_SA)

#define	MASTER_NODE_OBJ	1

/*
 * Special attributes for master node.
 * "userquota@" and "groupquota@" are also valid (from
 * zfs_userquota_prop_prefixes[]).
 */
#define	ZFS_FSID		"FSID"
#define	ZFS_UNLINKED_SET	"DELETE_QUEUE"
#define	ZFS_ROOT_OBJ		"ROOT"
#define	ZPL_VERSION_STR		"VERSION"
#define	ZFS_FUID_TABLES		"FUID"
#define	ZFS_SHARES_DIR		"SHARES"
#define	ZFS_SA_ATTRS		"SA_ATTRS"

<<<<<<< HEAD
#define	ZFS_MAX_BLOCKSIZE	(SPA_MAXBLOCKSIZE)

=======
>>>>>>> 23d56208
/*
 * Path component length
 *
 * The generic fs code uses MAXNAMELEN to represent
 * what the largest component length is.  Unfortunately,
 * this length includes the terminating NULL.  ZFS needs
 * to tell the users via pathconf() and statvfs() what the
 * true maximum length of a component is, excluding the NULL.
 */
#define	ZFS_MAXNAMELEN	(MAXNAMELEN - 1)

/*
 * Convert mode bits (zp_mode) to BSD-style DT_* values for storing in
 * the directory entries.  On Linux systems this value is already
 * defined correctly as part of the /usr/include/dirent.h header file.
 */
#ifndef IFTODT
#define	IFTODT(mode) (((mode) & S_IFMT) >> 12)
#endif

/*
 * The directory entry has the type (currently unused on Solaris) in the
 * top 4 bits, and the object number in the low 48 bits.  The "middle"
 * 12 bits are unused.
 */
#define	ZFS_DIRENT_TYPE(de) BF64_GET(de, 60, 4)
#define	ZFS_DIRENT_OBJ(de) BF64_GET(de, 0, 48)

/*
 * Directory entry locks control access to directory entries.
 * They are used to protect creates, deletes, and renames.
 * Each directory znode has a mutex and a list of locked names.
 */
#ifdef _KERNEL
typedef struct zfs_dirlock {
	char		*dl_name;	/* directory entry being locked */
	uint32_t	dl_sharecnt;	/* 0 if exclusive, > 0 if shared */
	uint8_t		dl_namelock;	/* 1 if z_name_lock is NOT held */
	uint16_t	dl_namesize;	/* set if dl_name was allocated */
	kcondvar_t	dl_cv;		/* wait for entry to be unlocked */
	struct znode	*dl_dzp;	/* directory znode */
	struct zfs_dirlock *dl_next;	/* next in z_dirlocks list */
} zfs_dirlock_t;

typedef struct znode {
	uint64_t	z_id;		/* object ID for this znode */
	kmutex_t	z_lock;		/* znode modification lock */
	krwlock_t	z_parent_lock;	/* parent lock for directories */
	krwlock_t	z_name_lock;	/* "master" lock for dirent locks */
	zfs_dirlock_t	*z_dirlocks;	/* directory entry lock list */
	kmutex_t	z_range_lock;	/* protects changes to z_range_avl */
	avl_tree_t	z_range_avl;	/* avl tree of file range locks */
	uint8_t		z_unlinked;	/* file has been unlinked */
	uint8_t		z_atime_dirty;	/* atime needs to be synced */
	uint8_t		z_zn_prefetch;	/* Prefetch znodes? */
	uint8_t		z_moved;	/* Has this znode been moved? */
	uint_t		z_blksz;	/* block size in bytes */
	uint_t		z_seq;		/* modification sequence number */
	uint64_t	z_mapcnt;	/* number of pages mapped to file */
	uint64_t	z_gen;		/* generation (cached) */
	uint64_t	z_size;		/* file size (cached) */
	uint64_t	z_atime[2];	/* atime (cached) */
	uint64_t	z_links;	/* file links (cached) */
	uint64_t	z_pflags;	/* pflags (cached) */
	uint64_t	z_uid;		/* uid fuid (cached) */
	uint64_t	z_gid;		/* gid fuid (cached) */
	uint32_t	z_sync_cnt;	/* synchronous open count */
	mode_t		z_mode;		/* mode (cached) */
	kmutex_t	z_acl_lock;	/* acl data lock */
	zfs_acl_t	*z_acl_cached;	/* cached acl */
	krwlock_t	z_xattr_lock;	/* xattr data lock */
	nvlist_t	*z_xattr_cached; /* cached xattrs */
	struct znode	*z_xattr_parent; /* xattr parent znode */
	list_node_t	z_link_node;	/* all znodes in fs link */
	sa_handle_t	*z_sa_hdl;	/* handle to sa data */
	boolean_t	z_is_sa;	/* are we native sa? */
	boolean_t	z_is_zvol;	/* are we used by the zvol */
	boolean_t	z_is_mapped;	/* are we mmap'ed */
	boolean_t	z_is_ctldir;	/* are we .zfs entry */
	boolean_t	z_is_stale;	/* are we stale due to rollback? */
	struct inode	z_inode;	/* generic vfs inode */
} znode_t;


/*
 * Range locking rules
 * --------------------
 * 1. When truncating a file (zfs_create, zfs_setattr, zfs_space) the whole
 *    file range needs to be locked as RL_WRITER. Only then can the pages be
 *    freed etc and zp_size reset. zp_size must be set within range lock.
 * 2. For writes and punching holes (zfs_write & zfs_space) just the range
 *    being written or freed needs to be locked as RL_WRITER.
 *    Multiple writes at the end of the file must coordinate zp_size updates
 *    to ensure data isn't lost. A compare and swap loop is currently used
 *    to ensure the file size is at least the offset last written.
 * 3. For reads (zfs_read, zfs_get_data & zfs_putapage) just the range being
 *    read needs to be locked as RL_READER. A check against zp_size can then
 *    be made for reading beyond end of file.
 */

/*
 * Convert between znode pointers and inode pointers
 */
#define	ZTOI(znode)	(&((znode)->z_inode))
#define	ITOZ(inode)	(container_of((inode), znode_t, z_inode))
#define	ZTOZSB(znode)	((zfs_sb_t *)(ZTOI(znode)->i_sb->s_fs_info))
#define	ITOZSB(inode)	((zfs_sb_t *)((inode)->i_sb->s_fs_info))

#define	S_ISDEV(mode)	(S_ISCHR(mode) || S_ISBLK(mode) || S_ISFIFO(mode))

/* Called on entry to each ZFS vnode and vfs operation  */
#define	ZFS_ENTER(zsb) \
	{ \
<<<<<<< HEAD
		rrw_enter_read(&(zsb)->z_teardown_lock, FTAG); \
=======
		rrm_enter_read(&(zsb)->z_teardown_lock, FTAG); \
>>>>>>> 23d56208
		if ((zsb)->z_unmounted) { \
			ZFS_EXIT(zsb); \
			return (EIO); \
		} \
	}

/* Must be called before exiting the vop */
#define	ZFS_EXIT(zsb) \
	{ \
		rrm_exit(&(zsb)->z_teardown_lock, FTAG); \
	}

/* Verifies the znode is valid */
#define	ZFS_VERIFY_ZP(zp) \
	if ((zp)->z_sa_hdl == NULL) { \
		ZFS_EXIT(ZTOZSB(zp)); \
		return (EIO); \
	}

/*
 * Macros for dealing with dmu_buf_hold
 */
#define	ZFS_OBJ_HASH(obj_num)	((obj_num) & (ZFS_OBJ_MTX_SZ - 1))
#define	ZFS_OBJ_MUTEX(zsb, obj_num)	\
	(&(zsb)->z_hold_mtx[ZFS_OBJ_HASH(obj_num)])
#define	ZFS_OBJ_HOLD_ENTER(zsb, obj_num) \
	mutex_enter(ZFS_OBJ_MUTEX((zsb), (obj_num)))
#define	ZFS_OBJ_HOLD_TRYENTER(zsb, obj_num) \
	mutex_tryenter(ZFS_OBJ_MUTEX((zsb), (obj_num)))
#define	ZFS_OBJ_HOLD_EXIT(zsb, obj_num) \
	mutex_exit(ZFS_OBJ_MUTEX((zsb), (obj_num)))
#define	ZFS_OBJ_HOLD_OWNED(zsb, obj_num) \
	mutex_owned(ZFS_OBJ_MUTEX((zsb), (obj_num)))

/* Encode ZFS stored time values from a struct timespec */
#define	ZFS_TIME_ENCODE(tp, stmp)		\
{						\
	(stmp)[0] = (uint64_t)(tp)->tv_sec;	\
	(stmp)[1] = (uint64_t)(tp)->tv_nsec;	\
}

/* Decode ZFS stored time values to a struct timespec */
#define	ZFS_TIME_DECODE(tp, stmp)		\
{						\
	(tp)->tv_sec = (time_t)(stmp)[0];		\
	(tp)->tv_nsec = (long)(stmp)[1];		\
}

/*
 * Timestamp defines
 */
#define	ACCESSED		(ATTR_ATIME)
#define	STATE_CHANGED		(ATTR_CTIME)
#define	CONTENT_MODIFIED	(ATTR_MTIME | ATTR_CTIME)

#define	ZFS_ACCESSTIME_STAMP(zsb, zp) \
	if ((zsb)->z_atime && !(zfs_is_readonly(zsb))) \
		zfs_tstamp_update_setup(zp, ACCESSED, NULL, NULL, B_FALSE);

extern int	zfs_init_fs(zfs_sb_t *, znode_t **);
extern void	zfs_set_dataprop(objset_t *);
extern void	zfs_create_fs(objset_t *os, cred_t *cr, nvlist_t *,
    dmu_tx_t *tx);
extern void	zfs_tstamp_update_setup(znode_t *, uint_t, uint64_t [2],
    uint64_t [2], boolean_t);
extern void	zfs_grow_blocksize(znode_t *, uint64_t, dmu_tx_t *);
extern int	zfs_freesp(znode_t *, uint64_t, uint64_t, int, boolean_t);
extern void	zfs_znode_init(void);
extern void	zfs_znode_fini(void);
extern int	zfs_zget(zfs_sb_t *, uint64_t, znode_t **);
extern int	zfs_rezget(znode_t *);
extern void	zfs_zinactive(znode_t *);
extern void	zfs_znode_delete(znode_t *, dmu_tx_t *);
extern void	zfs_remove_op_tables(void);
extern int	zfs_create_op_tables(void);
extern int	zfs_sync(struct super_block *, int, cred_t *);
extern dev_t	zfs_cmpldev(uint64_t);
extern int	zfs_get_zplprop(objset_t *os, zfs_prop_t prop, uint64_t *value);
extern int	zfs_get_stats(objset_t *os, nvlist_t *nv);
extern void	zfs_znode_dmu_fini(znode_t *);
extern int	zfs_inode_alloc(struct super_block *, struct inode **ip);
extern void	zfs_inode_destroy(struct inode *);
extern void	zfs_inode_update(znode_t *);
extern void	zfs_mark_inode_dirty(struct inode *);

extern void zfs_log_create(zilog_t *zilog, dmu_tx_t *tx, uint64_t txtype,
    znode_t *dzp, znode_t *zp, char *name, vsecattr_t *, zfs_fuid_info_t *,
    vattr_t *vap);
extern int zfs_log_create_txtype(zil_create_t, vsecattr_t *vsecp,
    vattr_t *vap);
extern void zfs_log_remove(zilog_t *zilog, dmu_tx_t *tx, uint64_t txtype,
    znode_t *dzp, char *name, uint64_t foid);
#define	ZFS_NO_OBJECT	0	/* no object id */
extern void zfs_log_link(zilog_t *zilog, dmu_tx_t *tx, uint64_t txtype,
    znode_t *dzp, znode_t *zp, char *name);
extern void zfs_log_symlink(zilog_t *zilog, dmu_tx_t *tx, uint64_t txtype,
    znode_t *dzp, znode_t *zp, char *name, char *link);
extern void zfs_log_rename(zilog_t *zilog, dmu_tx_t *tx, uint64_t txtype,
    znode_t *sdzp, char *sname, znode_t *tdzp, char *dname, znode_t *szp);
extern void zfs_log_write(zilog_t *zilog, dmu_tx_t *tx, int txtype,
    znode_t *zp, offset_t off, ssize_t len, int ioflag,
    zil_callback_t callback, void *callback_data);
extern void zfs_log_truncate(zilog_t *zilog, dmu_tx_t *tx, int txtype,
    znode_t *zp, uint64_t off, uint64_t len);
extern void zfs_log_setattr(zilog_t *zilog, dmu_tx_t *tx, int txtype,
    znode_t *zp, vattr_t *vap, uint_t mask_applied, zfs_fuid_info_t *fuidp);
extern void zfs_log_acl(zilog_t *zilog, dmu_tx_t *tx, znode_t *zp,
    vsecattr_t *vsecp, zfs_fuid_info_t *fuidp);
extern void zfs_xvattr_set(znode_t *zp, xvattr_t *xvap, dmu_tx_t *tx);
extern void zfs_upgrade(zfs_sb_t *zsb, dmu_tx_t *tx);
extern int zfs_create_share_dir(zfs_sb_t *zsb, dmu_tx_t *tx);

#if defined(HAVE_UIO_RW)
extern caddr_t zfs_map_page(page_t *, enum seg_rw);
extern void zfs_unmap_page(page_t *, caddr_t);
#endif /* HAVE_UIO_RW */

extern zil_get_data_t zfs_get_data;
extern zil_replay_func_t zfs_replay_vector[TX_MAX_TYPE];
extern int zfsfstype;

#endif /* _KERNEL */

extern int zfs_obj_to_path(objset_t *osp, uint64_t obj, char *buf, int len);

#ifdef	__cplusplus
}
#endif

#endif	/* _SYS_FS_ZFS_ZNODE_H */<|MERGE_RESOLUTION|>--- conflicted
+++ resolved
@@ -137,11 +137,6 @@
 #define	ZFS_SHARES_DIR		"SHARES"
 #define	ZFS_SA_ATTRS		"SA_ATTRS"
 
-<<<<<<< HEAD
-#define	ZFS_MAX_BLOCKSIZE	(SPA_MAXBLOCKSIZE)
-
-=======
->>>>>>> 23d56208
 /*
  * Path component length
  *
@@ -255,11 +250,7 @@
 /* Called on entry to each ZFS vnode and vfs operation  */
 #define	ZFS_ENTER(zsb) \
 	{ \
-<<<<<<< HEAD
-		rrw_enter_read(&(zsb)->z_teardown_lock, FTAG); \
-=======
 		rrm_enter_read(&(zsb)->z_teardown_lock, FTAG); \
->>>>>>> 23d56208
 		if ((zsb)->z_unmounted) { \
 			ZFS_EXIT(zsb); \
 			return (EIO); \
