--- conflicted
+++ resolved
@@ -32,10 +32,7 @@
 #include <linux/exportfs.h>
 #include <linux/falloc.h>
 #include <linux/file_compat.h>
-<<<<<<< HEAD
-=======
 #include <linux/parser.h>
->>>>>>> 23d56208
 #include <linux/task_io_accounting_ops.h>
 #include <linux/vfs_compat.h>
 #include <linux/writeback.h>
@@ -69,14 +66,6 @@
 
 /* zpl_super.c */
 extern void zpl_prune_sb(int64_t nr_to_scan, void *arg);
-<<<<<<< HEAD
-
-typedef struct zpl_mount_data {
-	const char *z_osname;	/* Dataset name */
-	void *z_data;		/* Mount options string */
-} zpl_mount_data_t;
-=======
->>>>>>> 23d56208
 
 extern const struct super_operations zpl_super_operations;
 extern const struct export_operations zpl_export_operations;
