--- conflicted
+++ resolved
@@ -147,10 +147,6 @@
 typedef struct arc_buf_info {
 	arc_state_type_t	abi_state_type;
 	arc_buf_contents_t	abi_state_contents;
-<<<<<<< HEAD
-	uint64_t		abi_state_index;
-=======
->>>>>>> 23d56208
 	uint32_t		abi_flags;
 	uint32_t		abi_datacnt;
 	uint64_t		abi_size;
@@ -190,11 +186,7 @@
 
 int arc_read(zio_t *pio, spa_t *spa, const blkptr_t *bp,
     arc_done_func_t *done, void *private, zio_priority_t priority, int flags,
-<<<<<<< HEAD
-    uint32_t *arc_flags, const zbookmark_phys_t *zb);
-=======
     arc_flags_t *arc_flags, const zbookmark_phys_t *zb);
->>>>>>> 23d56208
 zio_t *arc_write(zio_t *pio, spa_t *spa, uint64_t txg,
     blkptr_t *bp, arc_buf_t *buf, boolean_t l2arc, boolean_t l2arc_compress,
     const zio_prop_t *zp, arc_done_func_t *ready, arc_done_func_t *physdone,
@@ -208,11 +200,7 @@
 void arc_set_callback(arc_buf_t *buf, arc_evict_func_t *func, void *private);
 boolean_t arc_clear_callback(arc_buf_t *buf);
 
-<<<<<<< HEAD
-void arc_flush(spa_t *spa);
-=======
 void arc_flush(spa_t *spa, boolean_t retry);
->>>>>>> 23d56208
 void arc_tempreserve_clear(uint64_t reserve);
 int arc_tempreserve_space(uint64_t reserve, uint64_t txg);
 
