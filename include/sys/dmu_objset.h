--- conflicted
+++ resolved
@@ -22,10 +22,7 @@
  * Copyright (c) 2005, 2010, Oracle and/or its affiliates. All rights reserved.
  * Copyright (c) 2013 by Saso Kiselkov. All rights reserved.
  * Copyright (c) 2012, 2014 by Delphix. All rights reserved.
-<<<<<<< HEAD
-=======
  * Copyright (c) 2014 Spectra Logic Corporation, All rights reserved.
->>>>>>> 23d56208
  */
 
 /* Portions Copyright 2010 Robert Milkowski */
@@ -101,10 +98,7 @@
 	zfs_cache_type_t os_secondary_cache;
 	zfs_sync_type_t os_sync;
 	zfs_redundant_metadata_type_t os_redundant_metadata;
-<<<<<<< HEAD
-=======
 	int os_recordsize;
->>>>>>> 23d56208
 
 	/* no lock needed: */
 	struct dmu_tx *os_synctx; /* XXX sketchy */
@@ -147,11 +141,8 @@
 int dmu_objset_hold(const char *name, void *tag, objset_t **osp);
 int dmu_objset_own(const char *name, dmu_objset_type_t type,
     boolean_t readonly, void *tag, objset_t **osp);
-<<<<<<< HEAD
-=======
 int dmu_objset_own_obj(struct dsl_pool *dp, uint64_t obj,
     dmu_objset_type_t type, boolean_t readonly, void *tag, objset_t **osp);
->>>>>>> 23d56208
 void dmu_objset_refresh_ownership(objset_t *os, void *tag);
 void dmu_objset_rele(objset_t *os, void *tag);
 void dmu_objset_disown(objset_t *os, void *tag);
@@ -182,11 +173,8 @@
 int dmu_objset_userspace_upgrade(objset_t *os);
 boolean_t dmu_objset_userspace_present(objset_t *os);
 int dmu_fsname(const char *snapname, char *buf);
-<<<<<<< HEAD
-=======
 
 void dmu_objset_evict_done(objset_t *os);
->>>>>>> 23d56208
 
 void dmu_objset_init(void);
 void dmu_objset_fini(void);
