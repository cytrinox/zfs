--- conflicted
+++ resolved
@@ -51,44 +51,18 @@
 #define	ZFS_DEBUG_ZIO_FREE		(1<<6)
 #define	ZFS_DEBUG_HISTOGRAM_VERIFY	(1<<7)
 
-<<<<<<< HEAD
-#if defined(HAVE_DECLARE_EVENT_CLASS) || !defined(_KERNEL)
-extern void __dprintf(const char *file, const char *func,
-    int line, const char *fmt, ...);
-#define	dprintf(...) \
-	if (zfs_flags & ZFS_DEBUG_DPRINTF) \
-		__dprintf(__FILE__, __func__, __LINE__, __VA_ARGS__)
-#else
-#define	dprintf(...) ((void)0)
-#endif /* HAVE_DECLARE_EVENT_CLASS || !_KERNEL */
-=======
 extern void __dprintf(const char *file, const char *func,
     int line, const char *fmt, ...);
 #define	dprintf(...) \
 	__dprintf(__FILE__, __func__, __LINE__, __VA_ARGS__)
 #define	zfs_dbgmsg(...) \
 	__dprintf(__FILE__, __func__, __LINE__, __VA_ARGS__)
->>>>>>> 23d56208
 
 extern void zfs_panic_recover(const char *fmt, ...);
 
 typedef struct zfs_dbgmsg {
 	list_node_t zdm_node;
 	time_t zdm_timestamp;
-<<<<<<< HEAD
-	char zdm_msg[1]; /* variable length allocation */
-} zfs_dbgmsg_t;
-
-extern void zfs_dbgmsg_init(void);
-extern void zfs_dbgmsg_fini(void);
-extern void zfs_dbgmsg(const char *fmt, ...);
-extern void zfs_dbgmsg_print(const char *tag);
-
-#ifndef _KERNEL
-extern int dprintf_find_string(const char *string);
-#endif
-
-=======
 	int zdm_size;
 	char zdm_msg[1]; /* variable length allocation */
 } zfs_dbgmsg_t;
@@ -100,7 +74,6 @@
 extern int dprintf_find_string(const char *string);
 #endif
 
->>>>>>> 23d56208
 #ifdef	__cplusplus
 }
 #endif
