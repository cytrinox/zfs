--- conflicted
+++ resolved
@@ -194,7 +194,6 @@
 #define	DTRACE_PROBE4(a, b, c, d, e, f, g, h, i) \
 	ZFS_PROBE4(#a, (unsigned long)c, (unsigned long)e, (unsigned long)g, \
 	(unsigned long)i)
-<<<<<<< HEAD
 
 /*
  * We use the comma operator so that this macro can be used without much
@@ -206,19 +205,6 @@
 #define	SET_ERROR(err) (ZFS_SET_ERROR(err), err)
 
 /*
-=======
-
-/*
- * We use the comma operator so that this macro can be used without much
- * additional code.  For example, "return (EINVAL);" becomes
- * "return (SET_ERROR(EINVAL));".  Note that the argument will be evaluated
- * twice, so it should not have side effects (e.g. something like:
- * "return (SET_ERROR(log_error(EINVAL, info)));" would log the error twice).
- */
-#define	SET_ERROR(err) (ZFS_SET_ERROR(err), err)
-
-/*
->>>>>>> 23d56208
  * Threads.  TS_STACK_MIN is dictated by the minimum allowed pthread stack
  * size.  While TS_STACK_MAX is somewhat arbitrary, it was selected to be
  * large enough for the expected stack depth while small enough to avoid
@@ -364,13 +350,8 @@
     hrtime_t res, int flag);
 extern void cv_signal(kcondvar_t *cv);
 extern void cv_broadcast(kcondvar_t *cv);
-<<<<<<< HEAD
-#define	cv_timedwait_interruptible(cv, mp, at)	cv_timedwait(cv, mp, at)
-#define	cv_wait_interruptible(cv, mp)		cv_wait(cv, mp)
-=======
 #define	cv_timedwait_sig(cv, mp, at)		cv_timedwait(cv, mp, at)
 #define	cv_wait_sig(cv, mp)			cv_wait(cv, mp)
->>>>>>> 23d56208
 #define	cv_wait_io(cv, mp)			cv_wait(cv, mp)
 
 /*
