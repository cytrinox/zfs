--- conflicted
+++ resolved
@@ -20,11 +20,7 @@
  */
 /*
  * Copyright (c) 2005, 2010, Oracle and/or its affiliates. All rights reserved.
-<<<<<<< HEAD
- * Copyright (c) 2012 by Delphix. All rights reserved.
-=======
  * Copyright (c) 2012, 2014 by Delphix. All rights reserved.
->>>>>>> 23d56208
  */
 
 #ifndef	_SYS_DSL_SYNCTASK_H
@@ -41,8 +37,6 @@
 
 typedef int (dsl_checkfunc_t)(void *, dmu_tx_t *);
 typedef void (dsl_syncfunc_t)(void *, dmu_tx_t *);
-<<<<<<< HEAD
-=======
 
 typedef enum zfs_space_check {
 	/*
@@ -72,17 +66,13 @@
 	 */
 	ZFS_SPACE_CHECK_NONE,
 } zfs_space_check_t;
->>>>>>> 23d56208
 
 typedef struct dsl_sync_task {
 	txg_node_t dst_node;
 	struct dsl_pool *dst_pool;
 	uint64_t dst_txg;
 	int dst_space;
-<<<<<<< HEAD
-=======
 	zfs_space_check_t dst_space_check;
->>>>>>> 23d56208
 	dsl_checkfunc_t *dst_checkfunc;
 	dsl_syncfunc_t *dst_syncfunc;
 	void *dst_arg;
@@ -90,19 +80,11 @@
 	boolean_t dst_nowaiter;
 } dsl_sync_task_t;
 
-<<<<<<< HEAD
-void dsl_sync_task_sync(dsl_sync_task_t *dst, dmu_tx_t *tx);
-int dsl_sync_task(const char *pool, dsl_checkfunc_t *checkfunc,
-    dsl_syncfunc_t *syncfunc, void *arg, int blocks_modified);
-void dsl_sync_task_nowait(struct dsl_pool *dp, dsl_syncfunc_t *syncfunc,
-    void *arg, int blocks_modified, dmu_tx_t *tx);
-=======
 void dsl_sync_task_sync(dsl_sync_task_t *, dmu_tx_t *);
 int dsl_sync_task(const char *, dsl_checkfunc_t *,
     dsl_syncfunc_t *, void *, int, zfs_space_check_t);
 void dsl_sync_task_nowait(struct dsl_pool *, dsl_syncfunc_t *,
     void *, int, zfs_space_check_t, dmu_tx_t *);
->>>>>>> 23d56208
 
 #ifdef	__cplusplus
 }
