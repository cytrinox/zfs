--- conflicted
+++ resolved
@@ -21,14 +21,9 @@
 /*
  * Copyright (c) 2005, 2010, Oracle and/or its affiliates. All rights reserved.
  * Copyright (c) 2013 by Delphix. All rights reserved.
-<<<<<<< HEAD
- * Copyright (c) 2012, Joyent, Inc. All rights reserved.
- * Copyright (c) 2013 Steven Hartland. All rights reserved.
-=======
  * Copyright (c) 2013, Joyent, Inc. All rights reserved.
  * Copyright (c) 2013 Steven Hartland. All rights reserved.
  * Copyright (c) 2014 Spectra Logic Corporation, All rights reserved.
->>>>>>> 23d56208
  */
 
 #ifndef	_SYS_DSL_DATASET_H
@@ -54,11 +49,7 @@
 
 #define	DS_FLAG_INCONSISTENT	(1ULL<<0)
 #define	DS_IS_INCONSISTENT(ds)	\
-<<<<<<< HEAD
-	((ds)->ds_phys->ds_flags & DS_FLAG_INCONSISTENT)
-=======
 	(dsl_dataset_phys(ds)->ds_flags & DS_FLAG_INCONSISTENT)
->>>>>>> 23d56208
 
 /*
  * Do not allow this dataset to be promoted.
@@ -98,18 +89,6 @@
  * is counted in the refcount of the SPA_FEATURE_LARGE_BLOCKS feature.
  */
 #define	DS_FIELD_LARGE_BLOCKS "org.open-zfs:large_blocks"
-
-/*
- * DS_FIELD_* are strings that are used in the "extensified" dataset zap object.
- * They should be of the format <reverse-dns>:<field>.
- */
-
-/*
- * This field's value is the object ID of a zap object which contains the
- * bookmarks of this dataset.  If it is present, then this dataset is counted
- * in the refcount of the SPA_FEATURES_BOOKMARKS feature.
- */
-#define	DS_FIELD_BOOKMARK_NAMES "com.delphix:bookmarks"
 
 /*
  * DS_FLAG_CI_DATASET is set if the dataset contains a file system whose
@@ -166,11 +145,8 @@
 	/* only used in syncing context, only valid for non-snapshots: */
 	struct dsl_dataset *ds_prev;
 	uint64_t ds_bookmarks;  /* DMU_OTN_ZAP_METADATA */
-<<<<<<< HEAD
-=======
 	boolean_t ds_large_blocks;
 	boolean_t ds_need_large_blocks;
->>>>>>> 23d56208
 
 	/* has internal locking: */
 	dsl_deadlist_t ds_deadlist;
@@ -213,15 +189,12 @@
 	char ds_snapname[MAXNAMELEN];
 } dsl_dataset_t;
 
-<<<<<<< HEAD
-=======
 static inline dsl_dataset_phys_t *
 dsl_dataset_phys(dsl_dataset_t *ds)
 {
 	return (ds->ds_dbuf->db_data);
 }
 
->>>>>>> 23d56208
 /*
  * The max length of a temporary tag prefix is the number of hex digits
  * required to express UINT64_MAX plus one for the hyphen.
@@ -236,11 +209,8 @@
 
 int dsl_dataset_hold(struct dsl_pool *dp, const char *name, void *tag,
     dsl_dataset_t **dsp);
-<<<<<<< HEAD
-=======
 boolean_t dsl_dataset_try_add_ref(struct dsl_pool *dp, dsl_dataset_t *ds,
     void *tag);
->>>>>>> 23d56208
 int dsl_dataset_hold_obj(struct dsl_pool *dp, uint64_t dsobj, void *tag,
     dsl_dataset_t **);
 void dsl_dataset_rele(dsl_dataset_t *ds, void *tag);
@@ -318,11 +288,7 @@
 void dsl_dataset_clone_swap_sync_impl(dsl_dataset_t *clone,
     dsl_dataset_t *origin_head, dmu_tx_t *tx);
 int dsl_dataset_snapshot_check_impl(dsl_dataset_t *ds, const char *snapname,
-<<<<<<< HEAD
-    dmu_tx_t *tx, boolean_t recv);
-=======
     dmu_tx_t *tx, boolean_t recv, uint64_t cnt, cred_t *cr);
->>>>>>> 23d56208
 void dsl_dataset_snapshot_sync_impl(dsl_dataset_t *ds, const char *snapname,
     dmu_tx_t *tx);
 
@@ -332,12 +298,8 @@
 int dsl_dataset_get_snapname(dsl_dataset_t *ds);
 int dsl_dataset_snap_lookup(dsl_dataset_t *ds, const char *name,
     uint64_t *value);
-<<<<<<< HEAD
-int dsl_dataset_snap_remove(dsl_dataset_t *ds, const char *name, dmu_tx_t *tx);
-=======
 int dsl_dataset_snap_remove(dsl_dataset_t *ds, const char *name, dmu_tx_t *tx,
     boolean_t adj_cnt);
->>>>>>> 23d56208
 void dsl_dataset_set_refreservation_sync_impl(dsl_dataset_t *ds,
     zprop_source_t source, uint64_t value, dmu_tx_t *tx);
 void dsl_dataset_zapify(dsl_dataset_t *ds, dmu_tx_t *tx);
