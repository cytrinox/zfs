--- conflicted
+++ resolved
@@ -123,10 +123,6 @@
  */
 #define	ZIO_COMPRESS_LEGACY_FUNCTIONS ZIO_COMPRESS_LZ4
 
-<<<<<<< HEAD
-#define	ZIO_COMPRESS_ON_VALUE	ZIO_COMPRESS_LZJB
-#define	ZIO_COMPRESS_DEFAULT	ZIO_COMPRESS_OFF
-=======
 /*
  * The meaning of "compress = on" selected by the compression features enabled
  * on a given pool.
@@ -135,7 +131,6 @@
 #define	ZIO_COMPRESS_LZ4_ON_VALUE	ZIO_COMPRESS_LZ4
 
 #define	ZIO_COMPRESS_DEFAULT		ZIO_COMPRESS_OFF
->>>>>>> 23d56208
 
 #define	BOOTFS_COMPRESS_VALID(compress)			\
 	((compress) == ZIO_COMPRESS_LZJB ||		\
@@ -162,12 +157,6 @@
 
 	ZIO_PRIORITY_NOW		/* non-queued i/os (e.g. free) */
 } zio_priority_t;
-<<<<<<< HEAD
-
-#define	ZIO_PIPELINE_CONTINUE		0x100
-#define	ZIO_PIPELINE_STOP		0x101
-=======
->>>>>>> 23d56208
 
 enum zio_flag {
 	/*
@@ -440,10 +429,7 @@
 	hrtime_t	io_delta;	/* vdev queue service delta */
 	uint64_t	io_delay;	/* vdev disk service delta (ticks) */
 	avl_node_t	io_queue_node;
-<<<<<<< HEAD
-=======
 	avl_node_t	io_offset_node;
->>>>>>> 23d56208
 
 	/* Internal pipeline state */
 	enum zio_flag	io_flags;
