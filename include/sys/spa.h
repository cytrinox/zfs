/*
 * CDDL HEADER START
 *
 * The contents of this file are subject to the terms of the
 * Common Development and Distribution License (the "License").
 * You may not use this file except in compliance with the License.
 *
 * You can obtain a copy of the license at usr/src/OPENSOLARIS.LICENSE
 * or http://www.opensolaris.org/os/licensing.
 * See the License for the specific language governing permissions
 * and limitations under the License.
 *
 * When distributing Covered Code, include this CDDL HEADER in each
 * file and include the License file at usr/src/OPENSOLARIS.LICENSE.
 * If applicable, add the following below this CDDL HEADER, with the
 * fields enclosed by brackets "[]" replaced with your own identifying
 * information: Portions Copyright [yyyy] [name of copyright owner]
 *
 * CDDL HEADER END
 */
/*
 * Copyright (c) 2005, 2010, Oracle and/or its affiliates. All rights reserved.
 * Copyright (c) 2011, 2014 by Delphix. All rights reserved.
 * Copyright 2011 Nexenta Systems, Inc.  All rights reserved.
 * Copyright (c) 2014 Spectra Logic Corporation, All rights reserved.
 */

#ifndef _SYS_SPA_H
#define	_SYS_SPA_H

#include <sys/avl.h>
#include <sys/zfs_context.h>
#include <sys/kstat.h>
#include <sys/nvpair.h>
#include <sys/sysmacros.h>
#include <sys/types.h>
#include <sys/fs/zfs.h>

#ifdef	__cplusplus
extern "C" {
#endif

/*
 * Forward references that lots of things need.
 */
typedef struct spa spa_t;
typedef struct vdev vdev_t;
typedef struct metaslab metaslab_t;
typedef struct metaslab_group metaslab_group_t;
typedef struct metaslab_class metaslab_class_t;
typedef struct zio zio_t;
typedef struct zilog zilog_t;
typedef struct spa_aux_vdev spa_aux_vdev_t;
typedef struct ddt ddt_t;
typedef struct ddt_entry ddt_entry_t;
typedef struct zbookmark_phys zbookmark_phys_t;

struct dsl_pool;
struct dsl_dataset;

/*
 * General-purpose 32-bit and 64-bit bitfield encodings.
 */
#define	BF32_DECODE(x, low, len)	P2PHASE((x) >> (low), 1U << (len))
#define	BF64_DECODE(x, low, len)	P2PHASE((x) >> (low), 1ULL << (len))
#define	BF32_ENCODE(x, low, len)	(P2PHASE((x), 1U << (len)) << (low))
#define	BF64_ENCODE(x, low, len)	(P2PHASE((x), 1ULL << (len)) << (low))

#define	BF32_GET(x, low, len)		BF32_DECODE(x, low, len)
#define	BF64_GET(x, low, len)		BF64_DECODE(x, low, len)

#define	BF32_SET(x, low, len, val) do { \
	ASSERT3U(val, <, 1U << (len)); \
	ASSERT3U(low + len, <=, 32); \
	(x) ^= BF32_ENCODE((x >> low) ^ (val), low, len); \
_NOTE(CONSTCOND) } while (0)

#define	BF64_SET(x, low, len, val) do { \
	ASSERT3U(val, <, 1ULL << (len)); \
	ASSERT3U(low + len, <=, 64); \
	((x) ^= BF64_ENCODE((x >> low) ^ (val), low, len)); \
_NOTE(CONSTCOND) } while (0)

#define	BF32_GET_SB(x, low, len, shift, bias)	\
	((BF32_GET(x, low, len) + (bias)) << (shift))
#define	BF64_GET_SB(x, low, len, shift, bias)	\
	((BF64_GET(x, low, len) + (bias)) << (shift))

#define	BF32_SET_SB(x, low, len, shift, bias, val) do { \
	ASSERT(IS_P2ALIGNED(val, 1U << shift)); \
	ASSERT3S((val) >> (shift), >=, bias); \
	BF32_SET(x, low, len, ((val) >> (shift)) - (bias)); \
_NOTE(CONSTCOND) } while (0)
#define	BF64_SET_SB(x, low, len, shift, bias, val) do { \
	ASSERT(IS_P2ALIGNED(val, 1ULL << shift)); \
	ASSERT3S((val) >> (shift), >=, bias); \
	BF64_SET(x, low, len, ((val) >> (shift)) - (bias)); \
_NOTE(CONSTCOND) } while (0)

/*
 * We currently support block sizes from 512 bytes to 16MB.
 * The benefits of larger blocks, and thus larger IO, need to be weighed
 * against the cost of COWing a giant block to modify one byte, and the
 * large latency of reading or writing a large block.
 *
 * Note that although blocks up to 16MB are supported, the recordsize
 * property can not be set larger than zfs_max_recordsize (default 1MB).
 * See the comment near zfs_max_recordsize in dsl_dataset.c for details.
 *
 * Note that although the LSIZE field of the blkptr_t can store sizes up
 * to 32MB, the dnode's dn_datablkszsec can only store sizes up to
 * 32MB - 512 bytes.  Therefore, we limit SPA_MAXBLOCKSIZE to 16MB.
 */
#define	SPA_MINBLOCKSHIFT	9
#define	SPA_OLD_MAXBLOCKSHIFT	17
#define	SPA_MAXBLOCKSHIFT	24
#define	SPA_MINBLOCKSIZE	(1ULL << SPA_MINBLOCKSHIFT)
#define	SPA_OLD_MAXBLOCKSIZE	(1ULL << SPA_OLD_MAXBLOCKSHIFT)
#define	SPA_MAXBLOCKSIZE	(1ULL << SPA_MAXBLOCKSHIFT)

/*
 * Size of block to hold the configuration data (a packed nvlist)
 */
#define	SPA_CONFIG_BLOCKSIZE	(1ULL << 14)

/*
 * The DVA size encodings for LSIZE and PSIZE support blocks up to 32MB.
 * The ASIZE encoding should be at least 64 times larger (6 more bits)
 * to support up to 4-way RAID-Z mirror mode with worst-case gang block
 * overhead, three DVAs per bp, plus one more bit in case we do anything
 * else that expands the ASIZE.
 */
#define	SPA_LSIZEBITS		16	/* LSIZE up to 32M (2^16 * 512)	*/
#define	SPA_PSIZEBITS		16	/* PSIZE up to 32M (2^16 * 512)	*/
#define	SPA_ASIZEBITS		24	/* ASIZE up to 64 times larger	*/

/*
 * All SPA data is represented by 128-bit data virtual addresses (DVAs).
 * The members of the dva_t should be considered opaque outside the SPA.
 */
typedef struct dva {
	uint64_t	dva_word[2];
} dva_t;

/*
 * Each block has a 256-bit checksum -- strong enough for cryptographic hashes.
 */
typedef struct zio_cksum {
	uint64_t	zc_word[4];
} zio_cksum_t;

/*
 * Each block is described by its DVAs, time of birth, checksum, etc.
 * The word-by-word, bit-by-bit layout of the blkptr is as follows:
 *
 *	64	56	48	40	32	24	16	8	0
 *	+-------+-------+-------+-------+-------+-------+-------+-------+
 * 0	|		vdev1		| GRID  |	  ASIZE		|
 *	+-------+-------+-------+-------+-------+-------+-------+-------+
 * 1	|G|			 offset1				|
 *	+-------+-------+-------+-------+-------+-------+-------+-------+
 * 2	|		vdev2		| GRID  |	  ASIZE		|
 *	+-------+-------+-------+-------+-------+-------+-------+-------+
 * 3	|G|			 offset2				|
 *	+-------+-------+-------+-------+-------+-------+-------+-------+
 * 4	|		vdev3		| GRID  |	  ASIZE		|
 *	+-------+-------+-------+-------+-------+-------+-------+-------+
 * 5	|G|			 offset3				|
 *	+-------+-------+-------+-------+-------+-------+-------+-------+
 * 6	|BDX|lvl| type	| cksum |E| comp|    PSIZE	|     LSIZE	|
 *	+-------+-------+-------+-------+-------+-------+-------+-------+
 * 7	|			padding					|
 *	+-------+-------+-------+-------+-------+-------+-------+-------+
 * 8	|			padding					|
 *	+-------+-------+-------+-------+-------+-------+-------+-------+
 * 9	|			physical birth txg			|
 *	+-------+-------+-------+-------+-------+-------+-------+-------+
 * a	|			logical birth txg			|
 *	+-------+-------+-------+-------+-------+-------+-------+-------+
 * b	|			fill count				|
 *	+-------+-------+-------+-------+-------+-------+-------+-------+
 * c	|			checksum[0]				|
 *	+-------+-------+-------+-------+-------+-------+-------+-------+
 * d	|			checksum[1]				|
 *	+-------+-------+-------+-------+-------+-------+-------+-------+
 * e	|			checksum[2]				|
 *	+-------+-------+-------+-------+-------+-------+-------+-------+
 * f	|			checksum[3]				|
 *	+-------+-------+-------+-------+-------+-------+-------+-------+
 *
 * Legend:
 *
 * vdev		virtual device ID
 * offset	offset into virtual device
 * LSIZE	logical size
 * PSIZE	physical size (after compression)
 * ASIZE	allocated size (including RAID-Z parity and gang block headers)
 * GRID		RAID-Z layout information (reserved for future use)
 * cksum	checksum function
 * comp		compression function
 * G		gang block indicator
 * B		byteorder (endianness)
 * D		dedup
 * X		encryption (on version 30, which is not supported)
 * E		blkptr_t contains embedded data (see below)
 * lvl		level of indirection
 * type		DMU object type
 * phys birth	txg of block allocation; zero if same as logical birth txg
 * log. birth	transaction group in which the block was logically born
 * fill count	number of non-zero blocks under this bp
 * checksum[4]	256-bit checksum of the data this bp describes
 */

/*
 * "Embedded" blkptr_t's don't actually point to a block, instead they
 * have a data payload embedded in the blkptr_t itself.  See the comment
 * in blkptr.c for more details.
 *
 * The blkptr_t is laid out as follows:
 *
 *	64	56	48	40	32	24	16	8	0
 *	+-------+-------+-------+-------+-------+-------+-------+-------+
 * 0	|      payload                                                  |
 * 1	|      payload                                                  |
 * 2	|      payload                                                  |
 * 3	|      payload                                                  |
 * 4	|      payload                                                  |
 * 5	|      payload                                                  |
 *	+-------+-------+-------+-------+-------+-------+-------+-------+
 * 6	|BDX|lvl| type	| etype |E| comp| PSIZE|              LSIZE	|
 *	+-------+-------+-------+-------+-------+-------+-------+-------+
 * 7	|      payload                                                  |
 * 8	|      payload                                                  |
 * 9	|      payload                                                  |
 *	+-------+-------+-------+-------+-------+-------+-------+-------+
 * a	|			logical birth txg			|
 *	+-------+-------+-------+-------+-------+-------+-------+-------+
 * b	|      payload                                                  |
 * c	|      payload                                                  |
 * d	|      payload                                                  |
 * e	|      payload                                                  |
 * f	|      payload                                                  |
 *	+-------+-------+-------+-------+-------+-------+-------+-------+
 *
 * Legend:
 *
 * payload		contains the embedded data
 * B (byteorder)	byteorder (endianness)
 * D (dedup)		padding (set to zero)
 * X			encryption (set to zero; see above)
 * E (embedded)		set to one
 * lvl			indirection level
 * type			DMU object type
 * etype		how to interpret embedded data (BP_EMBEDDED_TYPE_*)
 * comp			compression function of payload
 * PSIZE		size of payload after compression, in bytes
 * LSIZE		logical size of payload, in bytes
 *			note that 25 bits is enough to store the largest
 *			"normal" BP's LSIZE (2^16 * 2^9) in bytes
 * log. birth		transaction group in which the block was logically born
 *
 * Note that LSIZE and PSIZE are stored in bytes, whereas for non-embedded
 * bp's they are stored in units of SPA_MINBLOCKSHIFT.
 * Generally, the generic BP_GET_*() macros can be used on embedded BP's.
 * The B, D, X, lvl, type, and comp fields are stored the same as with normal
 * BP's so the BP_SET_* macros can be used with them.  etype, PSIZE, LSIZE must
 * be set with the BPE_SET_* macros.  BP_SET_EMBEDDED() should be called before
 * other macros, as they assert that they are only used on BP's of the correct
 * "embedded-ness".
 */

#define	BPE_GET_ETYPE(bp)	\
	(ASSERT(BP_IS_EMBEDDED(bp)), \
	BF64_GET((bp)->blk_prop, 40, 8))
#define	BPE_SET_ETYPE(bp, t)	do { \
	ASSERT(BP_IS_EMBEDDED(bp)); \
	BF64_SET((bp)->blk_prop, 40, 8, t); \
_NOTE(CONSTCOND) } while (0)

#define	BPE_GET_LSIZE(bp)	\
	(ASSERT(BP_IS_EMBEDDED(bp)), \
	BF64_GET_SB((bp)->blk_prop, 0, 25, 0, 1))
#define	BPE_SET_LSIZE(bp, x)	do { \
	ASSERT(BP_IS_EMBEDDED(bp)); \
	BF64_SET_SB((bp)->blk_prop, 0, 25, 0, 1, x); \
_NOTE(CONSTCOND) } while (0)

#define	BPE_GET_PSIZE(bp)	\
	(ASSERT(BP_IS_EMBEDDED(bp)), \
	BF64_GET_SB((bp)->blk_prop, 25, 7, 0, 1))
#define	BPE_SET_PSIZE(bp, x)	do { \
	ASSERT(BP_IS_EMBEDDED(bp)); \
	BF64_SET_SB((bp)->blk_prop, 25, 7, 0, 1, x); \
_NOTE(CONSTCOND) } while (0)

typedef enum bp_embedded_type {
	BP_EMBEDDED_TYPE_DATA,
	BP_EMBEDDED_TYPE_RESERVED, /* Reserved for an unintegrated feature. */
	NUM_BP_EMBEDDED_TYPES = BP_EMBEDDED_TYPE_RESERVED
} bp_embedded_type_t;

#define	BPE_NUM_WORDS 14
#define	BPE_PAYLOAD_SIZE (BPE_NUM_WORDS * sizeof (uint64_t))
#define	BPE_IS_PAYLOADWORD(bp, wp) \
	((wp) != &(bp)->blk_prop && (wp) != &(bp)->blk_birth)

#define	SPA_BLKPTRSHIFT	7		/* blkptr_t is 128 bytes	*/
#define	SPA_DVAS_PER_BP	3		/* Number of DVAs in a bp	*/

/*
 * A block is a hole when it has either 1) never been written to, or
 * 2) is zero-filled. In both cases, ZFS can return all zeroes for all reads
 * without physically allocating disk space. Holes are represented in the
 * blkptr_t structure by zeroed blk_dva. Correct checking for holes is
 * done through the BP_IS_HOLE macro. For holes, the logical size, level,
 * DMU object type, and birth times are all also stored for holes that
 * were written to at some point (i.e. were punched after having been filled).
 */
typedef struct blkptr {
	dva_t		blk_dva[SPA_DVAS_PER_BP]; /* Data Virtual Addresses */
	uint64_t	blk_prop;	/* size, compression, type, etc	    */
	uint64_t	blk_pad[2];	/* Extra space for the future	    */
	uint64_t	blk_phys_birth;	/* txg when block was allocated	    */
	uint64_t	blk_birth;	/* transaction group at birth	    */
	uint64_t	blk_fill;	/* fill count			    */
	zio_cksum_t	blk_cksum;	/* 256-bit checksum		    */
} blkptr_t;

/*
 * Macros to get and set fields in a bp or DVA.
 */
#define	DVA_GET_ASIZE(dva)	\
	BF64_GET_SB((dva)->dva_word[0], 0, SPA_ASIZEBITS, SPA_MINBLOCKSHIFT, 0)
#define	DVA_SET_ASIZE(dva, x)	\
	BF64_SET_SB((dva)->dva_word[0], 0, SPA_ASIZEBITS, \
	SPA_MINBLOCKSHIFT, 0, x)

#define	DVA_GET_GRID(dva)	BF64_GET((dva)->dva_word[0], 24, 8)
#define	DVA_SET_GRID(dva, x)	BF64_SET((dva)->dva_word[0], 24, 8, x)

#define	DVA_GET_VDEV(dva)	BF64_GET((dva)->dva_word[0], 32, 32)
#define	DVA_SET_VDEV(dva, x)	BF64_SET((dva)->dva_word[0], 32, 32, x)

#define	DVA_GET_OFFSET(dva)	\
	BF64_GET_SB((dva)->dva_word[1], 0, 63, SPA_MINBLOCKSHIFT, 0)
#define	DVA_SET_OFFSET(dva, x)	\
	BF64_SET_SB((dva)->dva_word[1], 0, 63, SPA_MINBLOCKSHIFT, 0, x)

#define	DVA_GET_GANG(dva)	BF64_GET((dva)->dva_word[1], 63, 1)
#define	DVA_SET_GANG(dva, x)	BF64_SET((dva)->dva_word[1], 63, 1, x)

#define	BP_GET_LSIZE(bp)	\
	(BP_IS_EMBEDDED(bp) ?	\
	(BPE_GET_ETYPE(bp) == BP_EMBEDDED_TYPE_DATA ? BPE_GET_LSIZE(bp) : 0): \
	BF64_GET_SB((bp)->blk_prop, 0, SPA_LSIZEBITS, SPA_MINBLOCKSHIFT, 1))
#define	BP_SET_LSIZE(bp, x)	do { \
	ASSERT(!BP_IS_EMBEDDED(bp)); \
	BF64_SET_SB((bp)->blk_prop, \
	    0, SPA_LSIZEBITS, SPA_MINBLOCKSHIFT, 1, x); \
_NOTE(CONSTCOND) } while (0)

#define	BP_GET_PSIZE(bp)	\
	(BP_IS_EMBEDDED(bp) ? 0 : \
	BF64_GET_SB((bp)->blk_prop, 16, SPA_PSIZEBITS, SPA_MINBLOCKSHIFT, 1))
#define	BP_SET_PSIZE(bp, x)	do { \
	ASSERT(!BP_IS_EMBEDDED(bp)); \
	BF64_SET_SB((bp)->blk_prop, \
	    16, SPA_PSIZEBITS, SPA_MINBLOCKSHIFT, 1, x); \
_NOTE(CONSTCOND) } while (0)
<<<<<<< HEAD

#define	BP_GET_COMPRESS(bp)		BF64_GET((bp)->blk_prop, 32, 7)
#define	BP_SET_COMPRESS(bp, x)		BF64_SET((bp)->blk_prop, 32, 7, x)

#define	BP_IS_EMBEDDED(bp)		BF64_GET((bp)->blk_prop, 39, 1)
#define	BP_SET_EMBEDDED(bp, x)		BF64_SET((bp)->blk_prop, 39, 1, x)

=======

#define	BP_GET_COMPRESS(bp)		BF64_GET((bp)->blk_prop, 32, 7)
#define	BP_SET_COMPRESS(bp, x)		BF64_SET((bp)->blk_prop, 32, 7, x)

#define	BP_IS_EMBEDDED(bp)		BF64_GET((bp)->blk_prop, 39, 1)
#define	BP_SET_EMBEDDED(bp, x)		BF64_SET((bp)->blk_prop, 39, 1, x)

>>>>>>> 23d56208
#define	BP_GET_CHECKSUM(bp)		\
	(BP_IS_EMBEDDED(bp) ? ZIO_CHECKSUM_OFF : \
	BF64_GET((bp)->blk_prop, 40, 8))
#define	BP_SET_CHECKSUM(bp, x)		do { \
	ASSERT(!BP_IS_EMBEDDED(bp)); \
	BF64_SET((bp)->blk_prop, 40, 8, x); \
_NOTE(CONSTCOND) } while (0)

#define	BP_GET_TYPE(bp)			BF64_GET((bp)->blk_prop, 48, 8)
#define	BP_SET_TYPE(bp, x)		BF64_SET((bp)->blk_prop, 48, 8, x)

#define	BP_GET_LEVEL(bp)		BF64_GET((bp)->blk_prop, 56, 5)
#define	BP_SET_LEVEL(bp, x)		BF64_SET((bp)->blk_prop, 56, 5, x)

#define	BP_GET_DEDUP(bp)		BF64_GET((bp)->blk_prop, 62, 1)
#define	BP_SET_DEDUP(bp, x)		BF64_SET((bp)->blk_prop, 62, 1, x)

#define	BP_GET_BYTEORDER(bp)		BF64_GET((bp)->blk_prop, 63, 1)
#define	BP_SET_BYTEORDER(bp, x)		BF64_SET((bp)->blk_prop, 63, 1, x)

#define	BP_PHYSICAL_BIRTH(bp)		\
	(BP_IS_EMBEDDED(bp) ? 0 : \
	(bp)->blk_phys_birth ? (bp)->blk_phys_birth : (bp)->blk_birth)

#define	BP_SET_BIRTH(bp, logical, physical)	\
{						\
	ASSERT(!BP_IS_EMBEDDED(bp));		\
	(bp)->blk_birth = (logical);		\
	(bp)->blk_phys_birth = ((logical) == (physical) ? 0 : (physical)); \
}

#define	BP_GET_FILL(bp) (BP_IS_EMBEDDED(bp) ? 1 : (bp)->blk_fill)

#define	BP_GET_ASIZE(bp)	\
	(BP_IS_EMBEDDED(bp) ? 0 : \
	DVA_GET_ASIZE(&(bp)->blk_dva[0]) + \
	DVA_GET_ASIZE(&(bp)->blk_dva[1]) + \
	DVA_GET_ASIZE(&(bp)->blk_dva[2]))

#define	BP_GET_UCSIZE(bp) \
	((BP_GET_LEVEL(bp) > 0 || DMU_OT_IS_METADATA(BP_GET_TYPE(bp))) ? \
	BP_GET_PSIZE(bp) : BP_GET_LSIZE(bp))

#define	BP_GET_NDVAS(bp)	\
	(BP_IS_EMBEDDED(bp) ? 0 : \
	!!DVA_GET_ASIZE(&(bp)->blk_dva[0]) + \
	!!DVA_GET_ASIZE(&(bp)->blk_dva[1]) + \
	!!DVA_GET_ASIZE(&(bp)->blk_dva[2]))

#define	BP_COUNT_GANG(bp)	\
	(BP_IS_EMBEDDED(bp) ? 0 : \
	(DVA_GET_GANG(&(bp)->blk_dva[0]) + \
	DVA_GET_GANG(&(bp)->blk_dva[1]) + \
	DVA_GET_GANG(&(bp)->blk_dva[2])))

#define	DVA_EQUAL(dva1, dva2)	\
	((dva1)->dva_word[1] == (dva2)->dva_word[1] && \
	(dva1)->dva_word[0] == (dva2)->dva_word[0])

#define	BP_EQUAL(bp1, bp2)	\
	(BP_PHYSICAL_BIRTH(bp1) == BP_PHYSICAL_BIRTH(bp2) &&	\
	(bp1)->blk_birth == (bp2)->blk_birth &&			\
	DVA_EQUAL(&(bp1)->blk_dva[0], &(bp2)->blk_dva[0]) &&	\
	DVA_EQUAL(&(bp1)->blk_dva[1], &(bp2)->blk_dva[1]) &&	\
	DVA_EQUAL(&(bp1)->blk_dva[2], &(bp2)->blk_dva[2]))

#define	ZIO_CHECKSUM_EQUAL(zc1, zc2) \
	(0 == (((zc1).zc_word[0] - (zc2).zc_word[0]) | \
	((zc1).zc_word[1] - (zc2).zc_word[1]) | \
	((zc1).zc_word[2] - (zc2).zc_word[2]) | \
	((zc1).zc_word[3] - (zc2).zc_word[3])))

#define	DVA_IS_VALID(dva)	(DVA_GET_ASIZE(dva) != 0)

#define	ZIO_SET_CHECKSUM(zcp, w0, w1, w2, w3)	\
{						\
	(zcp)->zc_word[0] = w0;			\
	(zcp)->zc_word[1] = w1;			\
	(zcp)->zc_word[2] = w2;			\
	(zcp)->zc_word[3] = w3;			\
}

#define	BP_IDENTITY(bp)		(ASSERT(!BP_IS_EMBEDDED(bp)), &(bp)->blk_dva[0])
#define	BP_IS_GANG(bp)		\
	(BP_IS_EMBEDDED(bp) ? B_FALSE : DVA_GET_GANG(BP_IDENTITY(bp)))
#define	DVA_IS_EMPTY(dva)	((dva)->dva_word[0] == 0ULL &&	\
				(dva)->dva_word[1] == 0ULL)
#define	BP_IS_HOLE(bp) \
	(!BP_IS_EMBEDDED(bp) && DVA_IS_EMPTY(BP_IDENTITY(bp)))

/* BP_IS_RAIDZ(bp) assumes no block compression */
#define	BP_IS_RAIDZ(bp)		(DVA_GET_ASIZE(&(bp)->blk_dva[0]) > \
				BP_GET_PSIZE(bp))

#define	BP_ZERO(bp)				\
{						\
	(bp)->blk_dva[0].dva_word[0] = 0;	\
	(bp)->blk_dva[0].dva_word[1] = 0;	\
	(bp)->blk_dva[1].dva_word[0] = 0;	\
	(bp)->blk_dva[1].dva_word[1] = 0;	\
	(bp)->blk_dva[2].dva_word[0] = 0;	\
	(bp)->blk_dva[2].dva_word[1] = 0;	\
	(bp)->blk_prop = 0;			\
	(bp)->blk_pad[0] = 0;			\
	(bp)->blk_pad[1] = 0;			\
	(bp)->blk_phys_birth = 0;		\
	(bp)->blk_birth = 0;			\
	(bp)->blk_fill = 0;			\
	ZIO_SET_CHECKSUM(&(bp)->blk_cksum, 0, 0, 0, 0);	\
}

#ifdef _BIG_ENDIAN
#define	ZFS_HOST_BYTEORDER	(0ULL)
#else
#define	ZFS_HOST_BYTEORDER	(1ULL)
#endif

#define	BP_SHOULD_BYTESWAP(bp)	(BP_GET_BYTEORDER(bp) != ZFS_HOST_BYTEORDER)

#define	BP_SPRINTF_LEN	320

/*
 * This macro allows code sharing between zfs, libzpool, and mdb.
 * 'func' is either snprintf() or mdb_snprintf().
 * 'ws' (whitespace) can be ' ' for single-line format, '\n' for multi-line.
 */
#define	SNPRINTF_BLKPTR(func, ws, buf, size, bp, type, checksum, compress) \
{									\
	static const char *copyname[] =					\
	    { "zero", "single", "double", "triple" };			\
	int len = 0;							\
	int copies = 0;							\
	int d;								\
									\
	if (bp == NULL) {						\
		len += func(buf + len, size - len, "<NULL>");		\
	} else if (BP_IS_HOLE(bp)) {					\
		len += func(buf + len, size - len,			\
		    "HOLE [L%llu %s] "					\
		    "size=%llxL birth=%lluL",				\
		    (u_longlong_t)BP_GET_LEVEL(bp),			\
		    type,						\
		    (u_longlong_t)BP_GET_LSIZE(bp),			\
		    (u_longlong_t)bp->blk_birth);			\
	} else if (BP_IS_EMBEDDED(bp)) {				\
		len = func(buf + len, size - len,			\
		    "EMBEDDED [L%llu %s] et=%u %s "			\
		    "size=%llxL/%llxP birth=%lluL",			\
		    (u_longlong_t)BP_GET_LEVEL(bp),			\
		    type,						\
		    (int)BPE_GET_ETYPE(bp),				\
		    compress,						\
		    (u_longlong_t)BPE_GET_LSIZE(bp),			\
		    (u_longlong_t)BPE_GET_PSIZE(bp),			\
		    (u_longlong_t)bp->blk_birth);			\
	} else {							\
		for (d = 0; d < BP_GET_NDVAS(bp); d++) {		\
			const dva_t *dva = &bp->blk_dva[d];		\
			if (DVA_IS_VALID(dva))				\
				copies++;				\
			len += func(buf + len, size - len,		\
			    "DVA[%d]=<%llu:%llx:%llx>%c", d,		\
			    (u_longlong_t)DVA_GET_VDEV(dva),		\
			    (u_longlong_t)DVA_GET_OFFSET(dva),		\
			    (u_longlong_t)DVA_GET_ASIZE(dva),		\
			    ws);					\
		}							\
		if (BP_IS_GANG(bp) &&					\
		    DVA_GET_ASIZE(&bp->blk_dva[2]) <=			\
		    DVA_GET_ASIZE(&bp->blk_dva[1]) / 2)			\
			copies--;					\
		len += func(buf + len, size - len,			\
		    "[L%llu %s] %s %s %s %s %s %s%c"			\
		    "size=%llxL/%llxP birth=%lluL/%lluP fill=%llu%c"	\
		    "cksum=%llx:%llx:%llx:%llx",			\
		    (u_longlong_t)BP_GET_LEVEL(bp),			\
		    type,						\
		    checksum,						\
		    compress,						\
		    BP_GET_BYTEORDER(bp) == 0 ? "BE" : "LE",		\
		    BP_IS_GANG(bp) ? "gang" : "contiguous",		\
		    BP_GET_DEDUP(bp) ? "dedup" : "unique",		\
		    copyname[copies],					\
		    ws,							\
		    (u_longlong_t)BP_GET_LSIZE(bp),			\
		    (u_longlong_t)BP_GET_PSIZE(bp),			\
		    (u_longlong_t)bp->blk_birth,			\
		    (u_longlong_t)BP_PHYSICAL_BIRTH(bp),		\
		    (u_longlong_t)BP_GET_FILL(bp),			\
		    ws,							\
		    (u_longlong_t)bp->blk_cksum.zc_word[0],		\
		    (u_longlong_t)bp->blk_cksum.zc_word[1],		\
		    (u_longlong_t)bp->blk_cksum.zc_word[2],		\
		    (u_longlong_t)bp->blk_cksum.zc_word[3]);		\
	}								\
	ASSERT(len < size);						\
}

#include <sys/dmu.h>

#define	BP_GET_BUFC_TYPE(bp)						\
	(((BP_GET_LEVEL(bp) > 0) || (DMU_OT_IS_METADATA(BP_GET_TYPE(bp)))) ? \
	ARC_BUFC_METADATA : ARC_BUFC_DATA)

typedef enum spa_import_type {
	SPA_IMPORT_EXISTING,
	SPA_IMPORT_ASSEMBLE
} spa_import_type_t;

/* state manipulation functions */
extern int spa_open(const char *pool, spa_t **, void *tag);
extern int spa_open_rewind(const char *pool, spa_t **, void *tag,
    nvlist_t *policy, nvlist_t **config);
extern int spa_get_stats(const char *pool, nvlist_t **config, char *altroot,
    size_t buflen);
extern int spa_create(const char *pool, nvlist_t *config, nvlist_t *props,
    nvlist_t *zplprops);
extern int spa_import_rootpool(char *devpath, char *devid);
extern int spa_import(char *pool, nvlist_t *config, nvlist_t *props,
    uint64_t flags);
extern nvlist_t *spa_tryimport(nvlist_t *tryconfig);
extern int spa_destroy(char *pool);
extern int spa_export(char *pool, nvlist_t **oldconfig, boolean_t force,
    boolean_t hardforce);
extern int spa_reset(char *pool);
extern void spa_async_request(spa_t *spa, int flag);
extern void spa_async_unrequest(spa_t *spa, int flag);
extern void spa_async_suspend(spa_t *spa);
extern void spa_async_resume(spa_t *spa);
extern spa_t *spa_inject_addref(char *pool);
extern void spa_inject_delref(spa_t *spa);
extern void spa_scan_stat_init(spa_t *spa);
extern int spa_scan_get_stats(spa_t *spa, pool_scan_stat_t *ps);

#define	SPA_ASYNC_CONFIG_UPDATE	0x01
#define	SPA_ASYNC_REMOVE	0x02
#define	SPA_ASYNC_PROBE		0x04
#define	SPA_ASYNC_RESILVER_DONE	0x08
#define	SPA_ASYNC_RESILVER	0x10
#define	SPA_ASYNC_AUTOEXPAND	0x20
#define	SPA_ASYNC_REMOVE_DONE	0x40
#define	SPA_ASYNC_REMOVE_STOP	0x80

/*
 * Controls the behavior of spa_vdev_remove().
 */
#define	SPA_REMOVE_UNSPARE	0x01
#define	SPA_REMOVE_DONE		0x02

/* device manipulation */
extern int spa_vdev_add(spa_t *spa, nvlist_t *nvroot);
extern int spa_vdev_attach(spa_t *spa, uint64_t guid, nvlist_t *nvroot,
    int replacing);
extern int spa_vdev_detach(spa_t *spa, uint64_t guid, uint64_t pguid,
    int replace_done);
extern int spa_vdev_remove(spa_t *spa, uint64_t guid, boolean_t unspare);
extern boolean_t spa_vdev_remove_active(spa_t *spa);
extern int spa_vdev_setpath(spa_t *spa, uint64_t guid, const char *newpath);
extern int spa_vdev_setfru(spa_t *spa, uint64_t guid, const char *newfru);
extern int spa_vdev_split_mirror(spa_t *spa, char *newname, nvlist_t *config,
    nvlist_t *props, boolean_t exp);

/* spare state (which is global across all pools) */
extern void spa_spare_add(vdev_t *vd);
extern void spa_spare_remove(vdev_t *vd);
extern boolean_t spa_spare_exists(uint64_t guid, uint64_t *pool, int *refcnt);
extern void spa_spare_activate(vdev_t *vd);

/* L2ARC state (which is global across all pools) */
extern void spa_l2cache_add(vdev_t *vd);
extern void spa_l2cache_remove(vdev_t *vd);
extern boolean_t spa_l2cache_exists(uint64_t guid, uint64_t *pool);
extern void spa_l2cache_activate(vdev_t *vd);
extern void spa_l2cache_drop(spa_t *spa);

/* scanning */
extern int spa_scan(spa_t *spa, pool_scan_func_t func);
extern int spa_scan_stop(spa_t *spa);

/* spa syncing */
extern void spa_sync(spa_t *spa, uint64_t txg); /* only for DMU use */
extern void spa_sync_allpools(void);

extern int zfs_sync_pass_deferred_free;

/* spa namespace global mutex */
extern kmutex_t spa_namespace_lock;

/*
 * SPA configuration functions in spa_config.c
 */

#define	SPA_CONFIG_UPDATE_POOL	0
#define	SPA_CONFIG_UPDATE_VDEVS	1

extern void spa_config_sync(spa_t *, boolean_t, boolean_t);
extern void spa_config_load(void);
extern nvlist_t *spa_all_configs(uint64_t *);
extern void spa_config_set(spa_t *spa, nvlist_t *config);
extern nvlist_t *spa_config_generate(spa_t *spa, vdev_t *vd, uint64_t txg,
    int getstats);
extern void spa_config_update(spa_t *spa, int what);

/*
 * Miscellaneous SPA routines in spa_misc.c
 */

/* Namespace manipulation */
extern spa_t *spa_lookup(const char *name);
extern spa_t *spa_add(const char *name, nvlist_t *config, const char *altroot);
extern void spa_remove(spa_t *spa);
extern spa_t *spa_next(spa_t *prev);

/* Refcount functions */
extern void spa_open_ref(spa_t *spa, void *tag);
extern void spa_close(spa_t *spa, void *tag);
extern void spa_async_close(spa_t *spa, void *tag);
extern boolean_t spa_refcount_zero(spa_t *spa);

#define	SCL_NONE	0x00
#define	SCL_CONFIG	0x01
#define	SCL_STATE	0x02
#define	SCL_L2ARC	0x04		/* hack until L2ARC 2.0 */
#define	SCL_ALLOC	0x08
#define	SCL_ZIO		0x10
#define	SCL_FREE	0x20
#define	SCL_VDEV	0x40
#define	SCL_LOCKS	7
#define	SCL_ALL		((1 << SCL_LOCKS) - 1)
#define	SCL_STATE_ALL	(SCL_STATE | SCL_L2ARC | SCL_ZIO)

/* Historical pool statistics */
typedef struct spa_stats_history {
	kmutex_t		lock;
	uint64_t		count;
	uint64_t		size;
	kstat_t			*kstat;
	void			*private;
	list_t			list;
} spa_stats_history_t;

typedef struct spa_stats {
	spa_stats_history_t	read_history;
	spa_stats_history_t	txg_history;
	spa_stats_history_t	tx_assign_histogram;
	spa_stats_history_t	io_history;
} spa_stats_t;

typedef enum txg_state {
	TXG_STATE_BIRTH		= 0,
	TXG_STATE_OPEN		= 1,
	TXG_STATE_QUIESCED	= 2,
	TXG_STATE_WAIT_FOR_SYNC	= 3,
	TXG_STATE_SYNCED	= 4,
	TXG_STATE_COMMITTED	= 5,
} txg_state_t;

extern void spa_stats_init(spa_t *spa);
extern void spa_stats_destroy(spa_t *spa);
extern void spa_read_history_add(spa_t *spa, const zbookmark_phys_t *zb,
    uint32_t aflags);
extern void spa_txg_history_add(spa_t *spa, uint64_t txg, hrtime_t birth_time);
extern int spa_txg_history_set(spa_t *spa,  uint64_t txg,
    txg_state_t completed_state, hrtime_t completed_time);
extern int spa_txg_history_set_io(spa_t *spa,  uint64_t txg, uint64_t nread,
    uint64_t nwritten, uint64_t reads, uint64_t writes, uint64_t ndirty);
extern void spa_tx_assign_add_nsecs(spa_t *spa, uint64_t nsecs);

/* Pool configuration locks */
extern int spa_config_tryenter(spa_t *spa, int locks, void *tag, krw_t rw);
extern void spa_config_enter(spa_t *spa, int locks, void *tag, krw_t rw);
extern void spa_config_exit(spa_t *spa, int locks, void *tag);
extern int spa_config_held(spa_t *spa, int locks, krw_t rw);

/* Pool vdev add/remove lock */
extern uint64_t spa_vdev_enter(spa_t *spa);
extern uint64_t spa_vdev_config_enter(spa_t *spa);
extern void spa_vdev_config_exit(spa_t *spa, vdev_t *vd, uint64_t txg,
    int error, char *tag);
extern int spa_vdev_exit(spa_t *spa, vdev_t *vd, uint64_t txg, int error);

/* Pool vdev state change lock */
extern void spa_vdev_state_enter(spa_t *spa, int oplock);
extern int spa_vdev_state_exit(spa_t *spa, vdev_t *vd, int error);

/* Log state */
typedef enum spa_log_state {
	SPA_LOG_UNKNOWN = 0,	/* unknown log state */
	SPA_LOG_MISSING,	/* missing log(s) */
	SPA_LOG_CLEAR,		/* clear the log(s) */
	SPA_LOG_GOOD,		/* log(s) are good */
} spa_log_state_t;

extern spa_log_state_t spa_get_log_state(spa_t *spa);
extern void spa_set_log_state(spa_t *spa, spa_log_state_t state);
extern int spa_offline_log(spa_t *spa);

/* Log claim callback */
extern void spa_claim_notify(zio_t *zio);
extern void spa_deadman(void *);

/* Accessor functions */
extern boolean_t spa_shutting_down(spa_t *spa);
extern struct dsl_pool *spa_get_dsl(spa_t *spa);
extern boolean_t spa_is_initializing(spa_t *spa);
extern blkptr_t *spa_get_rootblkptr(spa_t *spa);
extern void spa_set_rootblkptr(spa_t *spa, const blkptr_t *bp);
extern void spa_altroot(spa_t *, char *, size_t);
extern int spa_sync_pass(spa_t *spa);
extern char *spa_name(spa_t *spa);
extern uint64_t spa_guid(spa_t *spa);
extern uint64_t spa_load_guid(spa_t *spa);
extern uint64_t spa_last_synced_txg(spa_t *spa);
extern uint64_t spa_first_txg(spa_t *spa);
extern uint64_t spa_syncing_txg(spa_t *spa);
extern uint64_t spa_version(spa_t *spa);
extern pool_state_t spa_state(spa_t *spa);
extern spa_load_state_t spa_load_state(spa_t *spa);
extern uint64_t spa_freeze_txg(spa_t *spa);
extern uint64_t spa_get_asize(spa_t *spa, uint64_t lsize);
extern uint64_t spa_get_dspace(spa_t *spa);
extern uint64_t spa_get_slop_space(spa_t *spa);
extern void spa_update_dspace(spa_t *spa);
extern uint64_t spa_version(spa_t *spa);
extern boolean_t spa_deflate(spa_t *spa);
extern metaslab_class_t *spa_normal_class(spa_t *spa);
extern metaslab_class_t *spa_log_class(spa_t *spa);
extern void spa_evicting_os_register(spa_t *, objset_t *os);
extern void spa_evicting_os_deregister(spa_t *, objset_t *os);
extern void spa_evicting_os_wait(spa_t *spa);
extern int spa_max_replication(spa_t *spa);
extern int spa_prev_software_version(spa_t *spa);
extern uint8_t spa_get_failmode(spa_t *spa);
extern boolean_t spa_suspended(spa_t *spa);
extern uint64_t spa_bootfs(spa_t *spa);
extern uint64_t spa_delegation(spa_t *spa);
extern objset_t *spa_meta_objset(spa_t *spa);
extern uint64_t spa_deadman_synctime(spa_t *spa);

/* Miscellaneous support routines */
extern void spa_activate_mos_feature(spa_t *spa, const char *feature,
    dmu_tx_t *tx);
extern void spa_deactivate_mos_feature(spa_t *spa, const char *feature);
extern int spa_rename(const char *oldname, const char *newname);
extern spa_t *spa_by_guid(uint64_t pool_guid, uint64_t device_guid);
extern boolean_t spa_guid_exists(uint64_t pool_guid, uint64_t device_guid);
extern char *spa_strdup(const char *);
extern void spa_strfree(char *);
extern uint64_t spa_get_random(uint64_t range);
extern uint64_t spa_generate_guid(spa_t *spa);
extern void snprintf_blkptr(char *buf, size_t buflen, const blkptr_t *bp);
extern void spa_freeze(spa_t *spa);
extern int spa_change_guid(spa_t *spa);
extern void spa_upgrade(spa_t *spa, uint64_t version);
extern void spa_evict_all(void);
extern vdev_t *spa_lookup_by_guid(spa_t *spa, uint64_t guid,
    boolean_t l2cache);
extern boolean_t spa_has_spare(spa_t *, uint64_t guid);
extern uint64_t dva_get_dsize_sync(spa_t *spa, const dva_t *dva);
extern uint64_t bp_get_dsize_sync(spa_t *spa, const blkptr_t *bp);
extern uint64_t bp_get_dsize(spa_t *spa, const blkptr_t *bp);
extern boolean_t spa_has_slogs(spa_t *spa);
extern boolean_t spa_is_root(spa_t *spa);
extern boolean_t spa_writeable(spa_t *spa);
extern boolean_t spa_has_pending_synctask(spa_t *spa);
<<<<<<< HEAD
=======
extern int spa_maxblocksize(spa_t *spa);
extern void zfs_blkptr_verify(spa_t *spa, const blkptr_t *bp);
>>>>>>> 23d56208

extern int spa_mode(spa_t *spa);
extern uint64_t strtonum(const char *str, char **nptr);

extern char *spa_his_ievent_table[];

extern void spa_history_create_obj(spa_t *spa, dmu_tx_t *tx);
extern int spa_history_get(spa_t *spa, uint64_t *offset, uint64_t *len_read,
    char *his_buf);
extern int spa_history_log(spa_t *spa, const char *his_buf);
extern int spa_history_log_nvl(spa_t *spa, nvlist_t *nvl);
extern void spa_history_log_version(spa_t *spa, const char *operation);
extern void spa_history_log_internal(spa_t *spa, const char *operation,
    dmu_tx_t *tx, const char *fmt, ...);
extern void spa_history_log_internal_ds(struct dsl_dataset *ds, const char *op,
    dmu_tx_t *tx, const char *fmt, ...);
extern void spa_history_log_internal_dd(dsl_dir_t *dd, const char *operation,
    dmu_tx_t *tx, const char *fmt, ...);

/* error handling */
struct zbookmark_phys;
extern void spa_log_error(spa_t *spa, zio_t *zio);
extern void zfs_ereport_post(const char *class, spa_t *spa, vdev_t *vd,
    zio_t *zio, uint64_t stateoroffset, uint64_t length);
extern void zfs_post_remove(spa_t *spa, vdev_t *vd);
extern void zfs_post_state_change(spa_t *spa, vdev_t *vd);
extern void zfs_post_autoreplace(spa_t *spa, vdev_t *vd);
extern uint64_t spa_get_errlog_size(spa_t *spa);
extern int spa_get_errlog(spa_t *spa, void *uaddr, size_t *count);
extern void spa_errlog_rotate(spa_t *spa);
extern void spa_errlog_drain(spa_t *spa);
extern void spa_errlog_sync(spa_t *spa, uint64_t txg);
extern void spa_get_errlists(spa_t *spa, avl_tree_t *last, avl_tree_t *scrub);

/* vdev cache */
extern void vdev_cache_stat_init(void);
extern void vdev_cache_stat_fini(void);

/* Initialization and termination */
extern void spa_init(int flags);
extern void spa_fini(void);
extern void spa_boot_init(void);

/* properties */
extern int spa_prop_set(spa_t *spa, nvlist_t *nvp);
extern int spa_prop_get(spa_t *spa, nvlist_t **nvp);
extern void spa_prop_clear_bootfs(spa_t *spa, uint64_t obj, dmu_tx_t *tx);
extern void spa_configfile_set(spa_t *, nvlist_t *, boolean_t);

/* asynchronous event notification */
extern void spa_event_notify(spa_t *spa, vdev_t *vdev, const char *name);

#ifdef ZFS_DEBUG
#define	dprintf_bp(bp, fmt, ...) do {				\
	if (zfs_flags & ZFS_DEBUG_DPRINTF) {			\
	char *__blkbuf = kmem_alloc(BP_SPRINTF_LEN, KM_SLEEP);	\
	snprintf_blkptr(__blkbuf, BP_SPRINTF_LEN, (bp));	\
	dprintf(fmt " %s\n", __VA_ARGS__, __blkbuf);		\
	kmem_free(__blkbuf, BP_SPRINTF_LEN);			\
	} \
_NOTE(CONSTCOND) } while (0)
#else
#define	dprintf_bp(bp, fmt, ...)
#endif

extern boolean_t spa_debug_enabled(spa_t *spa);
#define	spa_dbgmsg(spa, ...)			\
{						\
	if (spa_debug_enabled(spa))		\
		zfs_dbgmsg(__VA_ARGS__);	\
}

extern int spa_mode_global;			/* mode, e.g. FREAD | FWRITE */

#ifdef	__cplusplus
}
#endif

#endif	/* _SYS_SPA_H */<|MERGE_RESOLUTION|>--- conflicted
+++ resolved
@@ -367,7 +367,6 @@
 	BF64_SET_SB((bp)->blk_prop, \
 	    16, SPA_PSIZEBITS, SPA_MINBLOCKSHIFT, 1, x); \
 _NOTE(CONSTCOND) } while (0)
-<<<<<<< HEAD
 
 #define	BP_GET_COMPRESS(bp)		BF64_GET((bp)->blk_prop, 32, 7)
 #define	BP_SET_COMPRESS(bp, x)		BF64_SET((bp)->blk_prop, 32, 7, x)
@@ -375,15 +374,6 @@
 #define	BP_IS_EMBEDDED(bp)		BF64_GET((bp)->blk_prop, 39, 1)
 #define	BP_SET_EMBEDDED(bp, x)		BF64_SET((bp)->blk_prop, 39, 1, x)
 
-=======
-
-#define	BP_GET_COMPRESS(bp)		BF64_GET((bp)->blk_prop, 32, 7)
-#define	BP_SET_COMPRESS(bp, x)		BF64_SET((bp)->blk_prop, 32, 7, x)
-
-#define	BP_IS_EMBEDDED(bp)		BF64_GET((bp)->blk_prop, 39, 1)
-#define	BP_SET_EMBEDDED(bp, x)		BF64_SET((bp)->blk_prop, 39, 1, x)
-
->>>>>>> 23d56208
 #define	BP_GET_CHECKSUM(bp)		\
 	(BP_IS_EMBEDDED(bp) ? ZIO_CHECKSUM_OFF : \
 	BF64_GET((bp)->blk_prop, 40, 8))
@@ -849,11 +839,8 @@
 extern boolean_t spa_is_root(spa_t *spa);
 extern boolean_t spa_writeable(spa_t *spa);
 extern boolean_t spa_has_pending_synctask(spa_t *spa);
-<<<<<<< HEAD
-=======
 extern int spa_maxblocksize(spa_t *spa);
 extern void zfs_blkptr_verify(spa_t *spa, const blkptr_t *bp);
->>>>>>> 23d56208
 
 extern int spa_mode(spa_t *spa);
 extern uint64_t strtonum(const char *str, char **nptr);
