/*
 * CDDL HEADER START
 *
 * The contents of this file are subject to the terms of the
 * Common Development and Distribution License (the "License").
 * You may not use this file except in compliance with the License.
 *
 * You can obtain a copy of the license at usr/src/OPENSOLARIS.LICENSE
 * or http://www.opensolaris.org/os/licensing.
 * See the License for the specific language governing permissions
 * and limitations under the License.
 *
 * When distributing Covered Code, include this CDDL HEADER in each
 * file and include the License file at usr/src/OPENSOLARIS.LICENSE.
 * If applicable, add the following below this CDDL HEADER, with the
 * fields enclosed by brackets "[]" replaced with your own identifying
 * information: Portions Copyright [yyyy] [name of copyright owner]
 *
 * CDDL HEADER END
 */
/*
 * Copyright (c) 2005, 2010, Oracle and/or its affiliates. All rights reserved.
 * Copyright (C) 2011 Lawrence Livermore National Security, LLC.
 * Produced at Lawrence Livermore National Laboratory (cf, DISCLAIMER).
 * LLNL-CODE-403049.
 * Rewritten for Linux by:
 *   Rohan Puri <rohan.puri15@gmail.com>
 *   Brian Behlendorf <behlendorf1@llnl.gov>
 */

#ifndef	_ZFS_CTLDIR_H
#define	_ZFS_CTLDIR_H

#include <sys/vnode.h>
#include <sys/pathname.h>
#include <sys/zfs_vfsops.h>
#include <sys/zfs_znode.h>

#define	ZFS_CTLDIR_NAME		".zfs"
#define	ZFS_SNAPDIR_NAME	"snapshot"
#define	ZFS_SHAREDIR_NAME	"shares"

#define	zfs_has_ctldir(zdp)	\
	((zdp)->z_id == ZTOZSB(zdp)->z_root && \
	(ZTOZSB(zdp)->z_ctldir != NULL))
#define	zfs_show_ctldir(zdp)	\
	(zfs_has_ctldir(zdp) && \
	(ZTOZSB(zdp)->z_show_ctldir))

extern int zfs_expire_snapshot;

/* zfsctl generic functions */
extern int zfsctl_create(zfs_sb_t *zsb);
extern void zfsctl_destroy(zfs_sb_t *zsb);
extern struct inode *zfsctl_root(znode_t *zp);
extern void zfsctl_init(void);
extern void zfsctl_fini(void);
extern boolean_t zfsctl_is_node(struct inode *ip);
extern boolean_t zfsctl_is_snapdir(struct inode *ip);
extern int zfsctl_fid(struct inode *ip, fid_t *fidp);

/* zfsctl '.zfs' functions */
extern int zfsctl_root_lookup(struct inode *dip, char *name,
    struct inode **ipp, int flags, cred_t *cr, int *direntflags,
    pathname_t *realpnp);

/* zfsctl '.zfs/snapshot' functions */
extern int zfsctl_snapdir_lookup(struct inode *dip, char *name,
    struct inode **ipp, int flags, cred_t *cr, int *direntflags,
    pathname_t *realpnp);
extern int zfsctl_snapdir_rename(struct inode *sdip, char *sname,
    struct inode *tdip, char *tname, cred_t *cr, int flags);
extern int zfsctl_snapdir_remove(struct inode *dip, char *name, cred_t *cr,
    int flags);
extern int zfsctl_snapdir_mkdir(struct inode *dip, char *dirname, vattr_t *vap,
    struct inode **ipp, cred_t *cr, int flags);
extern void zfsctl_snapdir_inactive(struct inode *ip);
extern int zfsctl_snapshot_mount(struct path *path, int flags);
extern int zfsctl_snapshot_unmount(char *snapname, int flags);
<<<<<<< HEAD
extern int zfsctl_snapshot_unmount_delay(uint64_t objsetid, int delay);
=======
extern int zfsctl_snapshot_unmount_delay(spa_t *spa, uint64_t objsetid,
    int delay);
>>>>>>> 94a40997
extern int zfsctl_lookup_objset(struct super_block *sb, uint64_t objsetid,
    zfs_sb_t **zsb);

/* zfsctl '.zfs/shares' functions */
extern int zfsctl_shares_lookup(struct inode *dip, char *name,
    struct inode **ipp, int flags, cred_t *cr, int *direntflags,
    pathname_t *realpnp);

/*
 * These inodes numbers are reserved for the .zfs control directory.
 * It is important that they be no larger that 48-bits because only
 * 6 bytes are reserved in the NFS file handle for the object number.
 * However, they should be as large as possible to avoid conflicts
 * with the objects which are assigned monotonically by the dmu.
 */
#define	ZFSCTL_INO_ROOT		0x0000FFFFFFFFFFFFULL
#define	ZFSCTL_INO_SHARES	0x0000FFFFFFFFFFFEULL
#define	ZFSCTL_INO_SNAPDIR	0x0000FFFFFFFFFFFDULL
#define	ZFSCTL_INO_SNAPDIRS	0x0000FFFFFFFFFFFCULL

#define	ZFSCTL_EXPIRE_SNAPSHOT	300

#endif	/* _ZFS_CTLDIR_H */<|MERGE_RESOLUTION|>--- conflicted
+++ resolved
@@ -77,12 +77,8 @@
 extern void zfsctl_snapdir_inactive(struct inode *ip);
 extern int zfsctl_snapshot_mount(struct path *path, int flags);
 extern int zfsctl_snapshot_unmount(char *snapname, int flags);
-<<<<<<< HEAD
-extern int zfsctl_snapshot_unmount_delay(uint64_t objsetid, int delay);
-=======
 extern int zfsctl_snapshot_unmount_delay(spa_t *spa, uint64_t objsetid,
     int delay);
->>>>>>> 94a40997
 extern int zfsctl_lookup_objset(struct super_block *sb, uint64_t objsetid,
     zfs_sb_t **zsb);
 
