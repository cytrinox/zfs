--- conflicted
+++ resolved
@@ -47,13 +47,8 @@
 		    xops __attribute__ ((unused)) = {
 			.name = XATTR_NAME_POSIX_ACL_ACCESS,
 		};
-<<<<<<< HEAD
-	],[
-	],[
-=======
-	],[
-	],[
->>>>>>> c377a227
+	],[
+	],[
 		AC_MSG_RESULT(yes)
 		AC_DEFINE(HAVE_XATTR_HANDLER_NAME, 1,
 		    [xattr_handler has name])
@@ -61,7 +56,6 @@
 		AC_MSG_RESULT(no)
 	])
 ])
-<<<<<<< HEAD
 
 dnl #
 dnl # Supported xattr handler get() interfaces checked newest to oldest.
@@ -79,26 +73,6 @@
 		int get(const struct xattr_handler *handler,
 		    struct dentry *dentry, struct inode *inode,
 		    const char *name, void *buffer, size_t size) { return 0; }
-=======
-
-dnl #
-dnl # Supported xattr handler get() interfaces checked newest to oldest.
-dnl #
-AC_DEFUN([ZFS_AC_KERNEL_XATTR_HANDLER_GET], [
-	dnl #
-	dnl # 4.4 API change,
-	dnl # The xattr_handler->get() callback was changed to take a
-	dnl # attr_handler, and handler_flags argument was removed and
-	dnl # should be accessed by handler->flags.
-	dnl #
-	AC_MSG_CHECKING([whether xattr_handler->get() wants xattr_handler])
-	ZFS_LINUX_TRY_COMPILE([
-		#include <linux/xattr.h>
-
-		int get(const struct xattr_handler *handler,
-		    struct dentry *dentry, const char *name,
-		    void *buffer, size_t size) { return 0; }
->>>>>>> c377a227
 		static const struct xattr_handler
 		    xops __attribute__ ((unused)) = {
 			.get = get,
@@ -106,7 +80,6 @@
 	],[
 	],[
 		AC_MSG_RESULT(yes)
-<<<<<<< HEAD
 		AC_DEFINE(HAVE_XATTR_GET_DENTRY_INODE, 1,
 		    [xattr_handler->get() wants both dentry and inode])
 	],[
@@ -124,25 +97,6 @@
 			int get(const struct xattr_handler *handler,
 			    struct dentry *dentry, const char *name,
 			    void *buffer, size_t size) { return 0; }
-=======
-		AC_DEFINE(HAVE_XATTR_GET_HANDLER, 1,
-		    [xattr_handler->get() wants xattr_handler])
-	],[
-		dnl #
-		dnl # 2.6.33 API change,
-		dnl # The xattr_handler->get() callback was changed to take
-		dnl # a dentry instead of an inode, and a handler_flags
-		dnl # argument was added.
-		dnl #
-		AC_MSG_RESULT(no)
-		AC_MSG_CHECKING([whether xattr_handler->get() wants dentry])
-		ZFS_LINUX_TRY_COMPILE([
-			#include <linux/xattr.h>
-
-			int get(struct dentry *dentry, const char *name,
-			    void *buffer, size_t size, int handler_flags)
-			    { return 0; }
->>>>>>> c377a227
 			static const struct xattr_handler
 			    xops __attribute__ ((unused)) = {
 				.get = get,
@@ -150,7 +104,6 @@
 		],[
 		],[
 			AC_MSG_RESULT(yes)
-<<<<<<< HEAD
 			AC_DEFINE(HAVE_XATTR_GET_HANDLER, 1,
 			    [xattr_handler->get() wants xattr_handler])
 		],[
@@ -168,22 +121,6 @@
 				int get(struct dentry *dentry, const char *name,
 				    void *buffer, size_t size, int handler_flags)
 				    { return 0; }
-=======
-			AC_DEFINE(HAVE_XATTR_GET_DENTRY, 1,
-			    [xattr_handler->get() wants dentry])
-		],[
-			dnl #
-			dnl # 2.6.32 API
-			dnl #
-			AC_MSG_RESULT(no)
-			AC_MSG_CHECKING(
-			    [whether xattr_handler->get() wants inode])
-			ZFS_LINUX_TRY_COMPILE([
-				#include <linux/xattr.h>
-
-				int get(struct inode *ip, const char *name,
-				    void *buffer, size_t size) { return 0; }
->>>>>>> c377a227
 				static const struct xattr_handler
 				    xops __attribute__ ((unused)) = {
 					.get = get,
@@ -191,7 +128,6 @@
 			],[
 			],[
 				AC_MSG_RESULT(yes)
-<<<<<<< HEAD
 				AC_DEFINE(HAVE_XATTR_GET_DENTRY, 1,
 				    [xattr_handler->get() wants dentry])
 			],[
@@ -218,12 +154,6 @@
 				],[
 					AC_MSG_ERROR([no; please file a bug report])
 				])
-=======
-				AC_DEFINE(HAVE_XATTR_GET_INODE, 1,
-				    [xattr_handler->get() wants inode])
-			],[
-	                        AC_MSG_ERROR([no; please file a bug report])
->>>>>>> c377a227
 			])
 		])
 	])
@@ -234,32 +164,18 @@
 dnl #
 AC_DEFUN([ZFS_AC_KERNEL_XATTR_HANDLER_SET], [
 	dnl #
-<<<<<<< HEAD
 	dnl # 4.7 API change,
 	dnl # The xattr_handler->set() callback was changed to take both
 	dnl # dentry and inode.
 	dnl #
 	AC_MSG_CHECKING([whether xattr_handler->set() wants both dentry and inode])
-=======
-	dnl # 4.4 API change,
-	dnl # The xattr_handler->set() callback was changed to take a
-	dnl # xattr_handler, and handler_flags argument was removed and
-	dnl # should be accessed by handler->flags.
-	dnl #
-	AC_MSG_CHECKING([whether xattr_handler->set() wants xattr_handler])
->>>>>>> c377a227
 	ZFS_LINUX_TRY_COMPILE([
 		#include <linux/xattr.h>
 
 		int set(const struct xattr_handler *handler,
-<<<<<<< HEAD
 		    struct dentry *dentry, struct inode *inode,
 		    const char *name, const void *buffer,
 		    size_t size, int flags)
-=======
-		    struct dentry *dentry, const char *name,
-		    const void *buffer, size_t size, int flags)
->>>>>>> c377a227
 		    { return 0; }
 		static const struct xattr_handler
 		    xops __attribute__ ((unused)) = {
@@ -268,7 +184,6 @@
 	],[
 	],[
 		AC_MSG_RESULT(yes)
-<<<<<<< HEAD
 		AC_DEFINE(HAVE_XATTR_SET_DENTRY_INODE, 1,
 		    [xattr_handler->set() wants both dentry and inode])
 	],[
@@ -287,25 +202,6 @@
 			    struct dentry *dentry, const char *name,
 			    const void *buffer, size_t size, int flags)
 			    { return 0; }
-=======
-		AC_DEFINE(HAVE_XATTR_SET_HANDLER, 1,
-		    [xattr_handler->set() wants xattr_handler])
-	],[
-		dnl #
-		dnl # 2.6.33 API change,
-		dnl # The xattr_handler->set() callback was changed to take a
-		dnl # dentry instead of an inode, and a handler_flags
-		dnl # argument was added.
-		dnl #
-		AC_MSG_RESULT(no)
-		AC_MSG_CHECKING([whether xattr_handler->set() wants dentry])
-		ZFS_LINUX_TRY_COMPILE([
-			#include <linux/xattr.h>
-
-			int set(struct dentry *dentry, const char *name,
-			    const void *buffer, size_t size, int flags,
-			    int handler_flags) { return 0; }
->>>>>>> c377a227
 			static const struct xattr_handler
 			    xops __attribute__ ((unused)) = {
 				.set = set,
@@ -313,7 +209,6 @@
 		],[
 		],[
 			AC_MSG_RESULT(yes)
-<<<<<<< HEAD
 			AC_DEFINE(HAVE_XATTR_SET_HANDLER, 1,
 			    [xattr_handler->set() wants xattr_handler])
 		],[
@@ -331,23 +226,6 @@
 				int set(struct dentry *dentry, const char *name,
 				    const void *buffer, size_t size, int flags,
 				    int handler_flags) { return 0; }
-=======
-			AC_DEFINE(HAVE_XATTR_SET_DENTRY, 1,
-			    [xattr_handler->set() wants dentry])
-		],[
-			dnl #
-			dnl # 2.6.32 API
-			dnl #
-			AC_MSG_RESULT(no)
-			AC_MSG_CHECKING(
-			    [whether xattr_handler->set() wants inode])
-			ZFS_LINUX_TRY_COMPILE([
-				#include <linux/xattr.h>
-
-				int set(struct inode *ip, const char *name,
-				    const void *buffer, size_t size, int flags)
-				    { return 0; }
->>>>>>> c377a227
 				static const struct xattr_handler
 				    xops __attribute__ ((unused)) = {
 					.set = set,
@@ -355,7 +233,6 @@
 			],[
 			],[
 				AC_MSG_RESULT(yes)
-<<<<<<< HEAD
 				AC_DEFINE(HAVE_XATTR_SET_DENTRY, 1,
 				    [xattr_handler->set() wants dentry])
 			],[
@@ -383,12 +260,6 @@
 				],[
 		                        AC_MSG_ERROR([no; please file a bug report])
 				])
-=======
-				AC_DEFINE(HAVE_XATTR_SET_INODE, 1,
-				    [xattr_handler->set() wants inode])
-			],[
-	                        AC_MSG_ERROR([no; please file a bug report])
->>>>>>> c377a227
 			])
 		])
 	])
@@ -411,7 +282,6 @@
 			.list = list,
 		};
 	],[
-<<<<<<< HEAD
 	],[
 		AC_MSG_RESULT(yes)
 		AC_DEFINE(HAVE_XATTR_LIST_SIMPLE, 1,
@@ -515,12 +385,6 @@
 		AC_MSG_RESULT(yes)
 		AC_DEFINE(HAVE_POSIX_ACL_FROM_XATTR_USERNS, 1,
 		    [posix_acl_from_xattr() needs user_ns])
-=======
-	],[
-		AC_MSG_RESULT(yes)
-		AC_DEFINE(HAVE_XATTR_LIST_SIMPLE, 1,
-		    [xattr_handler->list() wants simple])
->>>>>>> c377a227
 	],[
 		dnl #
 		dnl # 4.4 API change,
@@ -602,28 +466,3 @@
 		])
 	])
 ])
-<<<<<<< HEAD
-=======
-
-dnl #
-dnl # 3.7 API change,
-dnl # The posix_acl_{from,to}_xattr functions gained a new
-dnl # parameter: user_ns
-dnl #
-AC_DEFUN([ZFS_AC_KERNEL_POSIX_ACL_FROM_XATTR_USERNS], [
-	AC_MSG_CHECKING([whether posix_acl_from_xattr() needs user_ns])
-	ZFS_LINUX_TRY_COMPILE([
-		#include <linux/cred.h>
-		#include <linux/fs.h>
-		#include <linux/posix_acl_xattr.h>
-	],[
-		posix_acl_from_xattr(&init_user_ns, NULL, 0);
-	],[
-		AC_MSG_RESULT(yes)
-		AC_DEFINE(HAVE_POSIX_ACL_FROM_XATTR_USERNS, 1,
-		    [posix_acl_from_xattr() needs user_ns])
-	],[
-		AC_MSG_RESULT(no)
-	])
-])
->>>>>>> c377a227
