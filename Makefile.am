ACLOCAL_AMFLAGS = -I config

include config/rpm.am
include config/deb.am
include config/tgz.am

SUBDIRS = include rpm
if CONFIG_USER
<<<<<<< HEAD
SUBDIRS += dracut udev etc man scripts lib cmd contrib
=======
SUBDIRS += udev etc man scripts lib cmd contrib
>>>>>>> 23d56208
endif
if CONFIG_KERNEL
SUBDIRS += module

extradir = @prefix@/src/zfs-$(VERSION)
extra_HEADERS = zfs.release.in zfs_config.h.in

kerneldir = @prefix@/src/zfs-$(VERSION)/$(LINUX_VERSION)
nodist_kernel_HEADERS = zfs.release zfs_config.h module/$(LINUX_SYMBOLS)
endif

AUTOMAKE_OPTIONS = foreign
EXTRA_DIST  = autogen.sh copy-builtin
EXTRA_DIST += config/config.awk config/rpm.am config/deb.am config/tgz.am
EXTRA_DIST += META DISCLAIMER COPYRIGHT README.markdown OPENSOLARIS.LICENSE

distclean-local::
	-$(RM) -R autom4te*.cache
	-find . \( -name SCCS -o -name BitKeeper -o -name .svn -o -name CVS \
		-o -name .pc -o -name .hg -o -name .git \) -prune -o \
		\( -name '*.orig' -o -name '*.rej' -o -name '*~' \
		-o -name '*.bak' -o -name '#*#' -o -name '.*.orig' \
		-o -name '.*.rej' -o -name '.script-config' -o -size 0 \
		-o -name '*%' -o -name '.*.cmd' -o -name 'core' \
		-o -name 'Makefile' -o -name 'Module.symvers' \
		-o -name '*.order' -o -name '*.markers' \) \
		-type f -print | xargs $(RM)

dist-hook:
	sed -i 's/Release:[[:print:]]*/Release:      $(RELEASE)/' \
		$(distdir)/META

<<<<<<< HEAD
checkstyle:
	@find ${top_srcdir} -name '*.[hc]' ! -name 'zfs_config.*' \
		! -name '*.mod.c' -type f -exec scripts/cstyle.pl {} \+

=======
checkstyle: cstyle shellcheck

cstyle:
	@find ${top_srcdir} -name '*.[hc]' ! -name 'zfs_config.*' \
		! -name '*.mod.c' -type f -exec scripts/cstyle.pl {} \+

shellcheck:
	@if type shellcheck > /dev/null 2>&1; then \
		(find ${top_srcdir} -type f -name '*.sh.in' -o -type f \
		 -name '*.sh'; find etc/init.d/zfs*.in -type f) | \
		 grep -v 'zfs-script-config' | \
		 while read file; do \
			shellcheck --format gcc "$$file"; \
		 done; \
	 fi

>>>>>>> 23d56208
ctags:
	$(RM) tags
	find $(top_srcdir) -name .git -prune -o -name '*.[hc]' | xargs ctags

etags:
	$(RM) TAGS
	find $(top_srcdir) -name .pc -prune -o -name '*.[hc]' | xargs etags -a

tags: ctags etags

pkg: @DEFAULT_PACKAGE@
pkg-kmod: @DEFAULT_PACKAGE@-kmod
pkg-utils: @DEFAULT_PACKAGE@-utils<|MERGE_RESOLUTION|>--- conflicted
+++ resolved
@@ -6,11 +6,7 @@
 
 SUBDIRS = include rpm
 if CONFIG_USER
-<<<<<<< HEAD
-SUBDIRS += dracut udev etc man scripts lib cmd contrib
-=======
 SUBDIRS += udev etc man scripts lib cmd contrib
->>>>>>> 23d56208
 endif
 if CONFIG_KERNEL
 SUBDIRS += module
@@ -43,12 +39,6 @@
 	sed -i 's/Release:[[:print:]]*/Release:      $(RELEASE)/' \
 		$(distdir)/META
 
-<<<<<<< HEAD
-checkstyle:
-	@find ${top_srcdir} -name '*.[hc]' ! -name 'zfs_config.*' \
-		! -name '*.mod.c' -type f -exec scripts/cstyle.pl {} \+
-
-=======
 checkstyle: cstyle shellcheck
 
 cstyle:
@@ -65,7 +55,6 @@
 		 done; \
 	 fi
 
->>>>>>> 23d56208
 ctags:
 	$(RM) tags
 	find $(top_srcdir) -name .git -prune -o -name '*.[hc]' | xargs ctags
