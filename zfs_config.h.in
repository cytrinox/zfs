/* zfs_config.h.in.  Generated from configure.ac by autoheader.  */

/* Define to 1 to enabled dmu tx validation */
#undef DEBUG_DMU_TX

/* bio_end_io_t wants 1 arg */
#undef HAVE_1ARG_BIO_END_IO_T

/* invalidate_bdev() wants 1 arg */
#undef HAVE_1ARG_INVALIDATE_BDEV

<<<<<<< HEAD
/* bdi_setup_and_register() wants 2 args */
#undef HAVE_2ARGS_BDI_SETUP_AND_REGISTER

/* bio_end_io_t wants 2 args */
#undef HAVE_2ARGS_BIO_END_IO_T
=======
/* kmap_atomic wants 1 args */
#undef HAVE_1ARG_KMAP_ATOMIC

/* bdi_setup_and_register() wants 2 args */
#undef HAVE_2ARGS_BDI_SETUP_AND_REGISTER

/* bdi_setup_and_register() wants 3 args */
#undef HAVE_3ARGS_BDI_SETUP_AND_REGISTER
>>>>>>> 23d56208

/* bdi_setup_and_register() wants 3 args */
#undef HAVE_3ARGS_BDI_SETUP_AND_REGISTER

/* blkdev_get() wants 3 args */
#undef HAVE_3ARG_BLKDEV_GET

/* sget() wants 5 args */
#undef HAVE_5ARG_SGET

/* security_inode_init_security wants 6 args */
#undef HAVE_6ARGS_SECURITY_INODE_INIT_SECURITY

/* dops->automount() exists */
#undef HAVE_AUTOMOUNT

/* struct block_device_operations use bdevs */
#undef HAVE_BDEV_BLOCK_DEVICE_OPERATIONS

/* bdev_logical_block_size() is available */
#undef HAVE_BDEV_LOGICAL_BLOCK_SIZE

/* bdev_physical_block_size() is available */
#undef HAVE_BDEV_PHYSICAL_BLOCK_SIZE

/* bio has bi_iter */
#undef HAVE_BIO_BVEC_ITER
<<<<<<< HEAD
=======

/* BIO_RW_BARRIER is defined */
#undef HAVE_BIO_RW_BARRIER
>>>>>>> 23d56208

/* BIO_RW_DISCARD is defined */
#undef HAVE_BIO_RW_DISCARD

/* BIO_RW_FAILFAST_* are defined */
#undef HAVE_BIO_RW_FAILFAST_DTD

/* blkdev_get_by_path() is available */
#undef HAVE_BLKDEV_GET_BY_PATH

/* blk_queue_flush() is available */
#undef HAVE_BLK_QUEUE_FLUSH

/* blk_queue_flush() is GPL-only */
#undef HAVE_BLK_QUEUE_FLUSH_GPL_ONLY

/* blk_queue_max_hw_sectors() is available */
#undef HAVE_BLK_QUEUE_MAX_HW_SECTORS

/* blk_queue_max_segments() is available */
#undef HAVE_BLK_QUEUE_MAX_SEGMENTS

/* struct block_device_operations.release returns void */
#undef HAVE_BLOCK_DEVICE_OPERATIONS_RELEASE_VOID

/* security_inode_init_security wants callback */
#undef HAVE_CALLBACK_SECURITY_INODE_INIT_SECURITY

/* iops->check_acl() exists */
#undef HAVE_CHECK_ACL

/* iops->check_acl() wants flags */
#undef HAVE_CHECK_ACL_WITH_FLAGS

/* check_disk_size_change() is available */
#undef HAVE_CHECK_DISK_SIZE_CHANGE

/* clear_inode() is available */
#undef HAVE_CLEAR_INODE

/* eops->commit_metadata() exists */
#undef HAVE_COMMIT_METADATA

/* dentry uses const struct dentry_operations */
#undef HAVE_CONST_DENTRY_OPERATIONS

/* super_block uses const struct xattr_hander */
#undef HAVE_CONST_XATTR_HANDLER

/* iops->create() passes nameidata */
#undef HAVE_CREATE_NAMEIDATA

<<<<<<< HEAD
=======
/* current->bio_list exists */
#undef HAVE_CURRENT_BIO_LIST

/* current->bio_tail exists */
#undef HAVE_CURRENT_BIO_TAIL

>>>>>>> 23d56208
/* current_umask() exists */
#undef HAVE_CURRENT_UMASK

/* DECLARE_EVENT_CLASS() is available */
#undef HAVE_DECLARE_EVENT_CLASS

/* xattr_handler->get() wants dentry */
#undef HAVE_DENTRY_XATTR_GET

/* xattr_handler->list() wants dentry */
#undef HAVE_DENTRY_XATTR_LIST

/* xattr_handler->set() wants dentry */
#undef HAVE_DENTRY_XATTR_SET

/* sops->dirty_inode() wants flags */
#undef HAVE_DIRTY_INODE_WITH_FLAGS

/* ql->discard_granularity is available */
#undef HAVE_DISCARD_GRANULARITY

/* Define to 1 if you have the <dlfcn.h> header file. */
#undef HAVE_DLFCN_H

/* d_make_root() is available */
#undef HAVE_D_MAKE_ROOT

/* d_obtain_alias() is available */
#undef HAVE_D_OBTAIN_ALIAS

/* d_prune_aliases() is available */
#undef HAVE_D_PRUNE_ALIASES

/* dops->d_revalidate() operation takes nameidata */
#undef HAVE_D_REVALIDATE_NAMEIDATA

/* d_set_d_op() is available */
#undef HAVE_D_SET_D_OP

/* elevator_change() is available */
#undef HAVE_ELEVATOR_CHANGE

/* eops->encode_fh() wants child and parent inodes */
#undef HAVE_ENCODE_FH_WITH_INODE

/* sops->evict_inode() exists */
#undef HAVE_EVICT_INODE

/* fops->fallocate() exists */
#undef HAVE_FILE_FALLOCATE

/* file_inode() is available */
#undef HAVE_FILE_INODE

/* kernel defines fmode_t */
#undef HAVE_FMODE_T

/* follow_down_one() is available */
#undef HAVE_FOLLOW_DOWN_ONE

/* iops->follow_link() nameidata */
#undef HAVE_FOLLOW_LINK_NAMEIDATA

/* sops->free_cached_objects() exists */
#undef HAVE_FREE_CACHED_OBJECTS

/* fops->fsync() with range */
#undef HAVE_FSYNC_RANGE

/* fops->fsync() without dentry */
#undef HAVE_FSYNC_WITHOUT_DENTRY

/* fops->fsync() with dentry */
#undef HAVE_FSYNC_WITH_DENTRY

<<<<<<< HEAD
=======
/* generic_start_io_acct()/generic_end_io_acct() avaliable */
#undef HAVE_GENERIC_IO_ACCT

>>>>>>> 23d56208
/* iops->get_acl() exists */
#undef HAVE_GET_ACL

/* blk_disk_ro() is available */
#undef HAVE_GET_DISK_RO

/* get_gendisk() is available */
#undef HAVE_GET_GENDISK

/* fops->fallocate() exists */
#undef HAVE_INODE_FALLOCATE

/* inode_owner_or_capable() exists */
#undef HAVE_INODE_OWNER_OR_CAPABLE

/* iops->truncate_range() exists */
#undef HAVE_INODE_TRUNCATE_RANGE

/* insert_inode_locked() is available */
#undef HAVE_INSERT_INODE_LOCKED

/* Define to 1 if you have the <inttypes.h> header file. */
#undef HAVE_INTTYPES_H

/* is_owner_or_cap() exists */
#undef HAVE_IS_OWNER_OR_CAP

/* kernel defines KOBJ_NAME_LEN */
#undef HAVE_KOBJ_NAME_LEN

/* Define if you have libblkid */
#undef HAVE_LIBBLKID

/* Define if you have libuuid */
#undef HAVE_LIBUUID

/* Define to 1 if you have the `z' library (-lz). */
#undef HAVE_LIBZ

/* lookup_bdev() is available */
#undef HAVE_LOOKUP_BDEV

/* iops->lookup() passes nameidata */
#undef HAVE_LOOKUP_NAMEIDATA

/* lseek_execute() is available */
#undef HAVE_LSEEK_EXECUTE

/* Noting that make_request_fn() returns int */
#undef HAVE_MAKE_REQUEST_FN_RET_INT

/* Define to 1 if you have the <memory.h> header file. */
#undef HAVE_MEMORY_H

/* iops->create()/mkdir()/mknod() take umode_t */
#undef HAVE_MKDIR_UMODE_T

/* Define to 1 if you have the `mlockall' function. */
#undef HAVE_MLOCKALL

/* mount_nodev() is available */
#undef HAVE_MOUNT_NODEV

/* sops->nr_cached_objects() exists */
#undef HAVE_NR_CACHED_OBJECTS

/* open_bdev_exclusive() is available */
#undef HAVE_OPEN_BDEV_EXCLUSIVE

/* iops->permission() exists */
#undef HAVE_PERMISSION
<<<<<<< HEAD

/* iops->permission() with nameidata exists */
#undef HAVE_PERMISSION_WITH_NAMEIDATA

/* inode contains i_acl and i_default_acl */
#undef HAVE_POSIX_ACL_CACHING

/* posix_acl_chmod() exists */
#undef HAVE_POSIX_ACL_CHMOD

/* posix_acl_equiv_mode wants umode_t* */
#undef HAVE_POSIX_ACL_EQUIV_MODE_UMODE_T

/* posix_acl_from_xattr() needs user_ns */
#undef HAVE_POSIX_ACL_FROM_XATTR_USERNS

/* posix_acl_release() is available */
#undef HAVE_POSIX_ACL_RELEASE

/* posix_acl_release() is GPL-only */
#undef HAVE_POSIX_ACL_RELEASE_GPL_ONLY

/* REQ_SYNC is defined */
#undef HAVE_REQ_SYNC
=======
>>>>>>> 23d56208

/* iops->permission() with nameidata exists */
#undef HAVE_PERMISSION_WITH_NAMEIDATA

<<<<<<< HEAD
/* rq_for_each_segment() wants bio_vec */
#undef HAVE_RQ_FOR_EACH_SEGMENT_BV

/* rq_for_each_segment() wants bio_vec * */
#undef HAVE_RQ_FOR_EACH_SEGMENT_BVP

/* rq_is_sync() is available */
#undef HAVE_RQ_IS_SYNC
=======
/* inode contains i_acl and i_default_acl */
#undef HAVE_POSIX_ACL_CACHING

/* posix_acl_chmod() exists */
#undef HAVE_POSIX_ACL_CHMOD

/* posix_acl_equiv_mode wants umode_t* */
#undef HAVE_POSIX_ACL_EQUIV_MODE_UMODE_T

/* posix_acl_from_xattr() needs user_ns */
#undef HAVE_POSIX_ACL_FROM_XATTR_USERNS

/* posix_acl_release() is available */
#undef HAVE_POSIX_ACL_RELEASE

/* posix_acl_release() is GPL-only */
#undef HAVE_POSIX_ACL_RELEASE_GPL_ONLY

/* iops->put_link() nameidata */
#undef HAVE_PUT_LINK_NAMEIDATA

/* REQ_FAILFAST_MASK is defined */
#undef HAVE_REQ_FAILFAST_MASK
>>>>>>> 23d56208

/* set_nlink() is available */
#undef HAVE_SET_NLINK

/* sops->show_options() with dentry */
#undef HAVE_SHOW_OPTIONS_WITH_DENTRY

/* struct super_block has s_shrink */
#undef HAVE_SHRINK

/* Define to 1 if you have the <stdint.h> header file. */
#undef HAVE_STDINT_H

/* Define to 1 if you have the <stdlib.h> header file. */
#undef HAVE_STDLIB_H

/* Define to 1 if you have the <strings.h> header file. */
#undef HAVE_STRINGS_H

/* Define to 1 if you have the <string.h> header file. */
#undef HAVE_STRING_H

/* Define to 1 if you have the <sys/stat.h> header file. */
#undef HAVE_SYS_STAT_H

/* Define to 1 if you have the <sys/types.h> header file. */
#undef HAVE_SYS_TYPES_H

/* struct super_block has s_d_op */
#undef HAVE_S_D_OP

/* struct super_block has s_instances list_head */
#undef HAVE_S_INSTANCES_LIST_HEAD

/* truncate_setsize() is available */
#undef HAVE_TRUNCATE_SETSIZE

/* Define to 1 if you have the <unistd.h> header file. */
#undef HAVE_UNISTD_H

/* fops->iterate() is available */
#undef HAVE_VFS_ITERATE

/* fops->readdir() is available */
#undef HAVE_VFS_READDIR

/* fops->read/write_iter() are available */
#undef HAVE_VFS_RW_ITERATE

/* Define if you have zlib */
#undef HAVE_ZLIB

/* __posix_acl_chmod() exists */
#undef HAVE___POSIX_ACL_CHMOD

/* Define to the sub-directory in which libtool stores uninstalled libraries.
   */
#undef LT_OBJDIR

/* make_request_fn() returns void */
#undef MAKE_REQUEST_FN_RET

/* Name of package */
#undef PACKAGE

/* Define to the address where bug reports for this package should be sent. */
#undef PACKAGE_BUGREPORT

/* Define to the full name of this package. */
#undef PACKAGE_NAME

/* Define to the full name and version of this package. */
#undef PACKAGE_STRING

/* Define to the one symbol short name of this package. */
#undef PACKAGE_TARNAME

/* Define to the home page for this package. */
#undef PACKAGE_URL

/* Define to the version of this package. */
#undef PACKAGE_VERSION

/* struct shrink_control has nid */
#undef SHRINK_CONTROL_HAS_NID

/* Define to 1 if you have the ANSI C header files. */
#undef STDC_HEADERS

/* Version number of package */
#undef VERSION

/* zfs debugging enabled */
#undef ZFS_DEBUG

/* Define to 1 if GPL-only symbols can be used */
#undef ZFS_IS_GPL_COMPATIBLE

/* Define the project alias string. */
#undef ZFS_META_ALIAS

/* Define the project author. */
#undef ZFS_META_AUTHOR

/* Define the project release date. */
#undef ZFS_META_DATA

/* Define the project license. */
#undef ZFS_META_LICENSE

/* Define the libtool library 'age' version information. */
#undef ZFS_META_LT_AGE

/* Define the libtool library 'current' version information. */
#undef ZFS_META_LT_CURRENT

/* Define the libtool library 'revision' version information. */
#undef ZFS_META_LT_REVISION

/* Define the project name. */
#undef ZFS_META_NAME

/* Define the project release. */
#undef ZFS_META_RELEASE

/* Define the project version. */
#undef ZFS_META_VERSION


#undef PACKAGE
#undef PACKAGE_BUGREPORT
#undef PACKAGE_NAME
#undef PACKAGE_STRING
#undef PACKAGE_TARNAME
#undef PACKAGE_VERSION
#undef STDC_HEADERS
#undef VERSION<|MERGE_RESOLUTION|>--- conflicted
+++ resolved
@@ -9,25 +9,14 @@
 /* invalidate_bdev() wants 1 arg */
 #undef HAVE_1ARG_INVALIDATE_BDEV
 
-<<<<<<< HEAD
+/* kmap_atomic wants 1 args */
+#undef HAVE_1ARG_KMAP_ATOMIC
+
 /* bdi_setup_and_register() wants 2 args */
 #undef HAVE_2ARGS_BDI_SETUP_AND_REGISTER
 
-/* bio_end_io_t wants 2 args */
-#undef HAVE_2ARGS_BIO_END_IO_T
-=======
-/* kmap_atomic wants 1 args */
-#undef HAVE_1ARG_KMAP_ATOMIC
-
-/* bdi_setup_and_register() wants 2 args */
-#undef HAVE_2ARGS_BDI_SETUP_AND_REGISTER
-
 /* bdi_setup_and_register() wants 3 args */
 #undef HAVE_3ARGS_BDI_SETUP_AND_REGISTER
->>>>>>> 23d56208
-
-/* bdi_setup_and_register() wants 3 args */
-#undef HAVE_3ARGS_BDI_SETUP_AND_REGISTER
 
 /* blkdev_get() wants 3 args */
 #undef HAVE_3ARG_BLKDEV_GET
@@ -52,12 +41,9 @@
 
 /* bio has bi_iter */
 #undef HAVE_BIO_BVEC_ITER
-<<<<<<< HEAD
-=======
 
 /* BIO_RW_BARRIER is defined */
 #undef HAVE_BIO_RW_BARRIER
->>>>>>> 23d56208
 
 /* BIO_RW_DISCARD is defined */
 #undef HAVE_BIO_RW_DISCARD
@@ -110,15 +96,12 @@
 /* iops->create() passes nameidata */
 #undef HAVE_CREATE_NAMEIDATA
 
-<<<<<<< HEAD
-=======
 /* current->bio_list exists */
 #undef HAVE_CURRENT_BIO_LIST
 
 /* current->bio_tail exists */
 #undef HAVE_CURRENT_BIO_TAIL
 
->>>>>>> 23d56208
 /* current_umask() exists */
 #undef HAVE_CURRENT_UMASK
 
@@ -194,12 +177,9 @@
 /* fops->fsync() with dentry */
 #undef HAVE_FSYNC_WITH_DENTRY
 
-<<<<<<< HEAD
-=======
 /* generic_start_io_acct()/generic_end_io_acct() avaliable */
 #undef HAVE_GENERIC_IO_ACCT
 
->>>>>>> 23d56208
 /* iops->get_acl() exists */
 #undef HAVE_GET_ACL
 
@@ -271,7 +251,6 @@
 
 /* iops->permission() exists */
 #undef HAVE_PERMISSION
-<<<<<<< HEAD
 
 /* iops->permission() with nameidata exists */
 #undef HAVE_PERMISSION_WITH_NAMEIDATA
@@ -294,48 +273,11 @@
 /* posix_acl_release() is GPL-only */
 #undef HAVE_POSIX_ACL_RELEASE_GPL_ONLY
 
-/* REQ_SYNC is defined */
-#undef HAVE_REQ_SYNC
-=======
->>>>>>> 23d56208
-
-/* iops->permission() with nameidata exists */
-#undef HAVE_PERMISSION_WITH_NAMEIDATA
-
-<<<<<<< HEAD
-/* rq_for_each_segment() wants bio_vec */
-#undef HAVE_RQ_FOR_EACH_SEGMENT_BV
-
-/* rq_for_each_segment() wants bio_vec * */
-#undef HAVE_RQ_FOR_EACH_SEGMENT_BVP
-
-/* rq_is_sync() is available */
-#undef HAVE_RQ_IS_SYNC
-=======
-/* inode contains i_acl and i_default_acl */
-#undef HAVE_POSIX_ACL_CACHING
-
-/* posix_acl_chmod() exists */
-#undef HAVE_POSIX_ACL_CHMOD
-
-/* posix_acl_equiv_mode wants umode_t* */
-#undef HAVE_POSIX_ACL_EQUIV_MODE_UMODE_T
-
-/* posix_acl_from_xattr() needs user_ns */
-#undef HAVE_POSIX_ACL_FROM_XATTR_USERNS
-
-/* posix_acl_release() is available */
-#undef HAVE_POSIX_ACL_RELEASE
-
-/* posix_acl_release() is GPL-only */
-#undef HAVE_POSIX_ACL_RELEASE_GPL_ONLY
-
 /* iops->put_link() nameidata */
 #undef HAVE_PUT_LINK_NAMEIDATA
 
 /* REQ_FAILFAST_MASK is defined */
 #undef HAVE_REQ_FAILFAST_MASK
->>>>>>> 23d56208
 
 /* set_nlink() is available */
 #undef HAVE_SET_NLINK
