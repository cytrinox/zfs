--- conflicted
+++ resolved
@@ -240,12 +240,9 @@
 /* Noting that make_request_fn() returns int */
 #undef HAVE_MAKE_REQUEST_FN_RET_INT
 
-<<<<<<< HEAD
-=======
 /* Noting that make_request_fn() returns blk_qc_t */
 #undef HAVE_MAKE_REQUEST_FN_RET_QC
 
->>>>>>> 94a40997
 /* Define to 1 if you have the <memory.h> header file. */
 #undef HAVE_MEMORY_H
 
@@ -352,11 +349,7 @@
    */
 #undef LT_OBJDIR
 
-<<<<<<< HEAD
-/* make_request_fn() returns void */
-=======
 /* make_request_fn() returns blk_qc_t */
->>>>>>> 94a40997
 #undef MAKE_REQUEST_FN_RET
 
 /* Name of package */
