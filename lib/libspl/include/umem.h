--- conflicted
+++ resolved
@@ -109,11 +109,6 @@
 		return (NULL);
 	}
 
-<<<<<<< HEAD
-	ASSERT0(P2PHASE_TYPED(ptr, align, uint64_t));
-
-=======
->>>>>>> 23d56208
 	return (ptr);
 }
 
