--- conflicted
+++ resolved
@@ -48,10 +48,7 @@
 vnode_t *rootdir = (vnode_t *)0xabcd1234;
 char hw_serial[HW_HOSTID_LEN];
 struct utsname hw_utsname;
-<<<<<<< HEAD
-=======
 vmem_t *zio_arena = NULL;
->>>>>>> 23d56208
 
 /* this only exists to have its address taken */
 struct proc p0;
@@ -156,9 +153,6 @@
 	kt->t_func = func;
 	kt->t_arg = arg;
 	kt->t_pri = pri;
-
-	VERIFY0(pthread_attr_init(&attr));
-	VERIFY0(pthread_attr_setdetachstate(&attr, detachstate));
 
 	VERIFY0(pthread_attr_init(&attr));
 	VERIFY0(pthread_attr_setdetachstate(&attr, detachstate));
