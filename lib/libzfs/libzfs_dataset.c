--- conflicted
+++ resolved
@@ -21,10 +21,7 @@
 
 /*
  * Copyright (c) 2005, 2010, Oracle and/or its affiliates. All rights reserved.
-<<<<<<< HEAD
-=======
  * Copyright (c) 2013, Joyent, Inc. All rights reserved.
->>>>>>> 23d56208
  * Copyright (c) 2013 by Delphix. All rights reserved.
  * Copyright (c) 2012 DEY Storage Systems, Inc.  All rights reserved.
  * Copyright (c) 2012 Pawel Jakub Dawidek <pawel@dawidek.net>.
@@ -1925,11 +1922,8 @@
 		mnt.mnt_mntopts = zhp->zfs_mntopts;
 
 	switch (prop) {
-<<<<<<< HEAD
-=======
 	case ZFS_PROP_ATIME:
 	case ZFS_PROP_RELATIME:
->>>>>>> 23d56208
 	case ZFS_PROP_DEVICES:
 	case ZFS_PROP_EXEC:
 	case ZFS_PROP_READONLY:
@@ -1952,8 +1946,6 @@
 		}
 		break;
 
-	case ZFS_PROP_ATIME:
-	case ZFS_PROP_RELATIME:
 	case ZFS_PROP_CANMOUNT:
 	case ZFS_PROP_VOLSIZE:
 	case ZFS_PROP_QUOTA:
@@ -3581,7 +3573,6 @@
 			    "cannot create snapshot '%s'"), snapname);
 			return (zfs_error(hdl, EZFS_INVALIDNAME, errbuf));
 		}
-<<<<<<< HEAD
 	}
 
 	if (props != NULL &&
@@ -3658,84 +3649,6 @@
 		fnvlist_add_boolean(sd.sd_nvl, path);
 	}
 
-=======
-	}
-
-	if (props != NULL &&
-	    (props = zfs_valid_proplist(hdl, ZFS_TYPE_SNAPSHOT,
-	    props, B_FALSE, NULL, errbuf)) == NULL) {
-		return (-1);
-	}
-
-	ret = lzc_snapshot(snaps, props, &errors);
-
-	if (ret != 0) {
-		boolean_t printed = B_FALSE;
-		for (elem = nvlist_next_nvpair(errors, NULL);
-		    elem != NULL;
-		    elem = nvlist_next_nvpair(errors, elem)) {
-			(void) snprintf(errbuf, sizeof (errbuf),
-			    dgettext(TEXT_DOMAIN,
-			    "cannot create snapshot '%s'"), nvpair_name(elem));
-			(void) zfs_standard_error(hdl,
-			    fnvpair_value_int32(elem), errbuf);
-			printed = B_TRUE;
-		}
-		if (!printed) {
-			switch (ret) {
-			case EXDEV:
-				zfs_error_aux(hdl, dgettext(TEXT_DOMAIN,
-				    "multiple snapshots of same "
-				    "fs not allowed"));
-				(void) zfs_error(hdl, EZFS_EXISTS, errbuf);
-
-				break;
-			default:
-				(void) zfs_standard_error(hdl, ret, errbuf);
-			}
-		}
-	}
-
-	nvlist_free(props);
-	nvlist_free(errors);
-	return (ret);
-}
-
-int
-zfs_snapshot(libzfs_handle_t *hdl, const char *path, boolean_t recursive,
-    nvlist_t *props)
-{
-	int ret;
-	snapdata_t sd = { 0 };
-	char fsname[ZFS_MAXNAMELEN];
-	char *cp;
-	zfs_handle_t *zhp;
-	char errbuf[1024];
-
-	(void) snprintf(errbuf, sizeof (errbuf), dgettext(TEXT_DOMAIN,
-	    "cannot snapshot %s"), path);
-
-	if (!zfs_validate_name(hdl, path, ZFS_TYPE_SNAPSHOT, B_TRUE))
-		return (zfs_error(hdl, EZFS_INVALIDNAME, errbuf));
-
-	(void) strlcpy(fsname, path, sizeof (fsname));
-	cp = strchr(fsname, '@');
-	*cp = '\0';
-	sd.sd_snapname = cp + 1;
-
-	if ((zhp = zfs_open(hdl, fsname, ZFS_TYPE_FILESYSTEM |
-	    ZFS_TYPE_VOLUME)) == NULL) {
-		return (-1);
-	}
-
-	verify(nvlist_alloc(&sd.sd_nvl, NV_UNIQUE_NAME, 0) == 0);
-	if (recursive) {
-		(void) zfs_snapshot_cb(zfs_handle_dup(zhp), &sd);
-	} else {
-		fnvlist_add_boolean(sd.sd_nvl, path);
-	}
-
->>>>>>> 23d56208
 	ret = zfs_snapshot_nvl(hdl, sd.sd_nvl, props);
 	nvlist_free(sd.sd_nvl);
 	zfs_close(zhp);
@@ -3757,8 +3670,6 @@
 
 static int
 rollback_destroy_dependent(zfs_handle_t *zhp, void *data)
-<<<<<<< HEAD
-=======
 {
 	rollback_data_t *cbp = data;
 	prop_changelist_t *clp;
@@ -3784,33 +3695,6 @@
 
 static int
 rollback_destroy(zfs_handle_t *zhp, void *data)
->>>>>>> 23d56208
-{
-	rollback_data_t *cbp = data;
-	prop_changelist_t *clp;
-
-<<<<<<< HEAD
-	/* We must destroy this clone; first unmount it */
-	clp = changelist_gather(zhp, ZFS_PROP_NAME, 0,
-	    cbp->cb_force ? MS_FORCE: 0);
-	if (clp == NULL || changelist_prefix(clp) != 0) {
-		cbp->cb_error = B_TRUE;
-		zfs_close(zhp);
-		return (0);
-	}
-	if (zfs_destroy(zhp, B_FALSE) != 0)
-		cbp->cb_error = B_TRUE;
-	else
-		changelist_remove(clp, zhp->zfs_name);
-	(void) changelist_postfix(clp);
-	changelist_free(clp);
-
-	zfs_close(zhp);
-	return (0);
-}
-
-static int
-rollback_destroy(zfs_handle_t *zhp, void *data)
 {
 	rollback_data_t *cbp = data;
 
@@ -3818,12 +3702,6 @@
 		cbp->cb_error |= zfs_iter_dependents(zhp, B_FALSE,
 		    rollback_destroy_dependent, cbp);
 
-=======
-	if (zfs_prop_get_int(zhp, ZFS_PROP_CREATETXG) > cbp->cb_create) {
-		cbp->cb_error |= zfs_iter_dependents(zhp, B_FALSE,
-		    rollback_destroy_dependent, cbp);
-
->>>>>>> 23d56208
 		cbp->cb_error |= zfs_destroy(zhp, B_FALSE);
 	}
 
@@ -4396,7 +4274,6 @@
 int
 zfs_hold(zfs_handle_t *zhp, const char *snapname, const char *tag,
     boolean_t recursive, int cleanup_fd)
-<<<<<<< HEAD
 {
 	int ret;
 	struct holdarg ha;
@@ -4430,41 +4307,6 @@
 zfs_hold_nvl(zfs_handle_t *zhp, int cleanup_fd, nvlist_t *holds)
 {
 	int ret;
-=======
-{
-	int ret;
-	struct holdarg ha;
-
-	ha.nvl = fnvlist_alloc();
-	ha.snapname = snapname;
-	ha.tag = tag;
-	ha.recursive = recursive;
-	(void) zfs_hold_one(zfs_handle_dup(zhp), &ha);
-
-	if (nvlist_empty(ha.nvl)) {
-		char errbuf[1024];
-
-		fnvlist_free(ha.nvl);
-		ret = ENOENT;
-		(void) snprintf(errbuf, sizeof (errbuf),
-		    dgettext(TEXT_DOMAIN,
-		    "cannot hold snapshot '%s@%s'"),
-		    zhp->zfs_name, snapname);
-		(void) zfs_standard_error(zhp->zfs_hdl, ret, errbuf);
-		return (ret);
-	}
-
-	ret = zfs_hold_nvl(zhp, cleanup_fd, ha.nvl);
-	fnvlist_free(ha.nvl);
-
-	return (ret);
-}
-
-int
-zfs_hold_nvl(zfs_handle_t *zhp, int cleanup_fd, nvlist_t *holds)
-{
-	int ret;
->>>>>>> 23d56208
 	nvlist_t *errors;
 	libzfs_handle_t *hdl = zhp->zfs_hdl;
 	char errbuf[1024];
@@ -4574,7 +4416,6 @@
 	ha.recursive = recursive;
 	ha.error = 0;
 	(void) zfs_release_one(zfs_handle_dup(zhp), &ha);
-<<<<<<< HEAD
 
 	if (nvlist_empty(ha.nvl)) {
 		fnvlist_free(ha.nvl);
@@ -4594,27 +4435,6 @@
 	ret = lzc_release(ha.nvl, &errors);
 	fnvlist_free(ha.nvl);
 
-=======
-
-	if (nvlist_empty(ha.nvl)) {
-		fnvlist_free(ha.nvl);
-		ret = ha.error;
-		(void) snprintf(errbuf, sizeof (errbuf),
-		    dgettext(TEXT_DOMAIN,
-		    "cannot release hold from snapshot '%s@%s'"),
-		    zhp->zfs_name, snapname);
-		if (ret == ESRCH) {
-			(void) zfs_error(hdl, EZFS_REFTAG_RELE, errbuf);
-		} else {
-			(void) zfs_standard_error(hdl, ret, errbuf);
-		}
-		return (ret);
-	}
-
-	ret = lzc_release(ha.nvl, &errors);
-	fnvlist_free(ha.nvl);
-
->>>>>>> 23d56208
 	if (ret == 0) {
 		/* There may be errors even in the success case. */
 		fnvlist_free(errors);
