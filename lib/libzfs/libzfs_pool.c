/*
 * CDDL HEADER START
 *
 * The contents of this file are subject to the terms of the
 * Common Development and Distribution License (the "License").
 * You may not use this file except in compliance with the License.
 *
 * You can obtain a copy of the license at usr/src/OPENSOLARIS.LICENSE
 * or http://www.opensolaris.org/os/licensing.
 * See the License for the specific language governing permissions
 * and limitations under the License.
 *
 * When distributing Covered Code, include this CDDL HEADER in each
 * file and include the License file at usr/src/OPENSOLARIS.LICENSE.
 * If applicable, add the following below this CDDL HEADER, with the
 * fields enclosed by brackets "[]" replaced with your own identifying
 * information: Portions Copyright [yyyy] [name of copyright owner]
 *
 * CDDL HEADER END
 */

/*
 * Copyright (c) 2005, 2010, Oracle and/or its affiliates. All rights reserved.
 */

#include <ctype.h>
#include <errno.h>
#include <devid.h>
#include <fcntl.h>
#include <libintl.h>
#include <stdio.h>
#include <stdlib.h>
#include <strings.h>
#include <unistd.h>
<<<<<<< HEAD
#include <zone.h>
#include <sys/stat.h>
=======
>>>>>>> e2ca9a51
#include <sys/efi_partition.h>
#include <sys/vtoc.h>
#include <sys/zfs_ioctl.h>
#include <dlfcn.h>

#include "zfs_namecheck.h"
#include "zfs_prop.h"
#include "libzfs_impl.h"
#include "zfs_comutil.h"

static int read_efi_label(nvlist_t *config, diskaddr_t *sb);

#if defined(__i386) || defined(__amd64)
#define	BOOTCMD	"installgrub(1M)"
#else
#define	BOOTCMD	"installboot(1M)"
#endif

/*
 * ====================================================================
 *   zpool property functions
 * ====================================================================
 */

static int
zpool_get_all_props(zpool_handle_t *zhp)
{
	zfs_cmd_t zc = { "\0", "\0", "\0", 0 };
	libzfs_handle_t *hdl = zhp->zpool_hdl;

	(void) strlcpy(zc.zc_name, zhp->zpool_name, sizeof (zc.zc_name));

	if (zcmd_alloc_dst_nvlist(hdl, &zc, 0) != 0)
		return (-1);

	while (ioctl(hdl->libzfs_fd, ZFS_IOC_POOL_GET_PROPS, &zc) != 0) {
		if (errno == ENOMEM) {
			if (zcmd_expand_dst_nvlist(hdl, &zc) != 0) {
				zcmd_free_nvlists(&zc);
				return (-1);
			}
		} else {
			zcmd_free_nvlists(&zc);
			return (-1);
		}
	}

	if (zcmd_read_dst_nvlist(hdl, &zc, &zhp->zpool_props) != 0) {
		zcmd_free_nvlists(&zc);
		return (-1);
	}

	zcmd_free_nvlists(&zc);

	return (0);
}

static int
zpool_props_refresh(zpool_handle_t *zhp)
{
	nvlist_t *old_props;

	old_props = zhp->zpool_props;

	if (zpool_get_all_props(zhp) != 0)
		return (-1);

	nvlist_free(old_props);
	return (0);
}

static char *
zpool_get_prop_string(zpool_handle_t *zhp, zpool_prop_t prop,
    zprop_source_t *src)
{
	nvlist_t *nv, *nvl;
	uint64_t ival;
	char *value;
	zprop_source_t source;

	nvl = zhp->zpool_props;
	if (nvlist_lookup_nvlist(nvl, zpool_prop_to_name(prop), &nv) == 0) {
		verify(nvlist_lookup_uint64(nv, ZPROP_SOURCE, &ival) == 0);
		source = ival;
		verify(nvlist_lookup_string(nv, ZPROP_VALUE, &value) == 0);
	} else {
		source = ZPROP_SRC_DEFAULT;
		if ((value = (char *)zpool_prop_default_string(prop)) == NULL)
			value = "-";
	}

	if (src)
		*src = source;

	return (value);
}

uint64_t
zpool_get_prop_int(zpool_handle_t *zhp, zpool_prop_t prop, zprop_source_t *src)
{
	nvlist_t *nv, *nvl;
	uint64_t value;
	zprop_source_t source;

	if (zhp->zpool_props == NULL && zpool_get_all_props(zhp)) {
		/*
		 * zpool_get_all_props() has most likely failed because
		 * the pool is faulted, but if all we need is the top level
		 * vdev's guid then get it from the zhp config nvlist.
		 */
		if ((prop == ZPOOL_PROP_GUID) &&
		    (nvlist_lookup_nvlist(zhp->zpool_config,
		    ZPOOL_CONFIG_VDEV_TREE, &nv) == 0) &&
		    (nvlist_lookup_uint64(nv, ZPOOL_CONFIG_GUID, &value)
		    == 0)) {
			return (value);
		}
		return (zpool_prop_default_numeric(prop));
	}

	nvl = zhp->zpool_props;
	if (nvlist_lookup_nvlist(nvl, zpool_prop_to_name(prop), &nv) == 0) {
		verify(nvlist_lookup_uint64(nv, ZPROP_SOURCE, &value) == 0);
		source = value;
		verify(nvlist_lookup_uint64(nv, ZPROP_VALUE, &value) == 0);
	} else {
		source = ZPROP_SRC_DEFAULT;
		value = zpool_prop_default_numeric(prop);
	}

	if (src)
		*src = source;

	return (value);
}

/*
 * Map VDEV STATE to printed strings.
 */
char *
zpool_state_to_name(vdev_state_t state, vdev_aux_t aux)
{
	switch (state) {
	default:
		break;
	case VDEV_STATE_CLOSED:
	case VDEV_STATE_OFFLINE:
		return (gettext("OFFLINE"));
	case VDEV_STATE_REMOVED:
		return (gettext("REMOVED"));
	case VDEV_STATE_CANT_OPEN:
		if (aux == VDEV_AUX_CORRUPT_DATA || aux == VDEV_AUX_BAD_LOG)
			return (gettext("FAULTED"));
		else if (aux == VDEV_AUX_SPLIT_POOL)
			return (gettext("SPLIT"));
		else
			return (gettext("UNAVAIL"));
	case VDEV_STATE_FAULTED:
		return (gettext("FAULTED"));
	case VDEV_STATE_DEGRADED:
		return (gettext("DEGRADED"));
	case VDEV_STATE_HEALTHY:
		return (gettext("ONLINE"));
	}

	return (gettext("UNKNOWN"));
}

/*
 * Get a zpool property value for 'prop' and return the value in
 * a pre-allocated buffer.
 */
int
zpool_get_prop(zpool_handle_t *zhp, zpool_prop_t prop, char *buf, size_t len,
    zprop_source_t *srctype)
{
	uint64_t intval;
	const char *strval;
	zprop_source_t src = ZPROP_SRC_NONE;
	nvlist_t *nvroot;
	vdev_stat_t *vs;
	uint_t vsc;

	if (zpool_get_state(zhp) == POOL_STATE_UNAVAIL) {
		switch (prop) {
		case ZPOOL_PROP_NAME:
			(void) strlcpy(buf, zpool_get_name(zhp), len);
			break;

		case ZPOOL_PROP_HEALTH:
			(void) strlcpy(buf, "FAULTED", len);
			break;

		case ZPOOL_PROP_GUID:
			intval = zpool_get_prop_int(zhp, prop, &src);
			(void) snprintf(buf, len, "%llu", (u_longlong_t)intval);
			break;

		case ZPOOL_PROP_ALTROOT:
		case ZPOOL_PROP_CACHEFILE:
			if (zhp->zpool_props != NULL ||
			    zpool_get_all_props(zhp) == 0) {
				(void) strlcpy(buf,
				    zpool_get_prop_string(zhp, prop, &src),
				    len);
				if (srctype != NULL)
					*srctype = src;
				return (0);
			}
			/* FALLTHROUGH */
		default:
			(void) strlcpy(buf, "-", len);
			break;
		}

		if (srctype != NULL)
			*srctype = src;
		return (0);
	}

	if (zhp->zpool_props == NULL && zpool_get_all_props(zhp) &&
	    prop != ZPOOL_PROP_NAME)
		return (-1);

	switch (zpool_prop_get_type(prop)) {
	case PROP_TYPE_STRING:
		(void) strlcpy(buf, zpool_get_prop_string(zhp, prop, &src),
		    len);
		break;

	case PROP_TYPE_NUMBER:
		intval = zpool_get_prop_int(zhp, prop, &src);

		switch (prop) {
		case ZPOOL_PROP_SIZE:
		case ZPOOL_PROP_ALLOCATED:
		case ZPOOL_PROP_FREE:
			(void) zfs_nicenum(intval, buf, len);
			break;

		case ZPOOL_PROP_CAPACITY:
			(void) snprintf(buf, len, "%llu%%",
			    (u_longlong_t)intval);
			break;

		case ZPOOL_PROP_DEDUPRATIO:
			(void) snprintf(buf, len, "%llu.%02llux",
			    (u_longlong_t)(intval / 100),
			    (u_longlong_t)(intval % 100));
			break;

		case ZPOOL_PROP_HEALTH:
			verify(nvlist_lookup_nvlist(zpool_get_config(zhp, NULL),
			    ZPOOL_CONFIG_VDEV_TREE, &nvroot) == 0);
			verify(nvlist_lookup_uint64_array(nvroot,
			    ZPOOL_CONFIG_VDEV_STATS, (uint64_t **)&vs, &vsc)
			    == 0);

			(void) strlcpy(buf, zpool_state_to_name(intval,
			    vs->vs_aux), len);
			break;
		default:
			(void) snprintf(buf, len, "%llu", (u_longlong_t)intval);
		}
		break;

	case PROP_TYPE_INDEX:
		intval = zpool_get_prop_int(zhp, prop, &src);
		if (zpool_prop_index_to_string(prop, intval, &strval)
		    != 0)
			return (-1);
		(void) strlcpy(buf, strval, len);
		break;

	default:
		abort();
	}

	if (srctype)
		*srctype = src;

	return (0);
}

/*
 * Check if the bootfs name has the same pool name as it is set to.
 * Assuming bootfs is a valid dataset name.
 */
static boolean_t
bootfs_name_valid(const char *pool, char *bootfs)
{
	int len = strlen(pool);

	if (!zfs_name_valid(bootfs, ZFS_TYPE_FILESYSTEM|ZFS_TYPE_SNAPSHOT))
		return (B_FALSE);

	if (strncmp(pool, bootfs, len) == 0 &&
	    (bootfs[len] == '/' || bootfs[len] == '\0'))
		return (B_TRUE);

	return (B_FALSE);
}

/*
 * Inspect the configuration to determine if any of the devices contain
 * an EFI label.
 */
static boolean_t
pool_uses_efi(nvlist_t *config)
{
	nvlist_t **child;
	uint_t c, children;

	if (nvlist_lookup_nvlist_array(config, ZPOOL_CONFIG_CHILDREN,
	    &child, &children) != 0)
		return (read_efi_label(config, NULL) >= 0);

	for (c = 0; c < children; c++) {
		if (pool_uses_efi(child[c]))
			return (B_TRUE);
	}
	return (B_FALSE);
}

static boolean_t
pool_is_bootable(zpool_handle_t *zhp)
{
	char bootfs[ZPOOL_MAXNAMELEN];

	return (zpool_get_prop(zhp, ZPOOL_PROP_BOOTFS, bootfs,
	    sizeof (bootfs), NULL) == 0 && strncmp(bootfs, "-",
	    sizeof (bootfs)) != 0);
}


/*
 * Given an nvlist of zpool properties to be set, validate that they are
 * correct, and parse any numeric properties (index, boolean, etc) if they are
 * specified as strings.
 */
static nvlist_t *
zpool_valid_proplist(libzfs_handle_t *hdl, const char *poolname,
    nvlist_t *props, uint64_t version, boolean_t create_or_import, char *errbuf)
{
	nvpair_t *elem;
	nvlist_t *retprops;
	zpool_prop_t prop;
	char *strval;
	uint64_t intval;
	char *slash;
	struct stat64 statbuf;
	zpool_handle_t *zhp;
	nvlist_t *nvroot;

	if (nvlist_alloc(&retprops, NV_UNIQUE_NAME, 0) != 0) {
		(void) no_memory(hdl);
		return (NULL);
	}

	elem = NULL;
	while ((elem = nvlist_next_nvpair(props, elem)) != NULL) {
		const char *propname = nvpair_name(elem);

		/*
		 * Make sure this property is valid and applies to this type.
		 */
		if ((prop = zpool_name_to_prop(propname)) == ZPROP_INVAL) {
			zfs_error_aux(hdl, dgettext(TEXT_DOMAIN,
			    "invalid property '%s'"), propname);
			(void) zfs_error(hdl, EZFS_BADPROP, errbuf);
			goto error;
		}

		if (zpool_prop_readonly(prop)) {
			zfs_error_aux(hdl, dgettext(TEXT_DOMAIN, "'%s' "
			    "is readonly"), propname);
			(void) zfs_error(hdl, EZFS_PROPREADONLY, errbuf);
			goto error;
		}

		if (zprop_parse_value(hdl, elem, prop, ZFS_TYPE_POOL, retprops,
		    &strval, &intval, errbuf) != 0)
			goto error;

		/*
		 * Perform additional checking for specific properties.
		 */
		switch (prop) {
		default:
			break;
		case ZPOOL_PROP_VERSION:
			if (intval < version || intval > SPA_VERSION) {
				zfs_error_aux(hdl, dgettext(TEXT_DOMAIN,
				    "property '%s' number %d is invalid."),
				    propname, intval);
				(void) zfs_error(hdl, EZFS_BADVERSION, errbuf);
				goto error;
			}
			break;

		case ZPOOL_PROP_BOOTFS:
			if (create_or_import) {
				zfs_error_aux(hdl, dgettext(TEXT_DOMAIN,
				    "property '%s' cannot be set at creation "
				    "or import time"), propname);
				(void) zfs_error(hdl, EZFS_BADPROP, errbuf);
				goto error;
			}

			if (version < SPA_VERSION_BOOTFS) {
				zfs_error_aux(hdl, dgettext(TEXT_DOMAIN,
				    "pool must be upgraded to support "
				    "'%s' property"), propname);
				(void) zfs_error(hdl, EZFS_BADVERSION, errbuf);
				goto error;
			}

			/*
			 * bootfs property value has to be a dataset name and
			 * the dataset has to be in the same pool as it sets to.
			 */
			if (strval[0] != '\0' && !bootfs_name_valid(poolname,
			    strval)) {
				zfs_error_aux(hdl, dgettext(TEXT_DOMAIN, "'%s' "
				    "is an invalid name"), strval);
				(void) zfs_error(hdl, EZFS_INVALIDNAME, errbuf);
				goto error;
			}

			if ((zhp = zpool_open_canfail(hdl, poolname)) == NULL) {
				zfs_error_aux(hdl, dgettext(TEXT_DOMAIN,
				    "could not open pool '%s'"), poolname);
				(void) zfs_error(hdl, EZFS_OPENFAILED, errbuf);
				goto error;
			}
			verify(nvlist_lookup_nvlist(zpool_get_config(zhp, NULL),
			    ZPOOL_CONFIG_VDEV_TREE, &nvroot) == 0);

			/*
			 * bootfs property cannot be set on a disk which has
			 * been EFI labeled.
			 */
			if (pool_uses_efi(nvroot)) {
				zfs_error_aux(hdl, dgettext(TEXT_DOMAIN,
				    "property '%s' not supported on "
				    "EFI labeled devices"), propname);
				(void) zfs_error(hdl, EZFS_POOL_NOTSUP, errbuf);
				zpool_close(zhp);
				goto error;
			}
			zpool_close(zhp);
			break;

		case ZPOOL_PROP_ALTROOT:
			if (!create_or_import) {
				zfs_error_aux(hdl, dgettext(TEXT_DOMAIN,
				    "property '%s' can only be set during pool "
				    "creation or import"), propname);
				(void) zfs_error(hdl, EZFS_BADPROP, errbuf);
				goto error;
			}

			if (strval[0] != '/') {
				zfs_error_aux(hdl, dgettext(TEXT_DOMAIN,
				    "bad alternate root '%s'"), strval);
				(void) zfs_error(hdl, EZFS_BADPATH, errbuf);
				goto error;
			}
			break;

		case ZPOOL_PROP_CACHEFILE:
			if (strval[0] == '\0')
				break;

			if (strcmp(strval, "none") == 0)
				break;

			if (strval[0] != '/') {
				zfs_error_aux(hdl, dgettext(TEXT_DOMAIN,
				    "property '%s' must be empty, an "
				    "absolute path, or 'none'"), propname);
				(void) zfs_error(hdl, EZFS_BADPATH, errbuf);
				goto error;
			}

			slash = strrchr(strval, '/');

			if (slash[1] == '\0' || strcmp(slash, "/.") == 0 ||
			    strcmp(slash, "/..") == 0) {
				zfs_error_aux(hdl, dgettext(TEXT_DOMAIN,
				    "'%s' is not a valid file"), strval);
				(void) zfs_error(hdl, EZFS_BADPATH, errbuf);
				goto error;
			}

			*slash = '\0';

			if (strval[0] != '\0' &&
			    (stat64(strval, &statbuf) != 0 ||
			    !S_ISDIR(statbuf.st_mode))) {
				zfs_error_aux(hdl, dgettext(TEXT_DOMAIN,
				    "'%s' is not a valid directory"),
				    strval);
				(void) zfs_error(hdl, EZFS_BADPATH, errbuf);
				goto error;
			}

			*slash = '/';
			break;
		}
	}

	return (retprops);
error:
	nvlist_free(retprops);
	return (NULL);
}

/*
 * Set zpool property : propname=propval.
 */
int
zpool_set_prop(zpool_handle_t *zhp, const char *propname, const char *propval)
{
	zfs_cmd_t zc = { "\0", "\0", "\0", 0 };
	int ret = -1;
	char errbuf[1024];
	nvlist_t *nvl = NULL;
	nvlist_t *realprops;
	uint64_t version;

	(void) snprintf(errbuf, sizeof (errbuf),
	    dgettext(TEXT_DOMAIN, "cannot set property for '%s'"),
	    zhp->zpool_name);

	if (nvlist_alloc(&nvl, NV_UNIQUE_NAME, 0) != 0)
		return (no_memory(zhp->zpool_hdl));

	if (nvlist_add_string(nvl, propname, propval) != 0) {
		nvlist_free(nvl);
		return (no_memory(zhp->zpool_hdl));
	}

	version = zpool_get_prop_int(zhp, ZPOOL_PROP_VERSION, NULL);
	if ((realprops = zpool_valid_proplist(zhp->zpool_hdl,
	    zhp->zpool_name, nvl, version, B_FALSE, errbuf)) == NULL) {
		nvlist_free(nvl);
		return (-1);
	}

	nvlist_free(nvl);
	nvl = realprops;

	/*
	 * Execute the corresponding ioctl() to set this property.
	 */
	(void) strlcpy(zc.zc_name, zhp->zpool_name, sizeof (zc.zc_name));

	if (zcmd_write_src_nvlist(zhp->zpool_hdl, &zc, nvl) != 0) {
		nvlist_free(nvl);
		return (-1);
	}

	ret = zfs_ioctl(zhp->zpool_hdl, ZFS_IOC_POOL_SET_PROPS, &zc);

	zcmd_free_nvlists(&zc);
	nvlist_free(nvl);

	if (ret)
		(void) zpool_standard_error(zhp->zpool_hdl, errno, errbuf);
	else
		(void) zpool_props_refresh(zhp);

	return (ret);
}

int
zpool_expand_proplist(zpool_handle_t *zhp, zprop_list_t **plp)
{
	libzfs_handle_t *hdl = zhp->zpool_hdl;
	zprop_list_t *entry;
	char buf[ZFS_MAXPROPLEN];

	if (zprop_expand_list(hdl, plp, ZFS_TYPE_POOL) != 0)
		return (-1);

	for (entry = *plp; entry != NULL; entry = entry->pl_next) {

		if (entry->pl_fixed)
			continue;

		if (entry->pl_prop != ZPROP_INVAL &&
		    zpool_get_prop(zhp, entry->pl_prop, buf, sizeof (buf),
		    NULL) == 0) {
			if (strlen(buf) > entry->pl_width)
				entry->pl_width = strlen(buf);
		}
	}

	return (0);
}


/*
 * Don't start the slice at the default block of 34; many storage
 * devices will use a stripe width of 128k, other vendors prefer a 1m
 * alignment.  It is best to play it safe and ensure a 1m alignment
 * give 512b blocks.  When the block size is larger by a power of 2
 * we will still be 1m aligned.
 */
#define	NEW_START_BLOCK	2048

/*
 * Validate the given pool name, optionally putting an extended error message in
 * 'buf'.
 */
boolean_t
zpool_name_valid(libzfs_handle_t *hdl, boolean_t isopen, const char *pool)
{
	namecheck_err_t why;
	char what;
	int ret;

	ret = pool_namecheck(pool, &why, &what);

	/*
	 * The rules for reserved pool names were extended at a later point.
	 * But we need to support users with existing pools that may now be
	 * invalid.  So we only check for this expanded set of names during a
	 * create (or import), and only in userland.
	 */
	if (ret == 0 && !isopen &&
	    (strncmp(pool, "mirror", 6) == 0 ||
	    strncmp(pool, "raidz", 5) == 0 ||
	    strncmp(pool, "spare", 5) == 0 ||
	    strcmp(pool, "log") == 0)) {
		if (hdl != NULL)
			zfs_error_aux(hdl,
			    dgettext(TEXT_DOMAIN, "name is reserved"));
		return (B_FALSE);
	}


	if (ret != 0) {
		if (hdl != NULL) {
			switch (why) {
			case NAME_ERR_TOOLONG:
				zfs_error_aux(hdl,
				    dgettext(TEXT_DOMAIN, "name is too long"));
				break;

			case NAME_ERR_INVALCHAR:
				zfs_error_aux(hdl,
				    dgettext(TEXT_DOMAIN, "invalid character "
				    "'%c' in pool name"), what);
				break;

			case NAME_ERR_NOLETTER:
				zfs_error_aux(hdl, dgettext(TEXT_DOMAIN,
				    "name must begin with a letter"));
				break;

			case NAME_ERR_RESERVED:
				zfs_error_aux(hdl, dgettext(TEXT_DOMAIN,
				    "name is reserved"));
				break;

			case NAME_ERR_DISKLIKE:
				zfs_error_aux(hdl, dgettext(TEXT_DOMAIN,
				    "pool name is reserved"));
				break;

			case NAME_ERR_LEADING_SLASH:
				zfs_error_aux(hdl, dgettext(TEXT_DOMAIN,
				    "leading slash in name"));
				break;

			case NAME_ERR_EMPTY_COMPONENT:
				zfs_error_aux(hdl, dgettext(TEXT_DOMAIN,
				    "empty component in name"));
				break;

			case NAME_ERR_TRAILING_SLASH:
				zfs_error_aux(hdl, dgettext(TEXT_DOMAIN,
				    "trailing slash in name"));
				break;

			case NAME_ERR_MULTIPLE_AT:
				zfs_error_aux(hdl, dgettext(TEXT_DOMAIN,
				    "multiple '@' delimiters in name"));
				break;
			case NAME_ERR_NO_AT:
				zfs_error_aux(hdl, dgettext(TEXT_DOMAIN,
				    "permission set is missing '@'"));
				break;
			}
		}
		return (B_FALSE);
	}

	return (B_TRUE);
}

/*
 * Open a handle to the given pool, even if the pool is currently in the FAULTED
 * state.
 */
zpool_handle_t *
zpool_open_canfail(libzfs_handle_t *hdl, const char *pool)
{
	zpool_handle_t *zhp;
	boolean_t missing;

	/*
	 * Make sure the pool name is valid.
	 */
	if (!zpool_name_valid(hdl, B_TRUE, pool)) {
		(void) zfs_error_fmt(hdl, EZFS_INVALIDNAME,
		    dgettext(TEXT_DOMAIN, "cannot open '%s'"),
		    pool);
		return (NULL);
	}

	if ((zhp = zfs_alloc(hdl, sizeof (zpool_handle_t))) == NULL)
		return (NULL);

	zhp->zpool_hdl = hdl;
	(void) strlcpy(zhp->zpool_name, pool, sizeof (zhp->zpool_name));

	if (zpool_refresh_stats(zhp, &missing) != 0) {
		zpool_close(zhp);
		return (NULL);
	}

	if (missing) {
		zfs_error_aux(hdl, dgettext(TEXT_DOMAIN, "no such pool"));
		(void) zfs_error_fmt(hdl, EZFS_NOENT,
		    dgettext(TEXT_DOMAIN, "cannot open '%s'"), pool);
		zpool_close(zhp);
		return (NULL);
	}

	return (zhp);
}

/*
 * Like the above, but silent on error.  Used when iterating over pools (because
 * the configuration cache may be out of date).
 */
int
zpool_open_silent(libzfs_handle_t *hdl, const char *pool, zpool_handle_t **ret)
{
	zpool_handle_t *zhp;
	boolean_t missing;

	if ((zhp = zfs_alloc(hdl, sizeof (zpool_handle_t))) == NULL)
		return (-1);

	zhp->zpool_hdl = hdl;
	(void) strlcpy(zhp->zpool_name, pool, sizeof (zhp->zpool_name));

	if (zpool_refresh_stats(zhp, &missing) != 0) {
		zpool_close(zhp);
		return (-1);
	}

	if (missing) {
		zpool_close(zhp);
		*ret = NULL;
		return (0);
	}

	*ret = zhp;
	return (0);
}

/*
 * Similar to zpool_open_canfail(), but refuses to open pools in the faulted
 * state.
 */
zpool_handle_t *
zpool_open(libzfs_handle_t *hdl, const char *pool)
{
	zpool_handle_t *zhp;

	if ((zhp = zpool_open_canfail(hdl, pool)) == NULL)
		return (NULL);

	if (zhp->zpool_state == POOL_STATE_UNAVAIL) {
		(void) zfs_error_fmt(hdl, EZFS_POOLUNAVAIL,
		    dgettext(TEXT_DOMAIN, "cannot open '%s'"), zhp->zpool_name);
		zpool_close(zhp);
		return (NULL);
	}

	return (zhp);
}

/*
 * Close the handle.  Simply frees the memory associated with the handle.
 */
void
zpool_close(zpool_handle_t *zhp)
{
	if (zhp->zpool_config)
		nvlist_free(zhp->zpool_config);
	if (zhp->zpool_old_config)
		nvlist_free(zhp->zpool_old_config);
	if (zhp->zpool_props)
		nvlist_free(zhp->zpool_props);
	free(zhp);
}

/*
 * Return the name of the pool.
 */
const char *
zpool_get_name(zpool_handle_t *zhp)
{
	return (zhp->zpool_name);
}


/*
 * Return the state of the pool (ACTIVE or UNAVAILABLE)
 */
int
zpool_get_state(zpool_handle_t *zhp)
{
	return (zhp->zpool_state);
}

/*
 * Create the named pool, using the provided vdev list.  It is assumed
 * that the consumer has already validated the contents of the nvlist, so we
 * don't have to worry about error semantics.
 */
int
zpool_create(libzfs_handle_t *hdl, const char *pool, nvlist_t *nvroot,
    nvlist_t *props, nvlist_t *fsprops)
{
	zfs_cmd_t zc = { "\0", "\0", "\0", 0 };
	nvlist_t *zc_fsprops = NULL;
	nvlist_t *zc_props = NULL;
	char msg[1024];
	char *altroot;
	int ret = -1;

	(void) snprintf(msg, sizeof (msg), dgettext(TEXT_DOMAIN,
	    "cannot create '%s'"), pool);

	if (!zpool_name_valid(hdl, B_FALSE, pool))
		return (zfs_error(hdl, EZFS_INVALIDNAME, msg));

	if (zcmd_write_conf_nvlist(hdl, &zc, nvroot) != 0)
		return (-1);

	if (props) {
		if ((zc_props = zpool_valid_proplist(hdl, pool, props,
		    SPA_VERSION_1, B_TRUE, msg)) == NULL) {
			goto create_failed;
		}
	}

	if (fsprops) {
		uint64_t zoned;
		char *zonestr;

		zoned = ((nvlist_lookup_string(fsprops,
		    zfs_prop_to_name(ZFS_PROP_ZONED), &zonestr) == 0) &&
		    strcmp(zonestr, "on") == 0);

		if ((zc_fsprops = zfs_valid_proplist(hdl,
		    ZFS_TYPE_FILESYSTEM, fsprops, zoned, NULL, msg)) == NULL) {
			goto create_failed;
		}
		if (!zc_props &&
		    (nvlist_alloc(&zc_props, NV_UNIQUE_NAME, 0) != 0)) {
			goto create_failed;
		}
		if (nvlist_add_nvlist(zc_props,
		    ZPOOL_ROOTFS_PROPS, zc_fsprops) != 0) {
			goto create_failed;
		}
	}

	if (zc_props && zcmd_write_src_nvlist(hdl, &zc, zc_props) != 0)
		goto create_failed;

	(void) strlcpy(zc.zc_name, pool, sizeof (zc.zc_name));

	if ((ret = zfs_ioctl(hdl, ZFS_IOC_POOL_CREATE, &zc)) != 0) {

		zcmd_free_nvlists(&zc);
		nvlist_free(zc_props);
		nvlist_free(zc_fsprops);

		switch (errno) {
		case EBUSY:
			/*
			 * This can happen if the user has specified the same
			 * device multiple times.  We can't reliably detect this
			 * until we try to add it and see we already have a
			 * label.  This can also happen under if the device is
			 * part of an active md or lvm device.
			 */
			zfs_error_aux(hdl, dgettext(TEXT_DOMAIN,
			    "one or more vdevs refer to the same device, or one of\n"
			    "the devices is part of an active md or lvm device"));
			return (zfs_error(hdl, EZFS_BADDEV, msg));

		case EOVERFLOW:
			/*
			 * This occurs when one of the devices is below
			 * SPA_MINDEVSIZE.  Unfortunately, we can't detect which
			 * device was the problem device since there's no
			 * reliable way to determine device size from userland.
			 */
			{
				char buf[64];

				zfs_nicenum(SPA_MINDEVSIZE, buf, sizeof (buf));

				zfs_error_aux(hdl, dgettext(TEXT_DOMAIN,
				    "one or more devices is less than the "
				    "minimum size (%s)"), buf);
			}
			return (zfs_error(hdl, EZFS_BADDEV, msg));

		case ENOSPC:
			zfs_error_aux(hdl, dgettext(TEXT_DOMAIN,
			    "one or more devices is out of space"));
			return (zfs_error(hdl, EZFS_BADDEV, msg));

		case ENOTBLK:
			zfs_error_aux(hdl, dgettext(TEXT_DOMAIN,
			    "cache device must be a disk or disk slice"));
			return (zfs_error(hdl, EZFS_BADDEV, msg));

		default:
			return (zpool_standard_error(hdl, errno, msg));
		}
	}

	/*
	 * If this is an alternate root pool, then we automatically set the
	 * mountpoint of the root dataset to be '/'.
	 */
	if (nvlist_lookup_string(props, zpool_prop_to_name(ZPOOL_PROP_ALTROOT),
	    &altroot) == 0) {
		zfs_handle_t *zhp;

		verify((zhp = zfs_open(hdl, pool, ZFS_TYPE_DATASET)) != NULL);
		verify(zfs_prop_set(zhp, zfs_prop_to_name(ZFS_PROP_MOUNTPOINT),
		    "/") == 0);

		zfs_close(zhp);
	}

create_failed:
	zcmd_free_nvlists(&zc);
	nvlist_free(zc_props);
	nvlist_free(zc_fsprops);
	return (ret);
}

/*
 * Destroy the given pool.  It is up to the caller to ensure that there are no
 * datasets left in the pool.
 */
int
zpool_destroy(zpool_handle_t *zhp)
{
	zfs_cmd_t zc = { "\0", "\0", "\0", 0 };
	zfs_handle_t *zfp = NULL;
	libzfs_handle_t *hdl = zhp->zpool_hdl;
	char msg[1024];

	if (zhp->zpool_state == POOL_STATE_ACTIVE &&
	    (zfp = zfs_open(zhp->zpool_hdl, zhp->zpool_name,
	    ZFS_TYPE_FILESYSTEM)) == NULL)
		return (-1);

	(void) strlcpy(zc.zc_name, zhp->zpool_name, sizeof (zc.zc_name));

	if (zfs_ioctl(zhp->zpool_hdl, ZFS_IOC_POOL_DESTROY, &zc) != 0) {
		(void) snprintf(msg, sizeof (msg), dgettext(TEXT_DOMAIN,
		    "cannot destroy '%s'"), zhp->zpool_name);

		if (errno == EROFS) {
			zfs_error_aux(hdl, dgettext(TEXT_DOMAIN,
			    "one or more devices is read only"));
			(void) zfs_error(hdl, EZFS_BADDEV, msg);
		} else {
			(void) zpool_standard_error(hdl, errno, msg);
		}

		if (zfp)
			zfs_close(zfp);
		return (-1);
	}

	if (zfp) {
		remove_mountpoint(zfp);
		zfs_close(zfp);
	}

	return (0);
}

/*
 * Add the given vdevs to the pool.  The caller must have already performed the
 * necessary verification to ensure that the vdev specification is well-formed.
 */
int
zpool_add(zpool_handle_t *zhp, nvlist_t *nvroot)
{
	zfs_cmd_t zc = { "\0", "\0", "\0", 0 };
	int ret;
	libzfs_handle_t *hdl = zhp->zpool_hdl;
	char msg[1024];
	nvlist_t **spares, **l2cache;
	uint_t nspares, nl2cache;

	(void) snprintf(msg, sizeof (msg), dgettext(TEXT_DOMAIN,
	    "cannot add to '%s'"), zhp->zpool_name);

	if (zpool_get_prop_int(zhp, ZPOOL_PROP_VERSION, NULL) <
	    SPA_VERSION_SPARES &&
	    nvlist_lookup_nvlist_array(nvroot, ZPOOL_CONFIG_SPARES,
	    &spares, &nspares) == 0) {
		zfs_error_aux(hdl, dgettext(TEXT_DOMAIN, "pool must be "
		    "upgraded to add hot spares"));
		return (zfs_error(hdl, EZFS_BADVERSION, msg));
	}

	if (pool_is_bootable(zhp) && nvlist_lookup_nvlist_array(nvroot,
	    ZPOOL_CONFIG_SPARES, &spares, &nspares) == 0) {
		uint64_t s;

		for (s = 0; s < nspares; s++) {
			char *path;

			if (nvlist_lookup_string(spares[s], ZPOOL_CONFIG_PATH,
			    &path) == 0 && pool_uses_efi(spares[s])) {
				zfs_error_aux(hdl, dgettext(TEXT_DOMAIN,
				    "device '%s' contains an EFI label and "
				    "cannot be used on root pools."),
				    zpool_vdev_name(hdl, NULL, spares[s],
				    B_FALSE));
				return (zfs_error(hdl, EZFS_POOL_NOTSUP, msg));
			}
		}
	}

	if (zpool_get_prop_int(zhp, ZPOOL_PROP_VERSION, NULL) <
	    SPA_VERSION_L2CACHE &&
	    nvlist_lookup_nvlist_array(nvroot, ZPOOL_CONFIG_L2CACHE,
	    &l2cache, &nl2cache) == 0) {
		zfs_error_aux(hdl, dgettext(TEXT_DOMAIN, "pool must be "
		    "upgraded to add cache devices"));
		return (zfs_error(hdl, EZFS_BADVERSION, msg));
	}

	if (zcmd_write_conf_nvlist(hdl, &zc, nvroot) != 0)
		return (-1);
	(void) strlcpy(zc.zc_name, zhp->zpool_name, sizeof (zc.zc_name));

	if (zfs_ioctl(zhp->zpool_hdl, ZFS_IOC_VDEV_ADD, &zc) != 0) {
		switch (errno) {
		case EBUSY:
			/*
			 * This can happen if the user has specified the same
			 * device multiple times.  We can't reliably detect this
			 * until we try to add it and see we already have a
			 * label.
			 */
			zfs_error_aux(hdl, dgettext(TEXT_DOMAIN,
			    "one or more vdevs refer to the same device"));
			(void) zfs_error(hdl, EZFS_BADDEV, msg);
			break;

		case EOVERFLOW:
			/*
			 * This occurrs when one of the devices is below
			 * SPA_MINDEVSIZE.  Unfortunately, we can't detect which
			 * device was the problem device since there's no
			 * reliable way to determine device size from userland.
			 */
			{
				char buf[64];

				zfs_nicenum(SPA_MINDEVSIZE, buf, sizeof (buf));

				zfs_error_aux(hdl, dgettext(TEXT_DOMAIN,
				    "device is less than the minimum "
				    "size (%s)"), buf);
			}
			(void) zfs_error(hdl, EZFS_BADDEV, msg);
			break;

		case ENOTSUP:
			zfs_error_aux(hdl, dgettext(TEXT_DOMAIN,
			    "pool must be upgraded to add these vdevs"));
			(void) zfs_error(hdl, EZFS_BADVERSION, msg);
			break;

		case EDOM:
			zfs_error_aux(hdl, dgettext(TEXT_DOMAIN,
			    "root pool can not have multiple vdevs"
			    " or separate logs"));
			(void) zfs_error(hdl, EZFS_POOL_NOTSUP, msg);
			break;

		case ENOTBLK:
			zfs_error_aux(hdl, dgettext(TEXT_DOMAIN,
			    "cache device must be a disk or disk slice"));
			(void) zfs_error(hdl, EZFS_BADDEV, msg);
			break;

		default:
			(void) zpool_standard_error(hdl, errno, msg);
		}

		ret = -1;
	} else {
		ret = 0;
	}

	zcmd_free_nvlists(&zc);

	return (ret);
}

/*
 * Exports the pool from the system.  The caller must ensure that there are no
 * mounted datasets in the pool.
 */
int
zpool_export_common(zpool_handle_t *zhp, boolean_t force, boolean_t hardforce)
{
	zfs_cmd_t zc = { "\0", "\0", "\0", 0 };
	char msg[1024];

	(void) snprintf(msg, sizeof (msg), dgettext(TEXT_DOMAIN,
	    "cannot export '%s'"), zhp->zpool_name);

	(void) strlcpy(zc.zc_name, zhp->zpool_name, sizeof (zc.zc_name));
	zc.zc_cookie = force;
	zc.zc_guid = hardforce;

	if (zfs_ioctl(zhp->zpool_hdl, ZFS_IOC_POOL_EXPORT, &zc) != 0) {
		switch (errno) {
		case EXDEV:
			zfs_error_aux(zhp->zpool_hdl, dgettext(TEXT_DOMAIN,
			    "use '-f' to override the following errors:\n"
			    "'%s' has an active shared spare which could be"
			    " used by other pools once '%s' is exported."),
			    zhp->zpool_name, zhp->zpool_name);
			return (zfs_error(zhp->zpool_hdl, EZFS_ACTIVE_SPARE,
			    msg));
		default:
			return (zpool_standard_error_fmt(zhp->zpool_hdl, errno,
			    msg));
		}
	}

	return (0);
}

int
zpool_export(zpool_handle_t *zhp, boolean_t force)
{
	return (zpool_export_common(zhp, force, B_FALSE));
}

int
zpool_export_force(zpool_handle_t *zhp)
{
	return (zpool_export_common(zhp, B_TRUE, B_TRUE));
}

static void
zpool_rewind_exclaim(libzfs_handle_t *hdl, const char *name, boolean_t dryrun,
    nvlist_t *rbi)
{
	uint64_t rewindto;
	int64_t loss = -1;
	struct tm t;
	char timestr[128];

	if (!hdl->libzfs_printerr || rbi == NULL)
		return;

	if (nvlist_lookup_uint64(rbi, ZPOOL_CONFIG_LOAD_TIME, &rewindto) != 0)
		return;
	(void) nvlist_lookup_int64(rbi, ZPOOL_CONFIG_REWIND_TIME, &loss);

	if (localtime_r((time_t *)&rewindto, &t) != NULL &&
	    strftime(timestr, 128, 0, &t) != 0) {
		if (dryrun) {
			(void) printf(dgettext(TEXT_DOMAIN,
			    "Would be able to return %s "
			    "to its state as of %s.\n"),
			    name, timestr);
		} else {
			(void) printf(dgettext(TEXT_DOMAIN,
			    "Pool %s returned to its state as of %s.\n"),
			    name, timestr);
		}
		if (loss > 120) {
			(void) printf(dgettext(TEXT_DOMAIN,
			    "%s approximately %lld "),
			    dryrun ? "Would discard" : "Discarded",
			    (loss + 30) / 60);
			(void) printf(dgettext(TEXT_DOMAIN,
			    "minutes of transactions.\n"));
		} else if (loss > 0) {
			(void) printf(dgettext(TEXT_DOMAIN,
			    "%s approximately %lld "),
			    dryrun ? "Would discard" : "Discarded", loss);
			(void) printf(dgettext(TEXT_DOMAIN,
			    "seconds of transactions.\n"));
		}
	}
}

void
zpool_explain_recover(libzfs_handle_t *hdl, const char *name, int reason,
    nvlist_t *config)
{
	int64_t loss = -1;
	uint64_t edata = UINT64_MAX;
	uint64_t rewindto;
	struct tm t;
	char timestr[128];

	if (!hdl->libzfs_printerr)
		return;

	if (reason >= 0)
		(void) printf(dgettext(TEXT_DOMAIN, "action: "));
	else
		(void) printf(dgettext(TEXT_DOMAIN, "\t"));

	/* All attempted rewinds failed if ZPOOL_CONFIG_LOAD_TIME missing */
	if (nvlist_lookup_uint64(config,
	    ZPOOL_CONFIG_LOAD_TIME, &rewindto) != 0)
		goto no_info;

	(void) nvlist_lookup_int64(config, ZPOOL_CONFIG_REWIND_TIME, &loss);
	(void) nvlist_lookup_uint64(config, ZPOOL_CONFIG_LOAD_DATA_ERRORS,
	    &edata);

	(void) printf(dgettext(TEXT_DOMAIN,
	    "Recovery is possible, but will result in some data loss.\n"));

	if (localtime_r((time_t *)&rewindto, &t) != NULL &&
	    strftime(timestr, 128, 0, &t) != 0) {
		(void) printf(dgettext(TEXT_DOMAIN,
		    "\tReturning the pool to its state as of %s\n"
		    "\tshould correct the problem.  "),
		    timestr);
	} else {
		(void) printf(dgettext(TEXT_DOMAIN,
		    "\tReverting the pool to an earlier state "
		    "should correct the problem.\n\t"));
	}

	if (loss > 120) {
		(void) printf(dgettext(TEXT_DOMAIN,
		    "Approximately %lld minutes of data\n"
		    "\tmust be discarded, irreversibly.  "), (loss + 30) / 60);
	} else if (loss > 0) {
		(void) printf(dgettext(TEXT_DOMAIN,
		    "Approximately %lld seconds of data\n"
		    "\tmust be discarded, irreversibly.  "), loss);
	}
	if (edata != 0 && edata != UINT64_MAX) {
		if (edata == 1) {
			(void) printf(dgettext(TEXT_DOMAIN,
			    "After rewind, at least\n"
			    "\tone persistent user-data error will remain.  "));
		} else {
			(void) printf(dgettext(TEXT_DOMAIN,
			    "After rewind, several\n"
			    "\tpersistent user-data errors will remain.  "));
		}
	}
	(void) printf(dgettext(TEXT_DOMAIN,
	    "Recovery can be attempted\n\tby executing 'zpool %s -F %s'.  "),
	    reason >= 0 ? "clear" : "import", name);

	(void) printf(dgettext(TEXT_DOMAIN,
	    "A scrub of the pool\n"
	    "\tis strongly recommended after recovery.\n"));
	return;

no_info:
	(void) printf(dgettext(TEXT_DOMAIN,
	    "Destroy and re-create the pool from\n\ta backup source.\n"));
}

/*
 * zpool_import() is a contracted interface. Should be kept the same
 * if possible.
 *
 * Applications should use zpool_import_props() to import a pool with
 * new properties value to be set.
 */
int
zpool_import(libzfs_handle_t *hdl, nvlist_t *config, const char *newname,
    char *altroot)
{
	nvlist_t *props = NULL;
	int ret;

	if (altroot != NULL) {
		if (nvlist_alloc(&props, NV_UNIQUE_NAME, 0) != 0) {
			return (zfs_error_fmt(hdl, EZFS_NOMEM,
			    dgettext(TEXT_DOMAIN, "cannot import '%s'"),
			    newname));
		}

		if (nvlist_add_string(props,
		    zpool_prop_to_name(ZPOOL_PROP_ALTROOT), altroot) != 0 ||
		    nvlist_add_string(props,
		    zpool_prop_to_name(ZPOOL_PROP_CACHEFILE), "none") != 0) {
			nvlist_free(props);
			return (zfs_error_fmt(hdl, EZFS_NOMEM,
			    dgettext(TEXT_DOMAIN, "cannot import '%s'"),
			    newname));
		}
	}

	ret = zpool_import_props(hdl, config, newname, props, B_FALSE);
	if (props)
		nvlist_free(props);
	return (ret);
}

/*
 * Import the given pool using the known configuration and a list of
 * properties to be set. The configuration should have come from
 * zpool_find_import(). The 'newname' parameters control whether the pool
 * is imported with a different name.
 */
int
zpool_import_props(libzfs_handle_t *hdl, nvlist_t *config, const char *newname,
    nvlist_t *props, boolean_t importfaulted)
{
	zfs_cmd_t zc = { "\0", "\0", "\0", 0 };
	zpool_rewind_policy_t policy;
	nvlist_t *nvi = NULL;
	char *thename;
	char *origname;
	uint64_t returned_size;
	int ret;
	char errbuf[1024];

	verify(nvlist_lookup_string(config, ZPOOL_CONFIG_POOL_NAME,
	    &origname) == 0);

	(void) snprintf(errbuf, sizeof (errbuf), dgettext(TEXT_DOMAIN,
	    "cannot import pool '%s'"), origname);

	if (newname != NULL) {
		if (!zpool_name_valid(hdl, B_FALSE, newname))
			return (zfs_error_fmt(hdl, EZFS_INVALIDNAME,
			    dgettext(TEXT_DOMAIN, "cannot import '%s'"),
			    newname));
		thename = (char *)newname;
	} else {
		thename = origname;
	}

	if (props) {
		uint64_t version;

		verify(nvlist_lookup_uint64(config, ZPOOL_CONFIG_VERSION,
		    &version) == 0);

		if ((props = zpool_valid_proplist(hdl, origname,
		    props, version, B_TRUE, errbuf)) == NULL) {
			return (-1);
		} else if (zcmd_write_src_nvlist(hdl, &zc, props) != 0) {
			nvlist_free(props);
			return (-1);
		}
	}

	(void) strlcpy(zc.zc_name, thename, sizeof (zc.zc_name));

	verify(nvlist_lookup_uint64(config, ZPOOL_CONFIG_POOL_GUID,
	    &zc.zc_guid) == 0);

	if (zcmd_write_conf_nvlist(hdl, &zc, config) != 0) {
		nvlist_free(props);
		return (-1);
	}
	returned_size =  zc.zc_nvlist_conf_size + 512;
	if (zcmd_alloc_dst_nvlist(hdl, &zc, returned_size) != 0) {
		nvlist_free(props);
		return (-1);
	}

	zc.zc_cookie = (uint64_t)importfaulted;
	ret = 0;
	if (zfs_ioctl(hdl, ZFS_IOC_POOL_IMPORT, &zc) != 0) {
		char desc[1024];

		(void) zcmd_read_dst_nvlist(hdl, &zc, &nvi);
		zpool_get_rewind_policy(config, &policy);
		/*
		 * Dry-run failed, but we print out what success
		 * looks like if we found a best txg
		 */
		if ((policy.zrp_request & ZPOOL_TRY_REWIND) && nvi) {
			zpool_rewind_exclaim(hdl, newname ? origname : thename,
			    B_TRUE, nvi);
			nvlist_free(nvi);
			return (-1);
		}

		if (newname == NULL)
			(void) snprintf(desc, sizeof (desc),
			    dgettext(TEXT_DOMAIN, "cannot import '%s'"),
			    thename);
		else
			(void) snprintf(desc, sizeof (desc),
			    dgettext(TEXT_DOMAIN, "cannot import '%s' as '%s'"),
			    origname, thename);

		switch (errno) {
		case ENOTSUP:
			/*
			 * Unsupported version.
			 */
			(void) zfs_error(hdl, EZFS_BADVERSION, desc);
			break;

		case EINVAL:
			(void) zfs_error(hdl, EZFS_INVALCONFIG, desc);
			break;

		case EROFS:
			zfs_error_aux(hdl, dgettext(TEXT_DOMAIN,
			    "one or more devices is read only"));
			(void) zfs_error(hdl, EZFS_BADDEV, desc);
			break;

		default:
			(void) zcmd_read_dst_nvlist(hdl, &zc, &nvi);
			(void) zpool_standard_error(hdl, errno, desc);
			zpool_explain_recover(hdl,
			    newname ? origname : thename, -errno, nvi);
			nvlist_free(nvi);
			break;
		}

		ret = -1;
	} else {
		zpool_handle_t *zhp;

		/*
		 * This should never fail, but play it safe anyway.
		 */
		if (zpool_open_silent(hdl, thename, &zhp) != 0)
			ret = -1;
		else if (zhp != NULL)
			zpool_close(zhp);
		(void) zcmd_read_dst_nvlist(hdl, &zc, &nvi);
		zpool_get_rewind_policy(config, &policy);
		if (policy.zrp_request &
		    (ZPOOL_DO_REWIND | ZPOOL_TRY_REWIND)) {
			zpool_rewind_exclaim(hdl, newname ? origname : thename,
			    ((policy.zrp_request & ZPOOL_TRY_REWIND) != 0),
			    nvi);
		}
		nvlist_free(nvi);
		return (0);
	}

	zcmd_free_nvlists(&zc);
	nvlist_free(props);

	return (ret);
}

/*
 * Scan the pool.
 */
int
zpool_scan(zpool_handle_t *zhp, pool_scan_func_t func)
{
	zfs_cmd_t zc = { "\0", "\0", "\0", 0 };
	char msg[1024];
	libzfs_handle_t *hdl = zhp->zpool_hdl;

	(void) strlcpy(zc.zc_name, zhp->zpool_name, sizeof (zc.zc_name));
	zc.zc_cookie = func;

	if (zfs_ioctl(zhp->zpool_hdl, ZFS_IOC_POOL_SCAN, &zc) == 0 ||
	    (errno == ENOENT && func != POOL_SCAN_NONE))
		return (0);

	if (func == POOL_SCAN_SCRUB) {
		(void) snprintf(msg, sizeof (msg),
		    dgettext(TEXT_DOMAIN, "cannot scrub %s"), zc.zc_name);
	} else if (func == POOL_SCAN_NONE) {
		(void) snprintf(msg, sizeof (msg),
		    dgettext(TEXT_DOMAIN, "cannot cancel scrubbing %s"),
		    zc.zc_name);
	} else {
		assert(!"unexpected result");
	}

	if (errno == EBUSY) {
		nvlist_t *nvroot;
		pool_scan_stat_t *ps = NULL;
		uint_t psc;

		verify(nvlist_lookup_nvlist(zhp->zpool_config,
		    ZPOOL_CONFIG_VDEV_TREE, &nvroot) == 0);
		(void) nvlist_lookup_uint64_array(nvroot,
		    ZPOOL_CONFIG_SCAN_STATS, (uint64_t **)&ps, &psc);
		if (ps && ps->pss_func == POOL_SCAN_SCRUB)
			return (zfs_error(hdl, EZFS_SCRUBBING, msg));
		else
			return (zfs_error(hdl, EZFS_RESILVERING, msg));
	} else if (errno == ENOENT) {
		return (zfs_error(hdl, EZFS_NO_SCRUB, msg));
	} else {
		return (zpool_standard_error(hdl, errno, msg));
	}
}

/*
 * This provides a very minimal check whether a given string is likely a
 * c#t#d# style string.  Users of this are expected to do their own
 * verification of the s# part.
 */
#define	CTD_CHECK(str)  (str && str[0] == 'c' && isdigit(str[1]))

/*
 * More elaborate version for ones which may start with "/dev/dsk/"
 * and the like.
 */
static int
ctd_check_path(char *str) {
	/*
	 * If it starts with a slash, check the last component.
	 */
	if (str && str[0] == '/') {
		char *tmp = strrchr(str, '/');

		/*
		 * If it ends in "/old", check the second-to-last
		 * component of the string instead.
		 */
		if (tmp != str && strcmp(tmp, "/old") == 0) {
			for (tmp--; *tmp != '/'; tmp--)
				;
		}
		str = tmp + 1;
	}
	return (CTD_CHECK(str));
}

/*
 * Find a vdev that matches the search criteria specified. We use the
 * the nvpair name to determine how we should look for the device.
 * 'avail_spare' is set to TRUE if the provided guid refers to an AVAIL
 * spare; but FALSE if its an INUSE spare.
 */
static nvlist_t *
vdev_to_nvlist_iter(nvlist_t *nv, nvlist_t *search, boolean_t *avail_spare,
    boolean_t *l2cache, boolean_t *log)
{
	uint_t c, children;
	nvlist_t **child;
	nvlist_t *ret;
	uint64_t is_log;
	char *srchkey;
	nvpair_t *pair = nvlist_next_nvpair(search, NULL);

	/* Nothing to look for */
	if (search == NULL || pair == NULL)
		return (NULL);

	/* Obtain the key we will use to search */
	srchkey = nvpair_name(pair);

	switch (nvpair_type(pair)) {
	case DATA_TYPE_UINT64: {
		uint64_t srchval, theguid, present;

		verify(nvpair_value_uint64(pair, &srchval) == 0);
		if (strcmp(srchkey, ZPOOL_CONFIG_GUID) == 0) {
			if (nvlist_lookup_uint64(nv, ZPOOL_CONFIG_NOT_PRESENT,
			    &present) == 0) {
				/*
				 * If the device has never been present since
				 * import, the only reliable way to match the
				 * vdev is by GUID.
				 */
				verify(nvlist_lookup_uint64(nv,
				    ZPOOL_CONFIG_GUID, &theguid) == 0);
				if (theguid == srchval)
					return (nv);
			}
		}
		break;
	}

	case DATA_TYPE_STRING: {
		char *srchval, *val;

		verify(nvpair_value_string(pair, &srchval) == 0);
		if (nvlist_lookup_string(nv, srchkey, &val) != 0)
			break;

		/*
		 * Search for the requested value. Special cases:
		 *
		 * - ZPOOL_CONFIG_PATH for whole disk entries.  These end in
		 *   "s0" or "s0/old".  The "s0" part is hidden from the user,
		 *   but included in the string, so this matches around it.
		 * - looking for a top-level vdev name (i.e. ZPOOL_CONFIG_TYPE).
		 *
		 * Otherwise, all other searches are simple string compares.
		 */
		if (strcmp(srchkey, ZPOOL_CONFIG_PATH) == 0 &&
		    ctd_check_path(val)) {
			uint64_t wholedisk = 0;

			(void) nvlist_lookup_uint64(nv, ZPOOL_CONFIG_WHOLE_DISK,
			    &wholedisk);
			if (wholedisk) {
				int slen = strlen(srchval);
				int vlen = strlen(val);

				if (slen != vlen - 2)
					break;

				/*
				 * make_leaf_vdev() should only set
				 * wholedisk for ZPOOL_CONFIG_PATHs which
				 * will include "/dev/dsk/", giving plenty of
				 * room for the indices used next.
				 */
				ASSERT(vlen >= 6);

				/*
				 * strings identical except trailing "s0"
				 */
				if (strcmp(&val[vlen - 2], "s0") == 0 &&
				    strncmp(srchval, val, slen) == 0)
					return (nv);

				/*
				 * strings identical except trailing "s0/old"
				 */
				if (strcmp(&val[vlen - 6], "s0/old") == 0 &&
				    strcmp(&srchval[slen - 4], "/old") == 0 &&
				    strncmp(srchval, val, slen - 4) == 0)
					return (nv);

				break;
			}
		} else if (strcmp(srchkey, ZPOOL_CONFIG_TYPE) == 0 && val) {
			char *type, *idx, *end, *p;
			uint64_t id, vdev_id;

			/*
			 * Determine our vdev type, keeping in mind
			 * that the srchval is composed of a type and
			 * vdev id pair (i.e. mirror-4).
			 */
			if ((type = strdup(srchval)) == NULL)
				return (NULL);

			if ((p = strrchr(type, '-')) == NULL) {
				free(type);
				break;
			}
			idx = p + 1;
			*p = '\0';

			/*
			 * If the types don't match then keep looking.
			 */
			if (strncmp(val, type, strlen(val)) != 0) {
				free(type);
				break;
			}

			verify(strncmp(type, VDEV_TYPE_RAIDZ,
			    strlen(VDEV_TYPE_RAIDZ)) == 0 ||
			    strncmp(type, VDEV_TYPE_MIRROR,
			    strlen(VDEV_TYPE_MIRROR)) == 0);
			verify(nvlist_lookup_uint64(nv, ZPOOL_CONFIG_ID,
			    &id) == 0);

			errno = 0;
			vdev_id = strtoull(idx, &end, 10);

			free(type);
			if (errno != 0)
				return (NULL);

			/*
			 * Now verify that we have the correct vdev id.
			 */
			if (vdev_id == id)
				return (nv);
		}

		/*
		 * Common case
		 */
		if (strcmp(srchval, val) == 0)
			return (nv);
		break;
	}

	default:
		break;
	}

	if (nvlist_lookup_nvlist_array(nv, ZPOOL_CONFIG_CHILDREN,
	    &child, &children) != 0)
		return (NULL);

	for (c = 0; c < children; c++) {
		if ((ret = vdev_to_nvlist_iter(child[c], search,
		    avail_spare, l2cache, NULL)) != NULL) {
			/*
			 * The 'is_log' value is only set for the toplevel
			 * vdev, not the leaf vdevs.  So we always lookup the
			 * log device from the root of the vdev tree (where
			 * 'log' is non-NULL).
			 */
			if (log != NULL &&
			    nvlist_lookup_uint64(child[c],
			    ZPOOL_CONFIG_IS_LOG, &is_log) == 0 &&
			    is_log) {
				*log = B_TRUE;
			}
			return (ret);
		}
	}

	if (nvlist_lookup_nvlist_array(nv, ZPOOL_CONFIG_SPARES,
	    &child, &children) == 0) {
		for (c = 0; c < children; c++) {
			if ((ret = vdev_to_nvlist_iter(child[c], search,
			    avail_spare, l2cache, NULL)) != NULL) {
				*avail_spare = B_TRUE;
				return (ret);
			}
		}
	}

	if (nvlist_lookup_nvlist_array(nv, ZPOOL_CONFIG_L2CACHE,
	    &child, &children) == 0) {
		for (c = 0; c < children; c++) {
			if ((ret = vdev_to_nvlist_iter(child[c], search,
			    avail_spare, l2cache, NULL)) != NULL) {
				*l2cache = B_TRUE;
				return (ret);
			}
		}
	}

	return (NULL);
}

/*
 * Given a physical path (minus the "/devices" prefix), find the
 * associated vdev.
 */
nvlist_t *
zpool_find_vdev_by_physpath(zpool_handle_t *zhp, const char *ppath,
    boolean_t *avail_spare, boolean_t *l2cache, boolean_t *log)
{
	nvlist_t *search, *nvroot, *ret;

	verify(nvlist_alloc(&search, NV_UNIQUE_NAME, KM_SLEEP) == 0);
	verify(nvlist_add_string(search, ZPOOL_CONFIG_PHYS_PATH, ppath) == 0);

	verify(nvlist_lookup_nvlist(zhp->zpool_config, ZPOOL_CONFIG_VDEV_TREE,
	    &nvroot) == 0);

	*avail_spare = B_FALSE;
	ret = vdev_to_nvlist_iter(nvroot, search, avail_spare, l2cache, log);
	nvlist_free(search);

	return (ret);
}

/*
 * Determine if we have an "interior" top-level vdev (i.e mirror/raidz).
 */
boolean_t
zpool_vdev_is_interior(const char *name)
{
	if (strncmp(name, VDEV_TYPE_RAIDZ, strlen(VDEV_TYPE_RAIDZ)) == 0 ||
	    strncmp(name, VDEV_TYPE_MIRROR, strlen(VDEV_TYPE_MIRROR)) == 0)
		return (B_TRUE);
	return (B_FALSE);
}

nvlist_t *
zpool_find_vdev(zpool_handle_t *zhp, const char *path, boolean_t *avail_spare,
    boolean_t *l2cache, boolean_t *log)
{
	char buf[MAXPATHLEN];
	char *end;
	nvlist_t *nvroot, *search, *ret;
	uint64_t guid;

	verify(nvlist_alloc(&search, NV_UNIQUE_NAME, KM_SLEEP) == 0);

	guid = strtoull(path, &end, 10);
	if (guid != 0 && *end == '\0') {
		verify(nvlist_add_uint64(search, ZPOOL_CONFIG_GUID, guid) == 0);
	} else if (zpool_vdev_is_interior(path)) {
		verify(nvlist_add_string(search, ZPOOL_CONFIG_TYPE, path) == 0);
	} else if (path[0] != '/') {
		(void) snprintf(buf, sizeof (buf), "%s/%s", DISK_ROOT, path);
		verify(nvlist_add_string(search, ZPOOL_CONFIG_PATH, buf) == 0);
	} else {
		verify(nvlist_add_string(search, ZPOOL_CONFIG_PATH, path) == 0);
	}

	verify(nvlist_lookup_nvlist(zhp->zpool_config, ZPOOL_CONFIG_VDEV_TREE,
	    &nvroot) == 0);

	*avail_spare = B_FALSE;
	*l2cache = B_FALSE;
	if (log != NULL)
		*log = B_FALSE;
	ret = vdev_to_nvlist_iter(nvroot, search, avail_spare, l2cache, log);
	nvlist_free(search);

	return (ret);
}

static int
vdev_online(nvlist_t *nv)
{
	uint64_t ival;

	if (nvlist_lookup_uint64(nv, ZPOOL_CONFIG_OFFLINE, &ival) == 0 ||
	    nvlist_lookup_uint64(nv, ZPOOL_CONFIG_FAULTED, &ival) == 0 ||
	    nvlist_lookup_uint64(nv, ZPOOL_CONFIG_REMOVED, &ival) == 0)
		return (0);

	return (1);
}

/*
 * Helper function for zpool_get_physpaths().
 */
static int
vdev_get_one_physpath(nvlist_t *config, char *physpath, size_t physpath_size,
    size_t *bytes_written)
{
	size_t bytes_left, pos, rsz;
	char *tmppath;
	const char *format;

	if (nvlist_lookup_string(config, ZPOOL_CONFIG_PHYS_PATH,
	    &tmppath) != 0)
		return (EZFS_NODEVICE);

	pos = *bytes_written;
	bytes_left = physpath_size - pos;
	format = (pos == 0) ? "%s" : " %s";

	rsz = snprintf(physpath + pos, bytes_left, format, tmppath);
	*bytes_written += rsz;

	if (rsz >= bytes_left) {
		/* if physpath was not copied properly, clear it */
		if (bytes_left != 0) {
			physpath[pos] = 0;
		}
		return (EZFS_NOSPC);
	}
	return (0);
}

static int
vdev_get_physpaths(nvlist_t *nv, char *physpath, size_t phypath_size,
    size_t *rsz, boolean_t is_spare)
{
	char *type;
	int ret;

	if (nvlist_lookup_string(nv, ZPOOL_CONFIG_TYPE, &type) != 0)
		return (EZFS_INVALCONFIG);

	if (strcmp(type, VDEV_TYPE_DISK) == 0) {
		/*
		 * An active spare device has ZPOOL_CONFIG_IS_SPARE set.
		 * For a spare vdev, we only want to boot from the active
		 * spare device.
		 */
		if (is_spare) {
			uint64_t spare = 0;
			(void) nvlist_lookup_uint64(nv, ZPOOL_CONFIG_IS_SPARE,
			    &spare);
			if (!spare)
				return (EZFS_INVALCONFIG);
		}

		if (vdev_online(nv)) {
			if ((ret = vdev_get_one_physpath(nv, physpath,
			    phypath_size, rsz)) != 0)
				return (ret);
		}
	} else if (strcmp(type, VDEV_TYPE_MIRROR) == 0 ||
	    strcmp(type, VDEV_TYPE_REPLACING) == 0 ||
	    (is_spare = (strcmp(type, VDEV_TYPE_SPARE) == 0))) {
		nvlist_t **child;
		uint_t count;
		int i, ret;

		if (nvlist_lookup_nvlist_array(nv,
		    ZPOOL_CONFIG_CHILDREN, &child, &count) != 0)
			return (EZFS_INVALCONFIG);

		for (i = 0; i < count; i++) {
			ret = vdev_get_physpaths(child[i], physpath,
			    phypath_size, rsz, is_spare);
			if (ret == EZFS_NOSPC)
				return (ret);
		}
	}

	return (EZFS_POOL_INVALARG);
}

/*
 * Get phys_path for a root pool config.
 * Return 0 on success; non-zero on failure.
 */
static int
zpool_get_config_physpath(nvlist_t *config, char *physpath, size_t phypath_size)
{
	size_t rsz;
	nvlist_t *vdev_root;
	nvlist_t **child;
	uint_t count;
	char *type;

	rsz = 0;

	if (nvlist_lookup_nvlist(config, ZPOOL_CONFIG_VDEV_TREE,
	    &vdev_root) != 0)
		return (EZFS_INVALCONFIG);

	if (nvlist_lookup_string(vdev_root, ZPOOL_CONFIG_TYPE, &type) != 0 ||
	    nvlist_lookup_nvlist_array(vdev_root, ZPOOL_CONFIG_CHILDREN,
	    &child, &count) != 0)
		return (EZFS_INVALCONFIG);

	/*
	 * root pool can not have EFI labeled disks and can only have
	 * a single top-level vdev.
	 */
	if (strcmp(type, VDEV_TYPE_ROOT) != 0 || count != 1 ||
	    pool_uses_efi(vdev_root))
		return (EZFS_POOL_INVALARG);

	(void) vdev_get_physpaths(child[0], physpath, phypath_size, &rsz,
	    B_FALSE);

	/* No online devices */
	if (rsz == 0)
		return (EZFS_NODEVICE);

	return (0);
}

/*
 * Get phys_path for a root pool
 * Return 0 on success; non-zero on failure.
 */
int
zpool_get_physpath(zpool_handle_t *zhp, char *physpath, size_t phypath_size)
{
	return (zpool_get_config_physpath(zhp->zpool_config, physpath,
	    phypath_size));
}

/*
 * If the device has being dynamically expanded then we need to relabel
 * the disk to use the new unallocated space.
 */
static int
zpool_relabel_disk(libzfs_handle_t *hdl, const char *path)
{
	char errbuf[1024];
	int fd, error;

	if ((fd = open(path, O_RDWR|O_DIRECT)) < 0) {
		zfs_error_aux(hdl, dgettext(TEXT_DOMAIN, "cannot "
		    "relabel '%s': unable to open device"), path);
		return (zfs_error(hdl, EZFS_OPENFAILED, errbuf));
	}

	/*
	 * It's possible that we might encounter an error if the device
	 * does not have any unallocated space left. If so, we simply
	 * ignore that error and continue on.
	 */
	error = efi_use_whole_disk(fd);
	(void) close(fd);
	if (error && error != VT_ENOSPC) {
		zfs_error_aux(hdl, dgettext(TEXT_DOMAIN, "cannot "
		    "relabel '%s': unable to read disk capacity"), path);
		return (zfs_error(hdl, EZFS_NOCAP, errbuf));
	}
	return (0);
}

/*
 * Bring the specified vdev online.   The 'flags' parameter is a set of the
 * ZFS_ONLINE_* flags.
 */
int
zpool_vdev_online(zpool_handle_t *zhp, const char *path, int flags,
    vdev_state_t *newstate)
{
	zfs_cmd_t zc = { "\0", "\0", "\0", 0 };
	char msg[1024];
	nvlist_t *tgt;
	boolean_t avail_spare, l2cache, islog;
	libzfs_handle_t *hdl = zhp->zpool_hdl;

	if (flags & ZFS_ONLINE_EXPAND) {
		(void) snprintf(msg, sizeof (msg),
		    dgettext(TEXT_DOMAIN, "cannot expand %s"), path);
	} else {
		(void) snprintf(msg, sizeof (msg),
		    dgettext(TEXT_DOMAIN, "cannot online %s"), path);
	}

	(void) strlcpy(zc.zc_name, zhp->zpool_name, sizeof (zc.zc_name));
	if ((tgt = zpool_find_vdev(zhp, path, &avail_spare, &l2cache,
	    &islog)) == NULL)
		return (zfs_error(hdl, EZFS_NODEVICE, msg));

	verify(nvlist_lookup_uint64(tgt, ZPOOL_CONFIG_GUID, &zc.zc_guid) == 0);

	if (avail_spare)
		return (zfs_error(hdl, EZFS_ISSPARE, msg));

	if (flags & ZFS_ONLINE_EXPAND ||
	    zpool_get_prop_int(zhp, ZPOOL_PROP_AUTOEXPAND, NULL)) {
		char *pathname = NULL;
		uint64_t wholedisk = 0;

		(void) nvlist_lookup_uint64(tgt, ZPOOL_CONFIG_WHOLE_DISK,
		    &wholedisk);
		verify(nvlist_lookup_string(tgt, ZPOOL_CONFIG_PATH,
		    &pathname) == 0);

		/*
		 * XXX - L2ARC 1.0 devices can't support expansion.
		 */
		if (l2cache) {
			zfs_error_aux(hdl, dgettext(TEXT_DOMAIN,
			    "cannot expand cache devices"));
			return (zfs_error(hdl, EZFS_VDEVNOTSUP, msg));
		}

		if (wholedisk) {
			(void) zpool_relabel_disk(zhp->zpool_hdl, pathname);
		}
	}

	zc.zc_cookie = VDEV_STATE_ONLINE;
	zc.zc_obj = flags;

	if (zfs_ioctl(zhp->zpool_hdl, ZFS_IOC_VDEV_SET_STATE, &zc) != 0) {
		if (errno == EINVAL) {
			zfs_error_aux(hdl, dgettext(TEXT_DOMAIN, "was split "
			    "from this pool into a new one.  Use '%s' "
			    "instead"), "zpool detach");
			return (zfs_error(hdl, EZFS_POSTSPLIT_ONLINE, msg));
		}
		return (zpool_standard_error(hdl, errno, msg));
	}

	*newstate = zc.zc_cookie;
	return (0);
}

/*
 * Take the specified vdev offline
 */
int
zpool_vdev_offline(zpool_handle_t *zhp, const char *path, boolean_t istmp)
{
	zfs_cmd_t zc = { "\0", "\0", "\0", 0 };
	char msg[1024];
	nvlist_t *tgt;
	boolean_t avail_spare, l2cache;
	libzfs_handle_t *hdl = zhp->zpool_hdl;

	(void) snprintf(msg, sizeof (msg),
	    dgettext(TEXT_DOMAIN, "cannot offline %s"), path);

	(void) strlcpy(zc.zc_name, zhp->zpool_name, sizeof (zc.zc_name));
	if ((tgt = zpool_find_vdev(zhp, path, &avail_spare, &l2cache,
	    NULL)) == NULL)
		return (zfs_error(hdl, EZFS_NODEVICE, msg));

	verify(nvlist_lookup_uint64(tgt, ZPOOL_CONFIG_GUID, &zc.zc_guid) == 0);

	if (avail_spare)
		return (zfs_error(hdl, EZFS_ISSPARE, msg));

	zc.zc_cookie = VDEV_STATE_OFFLINE;
	zc.zc_obj = istmp ? ZFS_OFFLINE_TEMPORARY : 0;

	if (zfs_ioctl(zhp->zpool_hdl, ZFS_IOC_VDEV_SET_STATE, &zc) == 0)
		return (0);

	switch (errno) {
	case EBUSY:

		/*
		 * There are no other replicas of this device.
		 */
		return (zfs_error(hdl, EZFS_NOREPLICAS, msg));

	case EEXIST:
		/*
		 * The log device has unplayed logs
		 */
		return (zfs_error(hdl, EZFS_UNPLAYED_LOGS, msg));

	default:
		return (zpool_standard_error(hdl, errno, msg));
	}
}

/*
 * Mark the given vdev faulted.
 */
int
zpool_vdev_fault(zpool_handle_t *zhp, uint64_t guid, vdev_aux_t aux)
{
	zfs_cmd_t zc = { "\0", "\0", "\0", 0 };
	char msg[1024];
	libzfs_handle_t *hdl = zhp->zpool_hdl;

	(void) snprintf(msg, sizeof (msg),
           dgettext(TEXT_DOMAIN, "cannot fault %llu"), (u_longlong_t)guid);

	(void) strlcpy(zc.zc_name, zhp->zpool_name, sizeof (zc.zc_name));
	zc.zc_guid = guid;
	zc.zc_cookie = VDEV_STATE_FAULTED;
	zc.zc_obj = aux;

	if (ioctl(zhp->zpool_hdl->libzfs_fd, ZFS_IOC_VDEV_SET_STATE, &zc) == 0)
		return (0);

	switch (errno) {
	case EBUSY:

		/*
		 * There are no other replicas of this device.
		 */
		return (zfs_error(hdl, EZFS_NOREPLICAS, msg));

	default:
		return (zpool_standard_error(hdl, errno, msg));
	}

}

/*
 * Mark the given vdev degraded.
 */
int
zpool_vdev_degrade(zpool_handle_t *zhp, uint64_t guid, vdev_aux_t aux)
{
	zfs_cmd_t zc = { "\0", "\0", "\0", 0 };
	char msg[1024];
	libzfs_handle_t *hdl = zhp->zpool_hdl;

	(void) snprintf(msg, sizeof (msg),
           dgettext(TEXT_DOMAIN, "cannot degrade %llu"), (u_longlong_t)guid);

	(void) strlcpy(zc.zc_name, zhp->zpool_name, sizeof (zc.zc_name));
	zc.zc_guid = guid;
	zc.zc_cookie = VDEV_STATE_DEGRADED;
	zc.zc_obj = aux;

	if (ioctl(zhp->zpool_hdl->libzfs_fd, ZFS_IOC_VDEV_SET_STATE, &zc) == 0)
		return (0);

	return (zpool_standard_error(hdl, errno, msg));
}

/*
 * Returns TRUE if the given nvlist is a vdev that was originally swapped in as
 * a hot spare.
 */
static boolean_t
is_replacing_spare(nvlist_t *search, nvlist_t *tgt, int which)
{
	nvlist_t **child;
	uint_t c, children;
	char *type;

	if (nvlist_lookup_nvlist_array(search, ZPOOL_CONFIG_CHILDREN, &child,
	    &children) == 0) {
		verify(nvlist_lookup_string(search, ZPOOL_CONFIG_TYPE,
		    &type) == 0);

		if (strcmp(type, VDEV_TYPE_SPARE) == 0 &&
		    children == 2 && child[which] == tgt)
			return (B_TRUE);

		for (c = 0; c < children; c++)
			if (is_replacing_spare(child[c], tgt, which))
				return (B_TRUE);
	}

	return (B_FALSE);
}

/*
 * Attach new_disk (fully described by nvroot) to old_disk.
 * If 'replacing' is specified, the new disk will replace the old one.
 */
int
zpool_vdev_attach(zpool_handle_t *zhp,
    const char *old_disk, const char *new_disk, nvlist_t *nvroot, int replacing)
{
	zfs_cmd_t zc = { "\0", "\0", "\0", 0 };
	char msg[1024];
	int ret;
	nvlist_t *tgt;
	boolean_t avail_spare, l2cache, islog;
	uint64_t val;
	char *path, *newname;
	nvlist_t **child;
	uint_t children;
	nvlist_t *config_root;
	libzfs_handle_t *hdl = zhp->zpool_hdl;
	boolean_t rootpool = pool_is_bootable(zhp);

	if (replacing)
		(void) snprintf(msg, sizeof (msg), dgettext(TEXT_DOMAIN,
		    "cannot replace %s with %s"), old_disk, new_disk);
	else
		(void) snprintf(msg, sizeof (msg), dgettext(TEXT_DOMAIN,
		    "cannot attach %s to %s"), new_disk, old_disk);

	/*
	 * If this is a root pool, make sure that we're not attaching an
	 * EFI labeled device.
	 */
	if (rootpool && pool_uses_efi(nvroot)) {
		zfs_error_aux(hdl, dgettext(TEXT_DOMAIN,
		    "EFI labeled devices are not supported on root pools."));
		return (zfs_error(hdl, EZFS_POOL_NOTSUP, msg));
	}

	(void) strlcpy(zc.zc_name, zhp->zpool_name, sizeof (zc.zc_name));
	if ((tgt = zpool_find_vdev(zhp, old_disk, &avail_spare, &l2cache,
	    &islog)) == 0)
		return (zfs_error(hdl, EZFS_NODEVICE, msg));

	if (avail_spare)
		return (zfs_error(hdl, EZFS_ISSPARE, msg));

	if (l2cache)
		return (zfs_error(hdl, EZFS_ISL2CACHE, msg));

	verify(nvlist_lookup_uint64(tgt, ZPOOL_CONFIG_GUID, &zc.zc_guid) == 0);
	zc.zc_cookie = replacing;

	if (nvlist_lookup_nvlist_array(nvroot, ZPOOL_CONFIG_CHILDREN,
	    &child, &children) != 0 || children != 1) {
		zfs_error_aux(hdl, dgettext(TEXT_DOMAIN,
		    "new device must be a single disk"));
		return (zfs_error(hdl, EZFS_INVALCONFIG, msg));
	}

	verify(nvlist_lookup_nvlist(zpool_get_config(zhp, NULL),
	    ZPOOL_CONFIG_VDEV_TREE, &config_root) == 0);

	if ((newname = zpool_vdev_name(NULL, NULL, child[0], B_FALSE)) == NULL)
		return (-1);

	/*
	 * If the target is a hot spare that has been swapped in, we can only
	 * replace it with another hot spare.
	 */
	if (replacing &&
	    nvlist_lookup_uint64(tgt, ZPOOL_CONFIG_IS_SPARE, &val) == 0 &&
	    (zpool_find_vdev(zhp, newname, &avail_spare, &l2cache,
	    NULL) == NULL || !avail_spare) &&
	    is_replacing_spare(config_root, tgt, 1)) {
		zfs_error_aux(hdl, dgettext(TEXT_DOMAIN,
		    "can only be replaced by another hot spare"));
		free(newname);
		return (zfs_error(hdl, EZFS_BADTARGET, msg));
	}

	/*
	 * If we are attempting to replace a spare, it canot be applied to an
	 * already spared device.
	 */
	if (replacing &&
	    nvlist_lookup_string(child[0], ZPOOL_CONFIG_PATH, &path) == 0 &&
	    zpool_find_vdev(zhp, newname, &avail_spare,
	    &l2cache, NULL) != NULL && avail_spare &&
	    is_replacing_spare(config_root, tgt, 0)) {
		zfs_error_aux(hdl, dgettext(TEXT_DOMAIN,
		    "device has already been replaced with a spare"));
		free(newname);
		return (zfs_error(hdl, EZFS_BADTARGET, msg));
	}

	free(newname);

	if (zcmd_write_conf_nvlist(hdl, &zc, nvroot) != 0)
		return (-1);

	ret = zfs_ioctl(zhp->zpool_hdl, ZFS_IOC_VDEV_ATTACH, &zc);

	zcmd_free_nvlists(&zc);

	if (ret == 0) {
		if (rootpool) {
			/*
			 * XXX - This should be removed once we can
			 * automatically install the bootblocks on the
			 * newly attached disk.
			 */
			(void) fprintf(stderr, dgettext(TEXT_DOMAIN, "Please "
			    "be sure to invoke %s to make '%s' bootable.\n"),
			    BOOTCMD, new_disk);

			/*
			 * XXX need a better way to prevent user from
			 * booting up a half-baked vdev.
			 */
			(void) fprintf(stderr, dgettext(TEXT_DOMAIN, "Make "
			    "sure to wait until resilver is done "
			    "before rebooting.\n"));
		}
		return (0);
	}

	switch (errno) {
	case ENOTSUP:
		/*
		 * Can't attach to or replace this type of vdev.
		 */
		if (replacing) {
			if (islog)
				zfs_error_aux(hdl, dgettext(TEXT_DOMAIN,
				    "cannot replace a log with a spare"));
			else
				zfs_error_aux(hdl, dgettext(TEXT_DOMAIN,
				    "cannot replace a replacing device"));
		} else {
			zfs_error_aux(hdl, dgettext(TEXT_DOMAIN,
			    "can only attach to mirrors and top-level "
			    "disks"));
		}
		(void) zfs_error(hdl, EZFS_BADTARGET, msg);
		break;

	case EINVAL:
		/*
		 * The new device must be a single disk.
		 */
		zfs_error_aux(hdl, dgettext(TEXT_DOMAIN,
		    "new device must be a single disk"));
		(void) zfs_error(hdl, EZFS_INVALCONFIG, msg);
		break;

	case EBUSY:
		zfs_error_aux(hdl, dgettext(TEXT_DOMAIN, "%s is busy"),
		    new_disk);
		(void) zfs_error(hdl, EZFS_BADDEV, msg);
		break;

	case EOVERFLOW:
		/*
		 * The new device is too small.
		 */
		zfs_error_aux(hdl, dgettext(TEXT_DOMAIN,
		    "device is too small"));
		(void) zfs_error(hdl, EZFS_BADDEV, msg);
		break;

	case EDOM:
		/*
		 * The new device has a different alignment requirement.
		 */
		zfs_error_aux(hdl, dgettext(TEXT_DOMAIN,
		    "devices have different sector alignment"));
		(void) zfs_error(hdl, EZFS_BADDEV, msg);
		break;

	case ENAMETOOLONG:
		/*
		 * The resulting top-level vdev spec won't fit in the label.
		 */
		(void) zfs_error(hdl, EZFS_DEVOVERFLOW, msg);
		break;

	default:
		(void) zpool_standard_error(hdl, errno, msg);
	}

	return (-1);
}

/*
 * Detach the specified device.
 */
int
zpool_vdev_detach(zpool_handle_t *zhp, const char *path)
{
	zfs_cmd_t zc = { "\0", "\0", "\0", 0 };
	char msg[1024];
	nvlist_t *tgt;
	boolean_t avail_spare, l2cache;
	libzfs_handle_t *hdl = zhp->zpool_hdl;

	(void) snprintf(msg, sizeof (msg),
	    dgettext(TEXT_DOMAIN, "cannot detach %s"), path);

	(void) strlcpy(zc.zc_name, zhp->zpool_name, sizeof (zc.zc_name));
	if ((tgt = zpool_find_vdev(zhp, path, &avail_spare, &l2cache,
	    NULL)) == 0)
		return (zfs_error(hdl, EZFS_NODEVICE, msg));

	if (avail_spare)
		return (zfs_error(hdl, EZFS_ISSPARE, msg));

	if (l2cache)
		return (zfs_error(hdl, EZFS_ISL2CACHE, msg));

	verify(nvlist_lookup_uint64(tgt, ZPOOL_CONFIG_GUID, &zc.zc_guid) == 0);

	if (zfs_ioctl(hdl, ZFS_IOC_VDEV_DETACH, &zc) == 0)
		return (0);

	switch (errno) {

	case ENOTSUP:
		/*
		 * Can't detach from this type of vdev.
		 */
		zfs_error_aux(hdl, dgettext(TEXT_DOMAIN, "only "
		    "applicable to mirror and replacing vdevs"));
		(void) zfs_error(zhp->zpool_hdl, EZFS_BADTARGET, msg);
		break;

	case EBUSY:
		/*
		 * There are no other replicas of this device.
		 */
		(void) zfs_error(hdl, EZFS_NOREPLICAS, msg);
		break;

	default:
		(void) zpool_standard_error(hdl, errno, msg);
	}

	return (-1);
}

/*
 * Find a mirror vdev in the source nvlist.
 *
 * The mchild array contains a list of disks in one of the top-level mirrors
 * of the source pool.  The schild array contains a list of disks that the
 * user specified on the command line.  We loop over the mchild array to
 * see if any entry in the schild array matches.
 *
 * If a disk in the mchild array is found in the schild array, we return
 * the index of that entry.  Otherwise we return -1.
 */
static int
find_vdev_entry(zpool_handle_t *zhp, nvlist_t **mchild, uint_t mchildren,
    nvlist_t **schild, uint_t schildren)
{
	uint_t mc;

	for (mc = 0; mc < mchildren; mc++) {
		uint_t sc;
		char *mpath = zpool_vdev_name(zhp->zpool_hdl, zhp,
		    mchild[mc], B_FALSE);

		for (sc = 0; sc < schildren; sc++) {
			char *spath = zpool_vdev_name(zhp->zpool_hdl, zhp,
			    schild[sc], B_FALSE);
			boolean_t result = (strcmp(mpath, spath) == 0);

			free(spath);
			if (result) {
				free(mpath);
				return (mc);
			}
		}

		free(mpath);
	}

	return (-1);
}

/*
 * Split a mirror pool.  If newroot points to null, then a new nvlist
 * is generated and it is the responsibility of the caller to free it.
 */
int
zpool_vdev_split(zpool_handle_t *zhp, char *newname, nvlist_t **newroot,
    nvlist_t *props, splitflags_t flags)
{
	zfs_cmd_t zc = { 0 };
	char msg[1024];
	nvlist_t *tree, *config, **child, **newchild, *newconfig = NULL;
	nvlist_t **varray = NULL, *zc_props = NULL;
	uint_t c, children, newchildren, lastlog = 0, vcount, found = 0;
	libzfs_handle_t *hdl = zhp->zpool_hdl;
	uint64_t vers;
	boolean_t freelist = B_FALSE, memory_err = B_TRUE;
	int retval = 0;

	(void) snprintf(msg, sizeof (msg),
	    dgettext(TEXT_DOMAIN, "Unable to split %s"), zhp->zpool_name);

	if (!zpool_name_valid(hdl, B_FALSE, newname))
		return (zfs_error(hdl, EZFS_INVALIDNAME, msg));

	if ((config = zpool_get_config(zhp, NULL)) == NULL) {
		(void) fprintf(stderr, gettext("Internal error: unable to "
		    "retrieve pool configuration\n"));
		return (-1);
	}

	verify(nvlist_lookup_nvlist(config, ZPOOL_CONFIG_VDEV_TREE, &tree)
	    == 0);
	verify(nvlist_lookup_uint64(config, ZPOOL_CONFIG_VERSION, &vers) == 0);

	if (props) {
		if ((zc_props = zpool_valid_proplist(hdl, zhp->zpool_name,
		    props, vers, B_TRUE, msg)) == NULL)
			return (-1);
	}

	if (nvlist_lookup_nvlist_array(tree, ZPOOL_CONFIG_CHILDREN, &child,
	    &children) != 0) {
		zfs_error_aux(hdl, dgettext(TEXT_DOMAIN,
		    "Source pool is missing vdev tree"));
		if (zc_props)
			nvlist_free(zc_props);
		return (-1);
	}

	varray = zfs_alloc(hdl, children * sizeof (nvlist_t *));
	vcount = 0;

	if (*newroot == NULL ||
	    nvlist_lookup_nvlist_array(*newroot, ZPOOL_CONFIG_CHILDREN,
	    &newchild, &newchildren) != 0)
		newchildren = 0;

	for (c = 0; c < children; c++) {
		uint64_t is_log = B_FALSE, is_hole = B_FALSE;
		char *type;
		nvlist_t **mchild, *vdev;
		uint_t mchildren;
		int entry;

		/*
		 * Unlike cache & spares, slogs are stored in the
		 * ZPOOL_CONFIG_CHILDREN array.  We filter them out here.
		 */
		(void) nvlist_lookup_uint64(child[c], ZPOOL_CONFIG_IS_LOG,
		    &is_log);
		(void) nvlist_lookup_uint64(child[c], ZPOOL_CONFIG_IS_HOLE,
		    &is_hole);
		if (is_log || is_hole) {
			/*
			 * Create a hole vdev and put it in the config.
			 */
			if (nvlist_alloc(&vdev, NV_UNIQUE_NAME, 0) != 0)
				goto out;
			if (nvlist_add_string(vdev, ZPOOL_CONFIG_TYPE,
			    VDEV_TYPE_HOLE) != 0)
				goto out;
			if (nvlist_add_uint64(vdev, ZPOOL_CONFIG_IS_HOLE,
			    1) != 0)
				goto out;
			if (lastlog == 0)
				lastlog = vcount;
			varray[vcount++] = vdev;
			continue;
		}
		lastlog = 0;
		verify(nvlist_lookup_string(child[c], ZPOOL_CONFIG_TYPE, &type)
		    == 0);
		if (strcmp(type, VDEV_TYPE_MIRROR) != 0) {
			zfs_error_aux(hdl, dgettext(TEXT_DOMAIN,
			    "Source pool must be composed only of mirrors\n"));
			retval = zfs_error(hdl, EZFS_INVALCONFIG, msg);
			goto out;
		}

		verify(nvlist_lookup_nvlist_array(child[c],
		    ZPOOL_CONFIG_CHILDREN, &mchild, &mchildren) == 0);

		/* find or add an entry for this top-level vdev */
		if (newchildren > 0 &&
		    (entry = find_vdev_entry(zhp, mchild, mchildren,
		    newchild, newchildren)) >= 0) {
			/* We found a disk that the user specified. */
			vdev = mchild[entry];
			++found;
		} else {
			/* User didn't specify a disk for this vdev. */
			vdev = mchild[mchildren - 1];
		}

		if (nvlist_dup(vdev, &varray[vcount++], 0) != 0)
			goto out;
	}

	/* did we find every disk the user specified? */
	if (found != newchildren) {
		zfs_error_aux(hdl, dgettext(TEXT_DOMAIN, "Device list must "
		    "include at most one disk from each mirror"));
		retval = zfs_error(hdl, EZFS_INVALCONFIG, msg);
		goto out;
	}

	/* Prepare the nvlist for populating. */
	if (*newroot == NULL) {
		if (nvlist_alloc(newroot, NV_UNIQUE_NAME, 0) != 0)
			goto out;
		freelist = B_TRUE;
		if (nvlist_add_string(*newroot, ZPOOL_CONFIG_TYPE,
		    VDEV_TYPE_ROOT) != 0)
			goto out;
	} else {
		verify(nvlist_remove_all(*newroot, ZPOOL_CONFIG_CHILDREN) == 0);
	}

	/* Add all the children we found */
	if (nvlist_add_nvlist_array(*newroot, ZPOOL_CONFIG_CHILDREN, varray,
	    lastlog == 0 ? vcount : lastlog) != 0)
		goto out;

	/*
	 * If we're just doing a dry run, exit now with success.
	 */
	if (flags.dryrun) {
		memory_err = B_FALSE;
		freelist = B_FALSE;
		goto out;
	}

	/* now build up the config list & call the ioctl */
	if (nvlist_alloc(&newconfig, NV_UNIQUE_NAME, 0) != 0)
		goto out;

	if (nvlist_add_nvlist(newconfig,
	    ZPOOL_CONFIG_VDEV_TREE, *newroot) != 0 ||
	    nvlist_add_string(newconfig,
	    ZPOOL_CONFIG_POOL_NAME, newname) != 0 ||
	    nvlist_add_uint64(newconfig, ZPOOL_CONFIG_VERSION, vers) != 0)
		goto out;

	/*
	 * The new pool is automatically part of the namespace unless we
	 * explicitly export it.
	 */
	if (!flags.import)
		zc.zc_cookie = ZPOOL_EXPORT_AFTER_SPLIT;
	(void) strlcpy(zc.zc_name, zhp->zpool_name, sizeof (zc.zc_name));
	(void) strlcpy(zc.zc_string, newname, sizeof (zc.zc_string));
	if (zcmd_write_conf_nvlist(hdl, &zc, newconfig) != 0)
		goto out;
	if (zc_props != NULL && zcmd_write_src_nvlist(hdl, &zc, zc_props) != 0)
		goto out;

	if (zfs_ioctl(hdl, ZFS_IOC_VDEV_SPLIT, &zc) != 0) {
		retval = zpool_standard_error(hdl, errno, msg);
		goto out;
	}

	freelist = B_FALSE;
	memory_err = B_FALSE;

out:
	if (varray != NULL) {
		int v;

		for (v = 0; v < vcount; v++)
			nvlist_free(varray[v]);
		free(varray);
	}
	zcmd_free_nvlists(&zc);
	if (zc_props)
		nvlist_free(zc_props);
	if (newconfig)
		nvlist_free(newconfig);
	if (freelist) {
		nvlist_free(*newroot);
		*newroot = NULL;
	}

	if (retval != 0)
		return (retval);

	if (memory_err)
		return (no_memory(hdl));

	return (0);
}

/*
 * Remove the given device.  Currently, this is supported only for hot spares
 * and level 2 cache devices.
 */
int
zpool_vdev_remove(zpool_handle_t *zhp, const char *path)
{
	zfs_cmd_t zc = { "\0", "\0", "\0", 0 };
	char msg[1024];
	nvlist_t *tgt;
	boolean_t avail_spare, l2cache, islog;
	libzfs_handle_t *hdl = zhp->zpool_hdl;
	uint64_t version;

	(void) snprintf(msg, sizeof (msg),
	    dgettext(TEXT_DOMAIN, "cannot remove %s"), path);

	(void) strlcpy(zc.zc_name, zhp->zpool_name, sizeof (zc.zc_name));
	if ((tgt = zpool_find_vdev(zhp, path, &avail_spare, &l2cache,
	    &islog)) == 0)
		return (zfs_error(hdl, EZFS_NODEVICE, msg));
	/*
	 * XXX - this should just go away.
	 */
	if (!avail_spare && !l2cache && !islog) {
		zfs_error_aux(hdl, dgettext(TEXT_DOMAIN,
		    "only inactive hot spares, cache, top-level, "
		    "or log devices can be removed"));
		return (zfs_error(hdl, EZFS_NODEVICE, msg));
	}

	version = zpool_get_prop_int(zhp, ZPOOL_PROP_VERSION, NULL);
	if (islog && version < SPA_VERSION_HOLES) {
		zfs_error_aux(hdl, dgettext(TEXT_DOMAIN,
		    "pool must be upgrade to support log removal"));
		return (zfs_error(hdl, EZFS_BADVERSION, msg));
	}

	verify(nvlist_lookup_uint64(tgt, ZPOOL_CONFIG_GUID, &zc.zc_guid) == 0);

	if (zfs_ioctl(hdl, ZFS_IOC_VDEV_REMOVE, &zc) == 0)
		return (0);

	return (zpool_standard_error(hdl, errno, msg));
}

/*
 * Clear the errors for the pool, or the particular device if specified.
 */
int
zpool_clear(zpool_handle_t *zhp, const char *path, nvlist_t *rewindnvl)
{
	zfs_cmd_t zc = { "\0", "\0", "\0", 0 };
	char msg[1024];
	nvlist_t *tgt;
	zpool_rewind_policy_t policy;
	boolean_t avail_spare, l2cache;
	libzfs_handle_t *hdl = zhp->zpool_hdl;
	nvlist_t *nvi = NULL;

	if (path)
		(void) snprintf(msg, sizeof (msg),
		    dgettext(TEXT_DOMAIN, "cannot clear errors for %s"),
		    path);
	else
		(void) snprintf(msg, sizeof (msg),
		    dgettext(TEXT_DOMAIN, "cannot clear errors for %s"),
		    zhp->zpool_name);

	(void) strlcpy(zc.zc_name, zhp->zpool_name, sizeof (zc.zc_name));
	if (path) {
		if ((tgt = zpool_find_vdev(zhp, path, &avail_spare,
		    &l2cache, NULL)) == 0)
			return (zfs_error(hdl, EZFS_NODEVICE, msg));

		/*
		 * Don't allow error clearing for hot spares.  Do allow
		 * error clearing for l2cache devices.
		 */
		if (avail_spare)
			return (zfs_error(hdl, EZFS_ISSPARE, msg));

		verify(nvlist_lookup_uint64(tgt, ZPOOL_CONFIG_GUID,
		    &zc.zc_guid) == 0);
	}

	zpool_get_rewind_policy(rewindnvl, &policy);
	zc.zc_cookie = policy.zrp_request;

	if (zcmd_alloc_dst_nvlist(hdl, &zc, 8192) != 0)
		return (-1);

	if (zcmd_write_src_nvlist(zhp->zpool_hdl, &zc, rewindnvl) != 0)
		return (-1);

	if (zfs_ioctl(hdl, ZFS_IOC_CLEAR, &zc) == 0 ||
	    ((policy.zrp_request & ZPOOL_TRY_REWIND) &&
	    errno != EPERM && errno != EACCES)) {
		if (policy.zrp_request &
		    (ZPOOL_DO_REWIND | ZPOOL_TRY_REWIND)) {
			(void) zcmd_read_dst_nvlist(hdl, &zc, &nvi);
			zpool_rewind_exclaim(hdl, zc.zc_name,
			    ((policy.zrp_request & ZPOOL_TRY_REWIND) != 0),
			    nvi);
			nvlist_free(nvi);
		}
		zcmd_free_nvlists(&zc);
		return (0);
	}

	zcmd_free_nvlists(&zc);
	return (zpool_standard_error(hdl, errno, msg));
}

/*
 * Similar to zpool_clear(), but takes a GUID (used by fmd).
 */
int
zpool_vdev_clear(zpool_handle_t *zhp, uint64_t guid)
{
	zfs_cmd_t zc = { "\0", "\0", "\0", 0 };
	char msg[1024];
	libzfs_handle_t *hdl = zhp->zpool_hdl;

	(void) snprintf(msg, sizeof (msg),
	    dgettext(TEXT_DOMAIN, "cannot clear errors for %llx"),
           (u_longlong_t)guid);

	(void) strlcpy(zc.zc_name, zhp->zpool_name, sizeof (zc.zc_name));
	zc.zc_guid = guid;
	zc.zc_cookie = ZPOOL_NO_REWIND;

	if (ioctl(hdl->libzfs_fd, ZFS_IOC_CLEAR, &zc) == 0)
		return (0);

	return (zpool_standard_error(hdl, errno, msg));
}

/*
 * Convert from a devid string to a path.
 */
static char *
devid_to_path(char *devid_str)
{
	ddi_devid_t devid;
	char *minor;
	char *path;
	devid_nmlist_t *list = NULL;
	int ret;

	if (devid_str_decode(devid_str, &devid, &minor) != 0)
		return (NULL);

	ret = devid_deviceid_to_nmlist("/dev", devid, minor, &list);

	devid_str_free(minor);
	devid_free(devid);

	if (ret != 0)
		return (NULL);

	if ((path = strdup(list[0].devname)) == NULL)
		return (NULL);

	devid_free_nmlist(list);

	return (path);
}

/*
 * Convert from a path to a devid string.
 */
static char *
path_to_devid(const char *path)
{
	int fd;
	ddi_devid_t devid;
	char *minor, *ret;

	if ((fd = open(path, O_RDONLY)) < 0)
		return (NULL);

	minor = NULL;
	ret = NULL;
	if (devid_get(fd, &devid) == 0) {
		if (devid_get_minor_name(fd, &minor) == 0)
			ret = devid_str_encode(devid, minor);
		if (minor != NULL)
			devid_str_free(minor);
		devid_free(devid);
	}
	(void) close(fd);

	return (ret);
}

/*
 * Issue the necessary ioctl() to update the stored path value for the vdev.  We
 * ignore any failure here, since a common case is for an unprivileged user to
 * type 'zpool status', and we'll display the correct information anyway.
 */
static void
set_path(zpool_handle_t *zhp, nvlist_t *nv, const char *path)
{
	zfs_cmd_t zc = { "\0", "\0", "\0", 0 };

	(void) strncpy(zc.zc_name, zhp->zpool_name, sizeof (zc.zc_name));
	(void) strncpy(zc.zc_value, path, sizeof (zc.zc_value));
	verify(nvlist_lookup_uint64(nv, ZPOOL_CONFIG_GUID,
	    &zc.zc_guid) == 0);

	(void) ioctl(zhp->zpool_hdl->libzfs_fd, ZFS_IOC_VDEV_SETPATH, &zc);
}

/*
 * Given a vdev, return the name to display in iostat.  If the vdev has a path,
 * we use that, stripping off any leading "/dev/dsk/"; if not, we use the type.
 * We also check if this is a whole disk, in which case we strip off the
 * trailing 's0' slice name.
 *
 * This routine is also responsible for identifying when disks have been
 * reconfigured in a new location.  The kernel will have opened the device by
 * devid, but the path will still refer to the old location.  To catch this, we
 * first do a path -> devid translation (which is fast for the common case).  If
 * the devid matches, we're done.  If not, we do a reverse devid -> path
 * translation and issue the appropriate ioctl() to update the path of the vdev.
 * If 'zhp' is NULL, then this is an exported pool, and we don't need to do any
 * of these checks.
 */
char *
zpool_vdev_name(libzfs_handle_t *hdl, zpool_handle_t *zhp, nvlist_t *nv,
    boolean_t verbose)
{
	char *path, *devid, *type;
	uint64_t value;
	char buf[64];
	vdev_stat_t *vs;
	uint_t vsc;

	if (nvlist_lookup_uint64(nv, ZPOOL_CONFIG_NOT_PRESENT,
	    &value) == 0) {
		verify(nvlist_lookup_uint64(nv, ZPOOL_CONFIG_GUID,
		    &value) == 0);
		(void) snprintf(buf, sizeof (buf), "%llu",
		    (u_longlong_t)value);
		path = buf;
	} else if (nvlist_lookup_string(nv, ZPOOL_CONFIG_PATH, &path) == 0) {
		/*
		 * If the device is dead (faulted, offline, etc) then don't
		 * bother opening it.  Otherwise we may be forcing the user to
		 * open a misbehaving device, which can have undesirable
		 * effects.
		 */
		if ((nvlist_lookup_uint64_array(nv, ZPOOL_CONFIG_VDEV_STATS,
		    (uint64_t **)&vs, &vsc) != 0 ||
		    vs->vs_state >= VDEV_STATE_DEGRADED) &&
		    zhp != NULL &&
		    nvlist_lookup_string(nv, ZPOOL_CONFIG_DEVID, &devid) == 0) {
			/*
			 * Determine if the current path is correct.
			 */
			char *newdevid = path_to_devid(path);

			if (newdevid == NULL ||
			    strcmp(devid, newdevid) != 0) {
				char *newpath;

				if ((newpath = devid_to_path(devid)) != NULL) {
					/*
					 * Update the path appropriately.
					 */
					set_path(zhp, nv, newpath);
					if (nvlist_add_string(nv,
					    ZPOOL_CONFIG_PATH, newpath) == 0)
						verify(nvlist_lookup_string(nv,
						    ZPOOL_CONFIG_PATH,
						    &path) == 0);
					free(newpath);
				}
			}

			if (newdevid)
				devid_str_free(newdevid);
		}

		/*
		 * For a block device only use the name.
		 */
		verify(nvlist_lookup_string(nv, ZPOOL_CONFIG_TYPE, &type) == 0);
		if (strcmp(type, VDEV_TYPE_DISK) == 0) {
			path = strrchr(path, '/');
			path++;
		}

#if defined(__sun__) || defined(__sun)
		/*
		 * The following code strips the slice from the device path.
		 */
		if (nvlist_lookup_uint64(nv, ZPOOL_CONFIG_WHOLE_DISK,
		    &value) == 0 && value) {
			int pathlen = strlen(path);
			char *tmp = zfs_strdup(hdl, path);

			/*
			 * If it starts with c#, and ends with "s0", chop
			 * the "s0" off, or if it ends with "s0/old", remove
			 * the "s0" from the middle.
			 */
			if (CTD_CHECK(tmp)) {
				if (strcmp(&tmp[pathlen - 2], "s0") == 0) {
					tmp[pathlen - 2] = '\0';
				} else if (pathlen > 6 &&
				    strcmp(&tmp[pathlen - 6], "s0/old") == 0) {
					(void) strcpy(&tmp[pathlen - 6],
					    "/old");
				}
			}
			return (tmp);
		}
#endif
	} else {
		verify(nvlist_lookup_string(nv, ZPOOL_CONFIG_TYPE, &path) == 0);

		/*
		 * If it's a raidz device, we need to stick in the parity level.
		 */
		if (strcmp(path, VDEV_TYPE_RAIDZ) == 0) {
			verify(nvlist_lookup_uint64(nv, ZPOOL_CONFIG_NPARITY,
			    &value) == 0);
			(void) snprintf(buf, sizeof (buf), "%s%llu", path,
			    (u_longlong_t)value);
			path = buf;
		}

		/*
		 * We identify each top-level vdev by using a <type-id>
		 * naming convention.
		 */
		if (verbose) {
			uint64_t id;

			verify(nvlist_lookup_uint64(nv, ZPOOL_CONFIG_ID,
			    &id) == 0);
			(void) snprintf(buf, sizeof (buf), "%s-%llu", path,
			    (u_longlong_t)id);
			path = buf;
		}
	}

	return (zfs_strdup(hdl, path));
}

static int
zbookmark_compare(const void *a, const void *b)
{
	return (memcmp(a, b, sizeof (zbookmark_t)));
}

/*
 * Retrieve the persistent error log, uniquify the members, and return to the
 * caller.
 */
int
zpool_get_errlog(zpool_handle_t *zhp, nvlist_t **nverrlistp)
{
	zfs_cmd_t zc = { "\0", "\0", "\0", 0 };
	uint64_t count;
	zbookmark_t *zb = NULL;
	int i;

	/*
	 * Retrieve the raw error list from the kernel.  If the number of errors
	 * has increased, allocate more space and continue until we get the
	 * entire list.
	 */
	verify(nvlist_lookup_uint64(zhp->zpool_config, ZPOOL_CONFIG_ERRCOUNT,
	    &count) == 0);
	if (count == 0)
		return (0);
	if ((zc.zc_nvlist_dst = (uintptr_t)zfs_alloc(zhp->zpool_hdl,
	    count * sizeof (zbookmark_t))) == (uintptr_t)NULL)
		return (-1);
	zc.zc_nvlist_dst_size = count;
	(void) strcpy(zc.zc_name, zhp->zpool_name);
	for (;;) {
		if (ioctl(zhp->zpool_hdl->libzfs_fd, ZFS_IOC_ERROR_LOG,
		    &zc) != 0) {
			free((void *)(uintptr_t)zc.zc_nvlist_dst);
			if (errno == ENOMEM) {
				count = zc.zc_nvlist_dst_size;
				if ((zc.zc_nvlist_dst = (uintptr_t)
				    zfs_alloc(zhp->zpool_hdl, count *
				    sizeof (zbookmark_t))) == (uintptr_t)NULL)
					return (-1);
			} else {
				return (-1);
			}
		} else {
			break;
		}
	}

	/*
	 * Sort the resulting bookmarks.  This is a little confusing due to the
	 * implementation of ZFS_IOC_ERROR_LOG.  The bookmarks are copied last
	 * to first, and 'zc_nvlist_dst_size' indicates the number of boomarks
	 * _not_ copied as part of the process.  So we point the start of our
	 * array appropriate and decrement the total number of elements.
	 */
	zb = ((zbookmark_t *)(uintptr_t)zc.zc_nvlist_dst) +
	    zc.zc_nvlist_dst_size;
	count -= zc.zc_nvlist_dst_size;

	qsort(zb, count, sizeof (zbookmark_t), zbookmark_compare);

	verify(nvlist_alloc(nverrlistp, 0, KM_SLEEP) == 0);

	/*
	 * Fill in the nverrlistp with nvlist's of dataset and object numbers.
	 */
	for (i = 0; i < count; i++) {
		nvlist_t *nv;

		/* ignoring zb_blkid and zb_level for now */
		if (i > 0 && zb[i-1].zb_objset == zb[i].zb_objset &&
		    zb[i-1].zb_object == zb[i].zb_object)
			continue;

		if (nvlist_alloc(&nv, NV_UNIQUE_NAME, KM_SLEEP) != 0)
			goto nomem;
		if (nvlist_add_uint64(nv, ZPOOL_ERR_DATASET,
		    zb[i].zb_objset) != 0) {
			nvlist_free(nv);
			goto nomem;
		}
		if (nvlist_add_uint64(nv, ZPOOL_ERR_OBJECT,
		    zb[i].zb_object) != 0) {
			nvlist_free(nv);
			goto nomem;
		}
		if (nvlist_add_nvlist(*nverrlistp, "ejk", nv) != 0) {
			nvlist_free(nv);
			goto nomem;
		}
		nvlist_free(nv);
	}

	free((void *)(uintptr_t)zc.zc_nvlist_dst);
	return (0);

nomem:
	free((void *)(uintptr_t)zc.zc_nvlist_dst);
	return (no_memory(zhp->zpool_hdl));
}

/*
 * Upgrade a ZFS pool to the latest on-disk version.
 */
int
zpool_upgrade(zpool_handle_t *zhp, uint64_t new_version)
{
	zfs_cmd_t zc = { "\0", "\0", "\0", 0 };
	libzfs_handle_t *hdl = zhp->zpool_hdl;

	(void) strcpy(zc.zc_name, zhp->zpool_name);
	zc.zc_cookie = new_version;

	if (zfs_ioctl(hdl, ZFS_IOC_POOL_UPGRADE, &zc) != 0)
		return (zpool_standard_error_fmt(hdl, errno,
		    dgettext(TEXT_DOMAIN, "cannot upgrade '%s'"),
		    zhp->zpool_name));
	return (0);
}

void
zpool_set_history_str(const char *subcommand, int argc, char **argv,
    char *history_str)
{
	int i;

	(void) strlcpy(history_str, subcommand, HIS_MAX_RECORD_LEN);
	for (i = 1; i < argc; i++) {
		if (strlen(history_str) + 1 + strlen(argv[i]) >
		    HIS_MAX_RECORD_LEN)
			break;
		(void) strlcat(history_str, " ", HIS_MAX_RECORD_LEN);
		(void) strlcat(history_str, argv[i], HIS_MAX_RECORD_LEN);
	}
}

/*
 * Stage command history for logging.
 */
int
zpool_stage_history(libzfs_handle_t *hdl, const char *history_str)
{
	if (history_str == NULL)
		return (EINVAL);

	if (strlen(history_str) > HIS_MAX_RECORD_LEN)
		return (EINVAL);

	if (hdl->libzfs_log_str != NULL)
		free(hdl->libzfs_log_str);

	if ((hdl->libzfs_log_str = strdup(history_str)) == NULL)
		return (no_memory(hdl));

	return (0);
}

/*
 * Perform ioctl to get some command history of a pool.
 *
 * 'buf' is the buffer to fill up to 'len' bytes.  'off' is the
 * logical offset of the history buffer to start reading from.
 *
 * Upon return, 'off' is the next logical offset to read from and
 * 'len' is the actual amount of bytes read into 'buf'.
 */
static int
get_history(zpool_handle_t *zhp, char *buf, uint64_t *off, uint64_t *len)
{
	zfs_cmd_t zc = { "\0", "\0", "\0", 0 };
	libzfs_handle_t *hdl = zhp->zpool_hdl;

	(void) strlcpy(zc.zc_name, zhp->zpool_name, sizeof (zc.zc_name));

	zc.zc_history = (uint64_t)(uintptr_t)buf;
	zc.zc_history_len = *len;
	zc.zc_history_offset = *off;

	if (ioctl(hdl->libzfs_fd, ZFS_IOC_POOL_GET_HISTORY, &zc) != 0) {
		switch (errno) {
		case EPERM:
			return (zfs_error_fmt(hdl, EZFS_PERM,
			    dgettext(TEXT_DOMAIN,
			    "cannot show history for pool '%s'"),
			    zhp->zpool_name));
		case ENOENT:
			return (zfs_error_fmt(hdl, EZFS_NOHISTORY,
			    dgettext(TEXT_DOMAIN, "cannot get history for pool "
			    "'%s'"), zhp->zpool_name));
		case ENOTSUP:
			return (zfs_error_fmt(hdl, EZFS_BADVERSION,
			    dgettext(TEXT_DOMAIN, "cannot get history for pool "
			    "'%s', pool must be upgraded"), zhp->zpool_name));
		default:
			return (zpool_standard_error_fmt(hdl, errno,
			    dgettext(TEXT_DOMAIN,
			    "cannot get history for '%s'"), zhp->zpool_name));
		}
	}

	*len = zc.zc_history_len;
	*off = zc.zc_history_offset;

	return (0);
}

/*
 * Process the buffer of nvlists, unpacking and storing each nvlist record
 * into 'records'.  'leftover' is set to the number of bytes that weren't
 * processed as there wasn't a complete record.
 */
int
zpool_history_unpack(char *buf, uint64_t bytes_read, uint64_t *leftover,
    nvlist_t ***records, uint_t *numrecords)
{
	uint64_t reclen;
	nvlist_t *nv;
	int i;

	while (bytes_read > sizeof (reclen)) {

		/* get length of packed record (stored as little endian) */
		for (i = 0, reclen = 0; i < sizeof (reclen); i++)
			reclen += (uint64_t)(((uchar_t *)buf)[i]) << (8*i);

		if (bytes_read < sizeof (reclen) + reclen)
			break;

		/* unpack record */
		if (nvlist_unpack(buf + sizeof (reclen), reclen, &nv, 0) != 0)
			return (ENOMEM);
		bytes_read -= sizeof (reclen) + reclen;
		buf += sizeof (reclen) + reclen;

		/* add record to nvlist array */
		(*numrecords)++;
		if (ISP2(*numrecords + 1)) {
			*records = realloc(*records,
			    *numrecords * 2 * sizeof (nvlist_t *));
		}
		(*records)[*numrecords - 1] = nv;
	}

	*leftover = bytes_read;
	return (0);
}

#define	HIS_BUF_LEN	(128*1024)

/*
 * Retrieve the command history of a pool.
 */
int
zpool_get_history(zpool_handle_t *zhp, nvlist_t **nvhisp)
{
	char buf[HIS_BUF_LEN];
	uint64_t off = 0;
	nvlist_t **records = NULL;
	uint_t numrecords = 0;
	int err, i;

	do {
		uint64_t bytes_read = sizeof (buf);
		uint64_t leftover;

		if ((err = get_history(zhp, buf, &off, &bytes_read)) != 0)
			break;

		/* if nothing else was read in, we're at EOF, just return */
		if (!bytes_read)
			break;

		if ((err = zpool_history_unpack(buf, bytes_read,
		    &leftover, &records, &numrecords)) != 0)
			break;
		off -= leftover;

		/* CONSTCOND */
	} while (1);

	if (!err) {
		verify(nvlist_alloc(nvhisp, NV_UNIQUE_NAME, 0) == 0);
		verify(nvlist_add_nvlist_array(*nvhisp, ZPOOL_HIST_RECORD,
		    records, numrecords) == 0);
	}
	for (i = 0; i < numrecords; i++)
		nvlist_free(records[i]);
	free(records);

	return (err);
}

/*
 * Retrieve the next event.  If there is a new event available 'nvp' will
 * contain a newly allocated nvlist and 'dropped' will be set to the number
 * of missed events since the last call to this function.  When 'nvp' is
 * set to NULL it indicates no new events are available.  In either case
 * the function returns 0 and it is up to the caller to free 'nvp'.  In
 * the case of a fatal error the function will return a non-zero value.
 * When the function is called in blocking mode it will not return until
 * a new event is available.
 */
int
zpool_events_next(libzfs_handle_t *hdl, nvlist_t **nvp, int *dropped, int block)
{
	zfs_cmd_t zc = { "\0", "\0", "\0", 0 };
	int error = 0;

	*nvp = NULL;
	*dropped = 0;

	if (!block)
		zc.zc_guid = ZEVENT_NONBLOCK;

	if (zcmd_alloc_dst_nvlist(hdl, &zc, ZEVENT_SIZE) != 0)
		return (-1);

retry:
	if (zfs_ioctl(hdl, ZFS_IOC_EVENTS_NEXT, &zc) != 0) {
		switch (errno) {
		case ESHUTDOWN:
			error = zfs_error_fmt(hdl, EZFS_POOLUNAVAIL,
			    dgettext(TEXT_DOMAIN, "zfs shutdown"));
			goto out;
		case ENOENT:
			/* Blocking error case should not occur */
			if (block)
				error = zpool_standard_error_fmt(hdl, errno,
				    dgettext(TEXT_DOMAIN, "cannot get event"));

			goto out;
		case ENOMEM:
			if (zcmd_expand_dst_nvlist(hdl, &zc) != 0) {
				error = zfs_error_fmt(hdl, EZFS_NOMEM,
				    dgettext(TEXT_DOMAIN, "cannot get event"));
				goto out;
			} else {
				goto retry;
			}
		default:
			error = zpool_standard_error_fmt(hdl, errno,
			    dgettext(TEXT_DOMAIN, "cannot get event"));
			goto out;
		}
	}

	error = zcmd_read_dst_nvlist(hdl, &zc, nvp);
	if (error != 0)
		goto out;

	*dropped = (int)zc.zc_cookie;
out:
	zcmd_free_nvlists(&zc);

	return (error);
}

/*
 * Clear all events.
 */
int
zpool_events_clear(libzfs_handle_t *hdl, int *count)
{
	zfs_cmd_t zc = { "\0", "\0", "\0", 0 };
	char msg[1024];

	(void) snprintf(msg, sizeof (msg), dgettext(TEXT_DOMAIN,
	    "cannot clear events"));

	if (zfs_ioctl(hdl, ZFS_IOC_EVENTS_CLEAR, &zc) != 0)
		return (zpool_standard_error_fmt(hdl, errno, msg));

	if (count != NULL)
		*count = (int)zc.zc_cookie; /* # of events cleared */

	return (0);
}

void
zpool_obj_to_path(zpool_handle_t *zhp, uint64_t dsobj, uint64_t obj,
    char *pathname, size_t len)
{
	zfs_cmd_t zc = { "\0", "\0", "\0", 0 };
	boolean_t mounted = B_FALSE;
	char *mntpnt = NULL;
	char dsname[MAXNAMELEN];

	if (dsobj == 0) {
		/* special case for the MOS */
		(void) snprintf(pathname, len, "<metadata>:<0x%llx>", (longlong_t)obj);
		return;
	}

	/* get the dataset's name */
	(void) strlcpy(zc.zc_name, zhp->zpool_name, sizeof (zc.zc_name));
	zc.zc_obj = dsobj;
	if (ioctl(zhp->zpool_hdl->libzfs_fd,
	    ZFS_IOC_DSOBJ_TO_DSNAME, &zc) != 0) {
		/* just write out a path of two object numbers */
		(void) snprintf(pathname, len, "<0x%llx>:<0x%llx>",
		    (longlong_t)dsobj, (longlong_t)obj);
		return;
	}
	(void) strlcpy(dsname, zc.zc_value, sizeof (dsname));

	/* find out if the dataset is mounted */
	mounted = is_mounted(zhp->zpool_hdl, dsname, &mntpnt);

	/* get the corrupted object's path */
	(void) strlcpy(zc.zc_name, dsname, sizeof (zc.zc_name));
	zc.zc_obj = obj;
	if (ioctl(zhp->zpool_hdl->libzfs_fd, ZFS_IOC_OBJ_TO_PATH,
	    &zc) == 0) {
		if (mounted) {
			(void) snprintf(pathname, len, "%s%s", mntpnt,
			    zc.zc_value);
		} else {
			(void) snprintf(pathname, len, "%s:%s",
			    dsname, zc.zc_value);
		}
	} else {
		(void) snprintf(pathname, len, "%s:<0x%llx>", dsname, (longlong_t)obj);
	}
	free(mntpnt);
}

/*
 * Read the EFI label from the config, if a label does not exist then
 * pass back the error to the caller. If the caller has passed a non-NULL
 * diskaddr argument then we set it to the starting address of the EFI
 * partition.
 */
static int
read_efi_label(nvlist_t *config, diskaddr_t *sb)
{
	char *path;
	int fd;
	char diskname[MAXPATHLEN];
	int err = -1;

	if (nvlist_lookup_string(config, ZPOOL_CONFIG_PATH, &path) != 0)
		return (err);

	(void) snprintf(diskname, sizeof (diskname), "%s%s", RDISK_ROOT,
	    strrchr(path, '/'));
	if ((fd = open(diskname, O_RDWR|O_DIRECT)) >= 0) {
		struct dk_gpt *vtoc;

		if ((err = efi_alloc_and_read(fd, &vtoc)) >= 0) {
			if (sb != NULL)
				*sb = vtoc->efi_parts[0].p_start;
			efi_free(vtoc);
		}
		(void) close(fd);
	}
	return (err);
}

/*
 * determine where a partition starts on a disk in the current
 * configuration
 */
static diskaddr_t
find_start_block(nvlist_t *config)
{
	nvlist_t **child;
	uint_t c, children;
	diskaddr_t sb = MAXOFFSET_T;
	uint64_t wholedisk;

	if (nvlist_lookup_nvlist_array(config,
	    ZPOOL_CONFIG_CHILDREN, &child, &children) != 0) {
		if (nvlist_lookup_uint64(config,
		    ZPOOL_CONFIG_WHOLE_DISK,
		    &wholedisk) != 0 || !wholedisk) {
			return (MAXOFFSET_T);
		}
		if (read_efi_label(config, &sb) < 0)
			sb = MAXOFFSET_T;
		return (sb);
	}

	for (c = 0; c < children; c++) {
		sb = find_start_block(child[c]);
		if (sb != MAXOFFSET_T) {
			return (sb);
		}
	}
	return (MAXOFFSET_T);
}

int
zpool_label_disk_wait(char *path, int timeout)
{
	struct stat64 statbuf;
	int i;

	/*
	 * Wait timeout miliseconds for a newly created device to be available
	 * from the given path.  There is a small window when a /dev/ device
	 * will exist and the udev link will not, so we must wait for the
	 * symlink.  Depending on the udev rules this may take a few seconds.
	 */
	for (i = 0; i < timeout; i++) {
		usleep(1000);

		errno = 0;
		if ((stat64(path, &statbuf) == 0) && (errno == 0))
			return (0);
	}

	return (ENOENT);
}

int
zpool_label_disk_check(char *path)
{
	struct dk_gpt *vtoc;
	int fd, err;

	if ((fd = open(path, O_RDWR|O_DIRECT)) < 0)
		return errno;

	if ((err = efi_alloc_and_read(fd, &vtoc)) != 0) {
		(void) close(fd);
		return err;
	}

	if (vtoc->efi_flags & EFI_GPT_PRIMARY_CORRUPT) {
		efi_free(vtoc);
		(void) close(fd);
		return EIDRM;
	}
		
	efi_free(vtoc);
	(void) close(fd);
	return 0;
}

/*
 * Label an individual disk.  The name provided is the short name,
 * stripped of any leading /dev path.
 */
int
zpool_label_disk(libzfs_handle_t *hdl, zpool_handle_t *zhp, char *name)
{
	char path[MAXPATHLEN];
	struct dk_gpt *vtoc;
	int rval, fd;
	size_t resv = EFI_MIN_RESV_SIZE;
	uint64_t slice_size;
	diskaddr_t start_block;
	char errbuf[1024];

	/* prepare an error message just in case */
	(void) snprintf(errbuf, sizeof (errbuf),
	    dgettext(TEXT_DOMAIN, "cannot label '%s'"), name);

	if (zhp) {
		nvlist_t *nvroot;

		if (pool_is_bootable(zhp)) {
			zfs_error_aux(hdl, dgettext(TEXT_DOMAIN,
			    "EFI labeled devices are not supported on root "
			    "pools."));
			return (zfs_error(hdl, EZFS_POOL_NOTSUP, errbuf));
		}

		verify(nvlist_lookup_nvlist(zhp->zpool_config,
		    ZPOOL_CONFIG_VDEV_TREE, &nvroot) == 0);

		if (zhp->zpool_start_block == 0)
			start_block = find_start_block(nvroot);
		else
			start_block = zhp->zpool_start_block;
		zhp->zpool_start_block = start_block;
	} else {
		/* new pool */
		start_block = NEW_START_BLOCK;
	}

	(void) snprintf(path, sizeof (path), "%s/%s%s", RDISK_ROOT, name,
	    BACKUP_SLICE);

	if ((fd = open(path, O_RDWR|O_DIRECT)) < 0) {
		/*
		 * This shouldn't happen.  We've long since verified that this
		 * is a valid device.
		 */
		zfs_error_aux(hdl, dgettext(TEXT_DOMAIN,
		    "unable to open device '%s': %d"), path, errno);
		return (zfs_error(hdl, EZFS_OPENFAILED, errbuf));
	}

	if (efi_alloc_and_init(fd, EFI_NUMPAR, &vtoc) != 0) {
		/*
		 * The only way this can fail is if we run out of memory, or we
		 * were unable to read the disk's capacity
		 */
		if (errno == ENOMEM)
			(void) no_memory(hdl);

		(void) close(fd);
		zfs_error_aux(hdl, dgettext(TEXT_DOMAIN,
		    "unable to read disk capacity"), name);

		return (zfs_error(hdl, EZFS_NOCAP, errbuf));
	}

	slice_size = vtoc->efi_last_u_lba + 1;
	slice_size -= EFI_MIN_RESV_SIZE;
	if (start_block == MAXOFFSET_T)
		start_block = NEW_START_BLOCK;
	slice_size -= start_block;

	vtoc->efi_parts[0].p_start = start_block;
	vtoc->efi_parts[0].p_size = slice_size;

	/*
	 * Why we use V_USR: V_BACKUP confuses users, and is considered
	 * disposable by some EFI utilities (since EFI doesn't have a backup
	 * slice).  V_UNASSIGNED is supposed to be used only for zero size
	 * partitions, and efi_write() will fail if we use it.  V_ROOT, V_BOOT,
	 * etc. were all pretty specific.  V_USR is as close to reality as we
	 * can get, in the absence of V_OTHER.
	 */
	vtoc->efi_parts[0].p_tag = V_USR;
	(void) strcpy(vtoc->efi_parts[0].p_name, "zfs");

	vtoc->efi_parts[8].p_start = slice_size + start_block;
	vtoc->efi_parts[8].p_size = resv;
	vtoc->efi_parts[8].p_tag = V_RESERVED;

	if ((rval = efi_write(fd, vtoc)) != 0) {
		/*
		 * Some block drivers (like pcata) may not support EFI
		 * GPT labels.  Print out a helpful error message dir-
		 * ecting the user to manually label the disk and give
		 * a specific slice.
		 */
		(void) close(fd);
		efi_free(vtoc);

		zfs_error_aux(hdl, dgettext(TEXT_DOMAIN, "try using "
		    "parted(8) and then provide a specific slice: %d"), rval);
		return (zfs_error(hdl, EZFS_LABELFAILED, errbuf));
	}

	(void) close(fd);
	efi_free(vtoc);
<<<<<<< HEAD
=======
	return (0);
}

static boolean_t
supported_dump_vdev_type(libzfs_handle_t *hdl, nvlist_t *config, char *errbuf)
{
	char *type;
	nvlist_t **child;
	uint_t children, c;

	verify(nvlist_lookup_string(config, ZPOOL_CONFIG_TYPE, &type) == 0);
	if (strcmp(type, VDEV_TYPE_RAIDZ) == 0 ||
	    strcmp(type, VDEV_TYPE_FILE) == 0 ||
	    strcmp(type, VDEV_TYPE_LOG) == 0 ||
	    strcmp(type, VDEV_TYPE_HOLE) == 0 ||
	    strcmp(type, VDEV_TYPE_MISSING) == 0) {
		zfs_error_aux(hdl, dgettext(TEXT_DOMAIN,
		    "vdev type '%s' is not supported"), type);
		(void) zfs_error(hdl, EZFS_VDEVNOTSUP, errbuf);
		return (B_FALSE);
	}
	if (nvlist_lookup_nvlist_array(config, ZPOOL_CONFIG_CHILDREN,
	    &child, &children) == 0) {
		for (c = 0; c < children; c++) {
			if (!supported_dump_vdev_type(hdl, child[c], errbuf))
				return (B_FALSE);
		}
	}
	return (B_TRUE);
}
>>>>>>> e2ca9a51

	/* Wait for the first expected slice to appear. */
	(void) snprintf(path, sizeof (path), "%s/%s%s%s", DISK_ROOT, name,
	    isdigit(name[strlen(name)-1]) ? "p" : "", FIRST_SLICE);
	rval = zpool_label_disk_wait(path, 3000);
	if (rval) {
		zfs_error_aux(hdl, dgettext(TEXT_DOMAIN, "failed to "
		    "detect device partitions on '%s': %d"), path, rval);
		return (zfs_error(hdl, EZFS_LABELFAILED, errbuf));
	}

	/* We can't be to paranoid.  Read the label back and verify it. */
	(void) snprintf(path, sizeof (path), "%s/%s", DISK_ROOT, name);
	rval = zpool_label_disk_check(path);
	if (rval) {
		zfs_error_aux(hdl, dgettext(TEXT_DOMAIN, "freshly written "
		    "EFI label on '%s' is damaged.  Ensure\nthis device "
		    "is not in in use, and is functioning properly: %d"),
		    path, rval);
		return (zfs_error(hdl, EZFS_LABELFAILED, errbuf));
	}

	return 0;
}<|MERGE_RESOLUTION|>--- conflicted
+++ resolved
@@ -32,11 +32,8 @@
 #include <stdlib.h>
 #include <strings.h>
 #include <unistd.h>
-<<<<<<< HEAD
 #include <zone.h>
 #include <sys/stat.h>
-=======
->>>>>>> e2ca9a51
 #include <sys/efi_partition.h>
 #include <sys/vtoc.h>
 #include <sys/zfs_ioctl.h>
@@ -3780,39 +3777,6 @@
 
 	(void) close(fd);
 	efi_free(vtoc);
-<<<<<<< HEAD
-=======
-	return (0);
-}
-
-static boolean_t
-supported_dump_vdev_type(libzfs_handle_t *hdl, nvlist_t *config, char *errbuf)
-{
-	char *type;
-	nvlist_t **child;
-	uint_t children, c;
-
-	verify(nvlist_lookup_string(config, ZPOOL_CONFIG_TYPE, &type) == 0);
-	if (strcmp(type, VDEV_TYPE_RAIDZ) == 0 ||
-	    strcmp(type, VDEV_TYPE_FILE) == 0 ||
-	    strcmp(type, VDEV_TYPE_LOG) == 0 ||
-	    strcmp(type, VDEV_TYPE_HOLE) == 0 ||
-	    strcmp(type, VDEV_TYPE_MISSING) == 0) {
-		zfs_error_aux(hdl, dgettext(TEXT_DOMAIN,
-		    "vdev type '%s' is not supported"), type);
-		(void) zfs_error(hdl, EZFS_VDEVNOTSUP, errbuf);
-		return (B_FALSE);
-	}
-	if (nvlist_lookup_nvlist_array(config, ZPOOL_CONFIG_CHILDREN,
-	    &child, &children) == 0) {
-		for (c = 0; c < children; c++) {
-			if (!supported_dump_vdev_type(hdl, child[c], errbuf))
-				return (B_FALSE);
-		}
-	}
-	return (B_TRUE);
-}
->>>>>>> e2ca9a51
 
 	/* Wait for the first expected slice to appear. */
 	(void) snprintf(path, sizeof (path), "%s/%s%s%s", DISK_ROOT, name,
