/*
 * CDDL HEADER START
 *
 * The contents of this file are subject to the terms of the
 * Common Development and Distribution License (the "License").
 * You may not use this file except in compliance with the License.
 *
 * You can obtain a copy of the license at usr/src/OPENSOLARIS.LICENSE
 * or http://www.opensolaris.org/os/licensing.
 * See the License for the specific language governing permissions
 * and limitations under the License.
 *
 * When distributing Covered Code, include this CDDL HEADER in each
 * file and include the License file at usr/src/OPENSOLARIS.LICENSE.
 * If applicable, add the following below this CDDL HEADER, with the
 * fields enclosed by brackets "[]" replaced with your own identifying
 * information: Portions Copyright [yyyy] [name of copyright owner]
 *
 * CDDL HEADER END
 */

/*
 * Copyright (c) 2005, 2010, Oracle and/or its affiliates. All rights reserved.
 * Copyright (c) 2013 by Delphix. All rights reserved.
<<<<<<< HEAD
 * Copyright 2013 Nexenta Systems, Inc.  All rights reserved.
=======
 * Copyright 2014 Nexenta Systems, Inc.  All rights reserved.
>>>>>>> 23d56208
 */

#include <stdio.h>
#include <stdlib.h>
#include <strings.h>
#include <unistd.h>
#include <stddef.h>
#include <libintl.h>
#include <libzfs.h>

#include "libzfs_impl.h"

int
zfs_iter_clones(zfs_handle_t *zhp, zfs_iter_f func, void *data)
{
	nvlist_t *nvl = zfs_get_clones_nvl(zhp);
	nvpair_t *pair;

	if (nvl == NULL)
		return (0);

	for (pair = nvlist_next_nvpair(nvl, NULL); pair != NULL;
	    pair = nvlist_next_nvpair(nvl, pair)) {
		zfs_handle_t *clone = zfs_open(zhp->zfs_hdl, nvpair_name(pair),
		    ZFS_TYPE_FILESYSTEM | ZFS_TYPE_VOLUME);
		if (clone != NULL) {
			int err = func(clone, data);
			if (err != 0)
				return (err);
		}
	}
	return (0);
}

static int
zfs_do_list_ioctl(zfs_handle_t *zhp, int arg, zfs_cmd_t *zc)
{
	int rc;
	uint64_t	orig_cookie;

	orig_cookie = zc->zc_cookie;
top:
	(void) strlcpy(zc->zc_name, zhp->zfs_name, sizeof (zc->zc_name));
	rc = ioctl(zhp->zfs_hdl->libzfs_fd, arg, zc);

	if (rc == -1) {
		switch (errno) {
		case ENOMEM:
			/* expand nvlist memory and try again */
			if (zcmd_expand_dst_nvlist(zhp->zfs_hdl, zc) != 0) {
				zcmd_free_nvlists(zc);
				return (-1);
			}
			zc->zc_cookie = orig_cookie;
			goto top;
		/*
		 * An errno value of ESRCH indicates normal completion.
		 * If ENOENT is returned, then the underlying dataset
		 * has been removed since we obtained the handle.
		 */
		case ESRCH:
		case ENOENT:
			rc = 1;
			break;
		default:
			rc = zfs_standard_error(zhp->zfs_hdl, errno,
			    dgettext(TEXT_DOMAIN,
			    "cannot iterate filesystems"));
			break;
		}
	}
	return (rc);
}

/*
 * Iterate over all child filesystems
 */
int
zfs_iter_filesystems(zfs_handle_t *zhp, zfs_iter_f func, void *data)
{
	zfs_cmd_t zc = {"\0"};
	zfs_handle_t *nzhp;
	int ret;

	if (zhp->zfs_type != ZFS_TYPE_FILESYSTEM)
		return (0);

	if (zcmd_alloc_dst_nvlist(zhp->zfs_hdl, &zc, 0) != 0)
		return (-1);

	while ((ret = zfs_do_list_ioctl(zhp, ZFS_IOC_DATASET_LIST_NEXT,
	    &zc)) == 0) {
		/*
		 * Silently ignore errors, as the only plausible explanation is
		 * that the pool has since been removed.
		 */
		if ((nzhp = make_dataset_handle_zc(zhp->zfs_hdl,
		    &zc)) == NULL) {
			continue;
		}

		if ((ret = func(nzhp, data)) != 0) {
			zcmd_free_nvlists(&zc);
			return (ret);
		}
	}
	zcmd_free_nvlists(&zc);
	return ((ret < 0) ? ret : 0);
}

/*
 * Iterate over all snapshots
 */
int
zfs_iter_snapshots(zfs_handle_t *zhp, boolean_t simple, zfs_iter_f func,
    void *data)
{
	zfs_cmd_t zc = {"\0"};
	zfs_handle_t *nzhp;
	int ret;

	if (zhp->zfs_type == ZFS_TYPE_SNAPSHOT ||
	    zhp->zfs_type == ZFS_TYPE_BOOKMARK)
		return (0);

	zc.zc_simple = simple;

	if (zcmd_alloc_dst_nvlist(zhp->zfs_hdl, &zc, 0) != 0)
		return (-1);
	while ((ret = zfs_do_list_ioctl(zhp, ZFS_IOC_SNAPSHOT_LIST_NEXT,
	    &zc)) == 0) {

		if (simple)
			nzhp = make_dataset_simple_handle_zc(zhp, &zc);
		else
			nzhp = make_dataset_handle_zc(zhp->zfs_hdl, &zc);
		if (nzhp == NULL)
			continue;

		if ((ret = func(nzhp, data)) != 0) {
			zcmd_free_nvlists(&zc);
			return (ret);
		}
	}
	zcmd_free_nvlists(&zc);
	return ((ret < 0) ? ret : 0);
}

/*
 * Iterate over all bookmarks
 */
int
zfs_iter_bookmarks(zfs_handle_t *zhp, zfs_iter_f func, void *data)
{
	zfs_handle_t *nzhp;
	nvlist_t *props = NULL;
	nvlist_t *bmarks = NULL;
	int err;
	nvpair_t *pair;

	if ((zfs_get_type(zhp) & (ZFS_TYPE_SNAPSHOT | ZFS_TYPE_BOOKMARK)) != 0)
		return (0);

	/* Setup the requested properties nvlist. */
	props = fnvlist_alloc();
	fnvlist_add_boolean(props, zfs_prop_to_name(ZFS_PROP_GUID));
	fnvlist_add_boolean(props, zfs_prop_to_name(ZFS_PROP_CREATETXG));
	fnvlist_add_boolean(props, zfs_prop_to_name(ZFS_PROP_CREATION));

<<<<<<< HEAD
	/* Allocate an nvlist to hold the bookmarks. */
	bmarks = fnvlist_alloc();

=======
>>>>>>> 23d56208
	if ((err = lzc_get_bookmarks(zhp->zfs_name, props, &bmarks)) != 0)
		goto out;

	for (pair = nvlist_next_nvpair(bmarks, NULL);
	    pair != NULL; pair = nvlist_next_nvpair(bmarks, pair)) {
		char name[ZFS_MAXNAMELEN];
		char *bmark_name;
		nvlist_t *bmark_props;

		bmark_name = nvpair_name(pair);
		bmark_props = fnvpair_value_nvlist(pair);

		(void) snprintf(name, sizeof (name), "%s#%s", zhp->zfs_name,
		    bmark_name);

		nzhp = make_bookmark_handle(zhp, name, bmark_props);
		if (nzhp == NULL)
			continue;

		if ((err = func(nzhp, data)) != 0)
			goto out;
	}

out:
	fnvlist_free(props);
	fnvlist_free(bmarks);

	return (err);
}

/*
 * Routines for dealing with the sorted snapshot functionality
 */
typedef struct zfs_node {
	zfs_handle_t	*zn_handle;
	avl_node_t	zn_avlnode;
} zfs_node_t;

static int
zfs_sort_snaps(zfs_handle_t *zhp, void *data)
{
	avl_tree_t *avl = data;
	zfs_node_t *node;
	zfs_node_t search;

	search.zn_handle = zhp;
	node = avl_find(avl, &search, NULL);
	if (node) {
		/*
		 * If this snapshot was renamed while we were creating the
		 * AVL tree, it's possible that we already inserted it under
		 * its old name. Remove the old handle before adding the new
		 * one.
		 */
		zfs_close(node->zn_handle);
		avl_remove(avl, node);
		free(node);
	}

	node = zfs_alloc(zhp->zfs_hdl, sizeof (zfs_node_t));
	node->zn_handle = zhp;
	avl_add(avl, node);

	return (0);
}

static int
zfs_snapshot_compare(const void *larg, const void *rarg)
{
	zfs_handle_t *l = ((zfs_node_t *)larg)->zn_handle;
	zfs_handle_t *r = ((zfs_node_t *)rarg)->zn_handle;
	uint64_t lcreate, rcreate;

	/*
	 * Sort them according to creation time.  We use the hidden
	 * CREATETXG property to get an absolute ordering of snapshots.
	 */
	lcreate = zfs_prop_get_int(l, ZFS_PROP_CREATETXG);
	rcreate = zfs_prop_get_int(r, ZFS_PROP_CREATETXG);

	if (lcreate < rcreate)
		return (-1);
	else if (lcreate > rcreate)
		return (+1);
	else
		return (0);
}

int
zfs_iter_snapshots_sorted(zfs_handle_t *zhp, zfs_iter_f callback, void *data)
{
	int ret = 0;
	zfs_node_t *node;
	avl_tree_t avl;
	void *cookie = NULL;

	avl_create(&avl, zfs_snapshot_compare,
	    sizeof (zfs_node_t), offsetof(zfs_node_t, zn_avlnode));

	ret = zfs_iter_snapshots(zhp, B_FALSE, zfs_sort_snaps, &avl);

	for (node = avl_first(&avl); node != NULL; node = AVL_NEXT(&avl, node))
		ret |= callback(node->zn_handle, data);

	while ((node = avl_destroy_nodes(&avl, &cookie)) != NULL)
		free(node);

	avl_destroy(&avl);

	return (ret);
}

typedef struct {
	char *ssa_first;
	char *ssa_last;
	boolean_t ssa_seenfirst;
	boolean_t ssa_seenlast;
	zfs_iter_f ssa_func;
	void *ssa_arg;
} snapspec_arg_t;

static int
snapspec_cb(zfs_handle_t *zhp, void *arg) {
	snapspec_arg_t *ssa = arg;
	char *shortsnapname;
	int err = 0;

	if (ssa->ssa_seenlast)
		return (0);
	shortsnapname = zfs_strdup(zhp->zfs_hdl,
	    strchr(zfs_get_name(zhp), '@') + 1);

	if (!ssa->ssa_seenfirst && strcmp(shortsnapname, ssa->ssa_first) == 0)
		ssa->ssa_seenfirst = B_TRUE;

	if (ssa->ssa_seenfirst) {
		err = ssa->ssa_func(zhp, ssa->ssa_arg);
	} else {
		zfs_close(zhp);
	}

	if (strcmp(shortsnapname, ssa->ssa_last) == 0)
		ssa->ssa_seenlast = B_TRUE;
	free(shortsnapname);

	return (err);
}

/*
 * spec is a string like "A,B%C,D"
 *
 * <snaps>, where <snaps> can be:
 *      <snap>          (single snapshot)
 *      <snap>%<snap>   (range of snapshots, inclusive)
 *      %<snap>         (range of snapshots, starting with earliest)
 *      <snap>%         (range of snapshots, ending with last)
 *      %               (all snapshots)
 *      <snaps>[,...]   (comma separated list of the above)
 *
 * If a snapshot can not be opened, continue trying to open the others, but
 * return ENOENT at the end.
 */
int
zfs_iter_snapspec(zfs_handle_t *fs_zhp, const char *spec_orig,
    zfs_iter_f func, void *arg)
{
	char *buf, *comma_separated, *cp;
	int err = 0;
	int ret = 0;

	buf = zfs_strdup(fs_zhp->zfs_hdl, spec_orig);
	cp = buf;

	while ((comma_separated = strsep(&cp, ",")) != NULL) {
		char *pct = strchr(comma_separated, '%');
		if (pct != NULL) {
			snapspec_arg_t ssa = { 0 };
			ssa.ssa_func = func;
			ssa.ssa_arg = arg;

			if (pct == comma_separated)
				ssa.ssa_seenfirst = B_TRUE;
			else
				ssa.ssa_first = comma_separated;
			*pct = '\0';
			ssa.ssa_last = pct + 1;

			/*
			 * If there is a lastname specified, make sure it
			 * exists.
			 */
			if (ssa.ssa_last[0] != '\0') {
				char snapname[ZFS_MAXNAMELEN];
				(void) snprintf(snapname, sizeof (snapname),
				    "%s@%s", zfs_get_name(fs_zhp),
				    ssa.ssa_last);
				if (!zfs_dataset_exists(fs_zhp->zfs_hdl,
				    snapname, ZFS_TYPE_SNAPSHOT)) {
					ret = ENOENT;
					continue;
				}
			}

			err = zfs_iter_snapshots_sorted(fs_zhp,
			    snapspec_cb, &ssa);
			if (ret == 0)
				ret = err;
			if (ret == 0 && (!ssa.ssa_seenfirst ||
			    (ssa.ssa_last[0] != '\0' && !ssa.ssa_seenlast))) {
				ret = ENOENT;
			}
		} else {
			char snapname[ZFS_MAXNAMELEN];
			zfs_handle_t *snap_zhp;
			(void) snprintf(snapname, sizeof (snapname), "%s@%s",
			    zfs_get_name(fs_zhp), comma_separated);
			snap_zhp = make_dataset_handle(fs_zhp->zfs_hdl,
			    snapname);
			if (snap_zhp == NULL) {
				ret = ENOENT;
				continue;
			}
			err = func(snap_zhp, arg);
			if (ret == 0)
				ret = err;
		}
	}

	free(buf);
	return (ret);
}

/*
 * Iterate over all children, snapshots and filesystems
 */
int
zfs_iter_children(zfs_handle_t *zhp, zfs_iter_f func, void *data)
{
	int ret;

	if ((ret = zfs_iter_filesystems(zhp, func, data)) != 0)
		return (ret);

	return (zfs_iter_snapshots(zhp, B_FALSE, func, data));
}


typedef struct iter_stack_frame {
	struct iter_stack_frame *next;
	zfs_handle_t *zhp;
} iter_stack_frame_t;

typedef struct iter_dependents_arg {
	boolean_t first;
	boolean_t allowrecursion;
	iter_stack_frame_t *stack;
	zfs_iter_f func;
	void *data;
} iter_dependents_arg_t;

static int
iter_dependents_cb(zfs_handle_t *zhp, void *arg)
{
	iter_dependents_arg_t *ida = arg;
	int err = 0;
	boolean_t first = ida->first;
	ida->first = B_FALSE;

	if (zhp->zfs_type == ZFS_TYPE_SNAPSHOT) {
		err = zfs_iter_clones(zhp, iter_dependents_cb, ida);
	} else if (zhp->zfs_type != ZFS_TYPE_BOOKMARK) {
		iter_stack_frame_t isf;
		iter_stack_frame_t *f;

		/*
		 * check if there is a cycle by seeing if this fs is already
		 * on the stack.
		 */
		for (f = ida->stack; f != NULL; f = f->next) {
			if (f->zhp->zfs_dmustats.dds_guid ==
			    zhp->zfs_dmustats.dds_guid) {
				if (ida->allowrecursion) {
					zfs_close(zhp);
					return (0);
				} else {
					zfs_error_aux(zhp->zfs_hdl,
					    dgettext(TEXT_DOMAIN,
					    "recursive dependency at '%s'"),
					    zfs_get_name(zhp));
					err = zfs_error(zhp->zfs_hdl,
					    EZFS_RECURSIVE,
					    dgettext(TEXT_DOMAIN,
					    "cannot determine dependent "
					    "datasets"));
					zfs_close(zhp);
					return (err);
				}
			}
		}

		isf.zhp = zhp;
		isf.next = ida->stack;
		ida->stack = &isf;
		err = zfs_iter_filesystems(zhp, iter_dependents_cb, ida);
		if (err == 0)
			err = zfs_iter_snapshots(zhp, B_FALSE,
			    iter_dependents_cb, ida);
		ida->stack = isf.next;
	}

	if (!first && err == 0)
		err = ida->func(zhp, ida->data);
	else
		zfs_close(zhp);

	return (err);
}

int
zfs_iter_dependents(zfs_handle_t *zhp, boolean_t allowrecursion,
    zfs_iter_f func, void *data)
{
	iter_dependents_arg_t ida;
	ida.allowrecursion = allowrecursion;
	ida.stack = NULL;
	ida.func = func;
	ida.data = data;
	ida.first = B_TRUE;
	return (iter_dependents_cb(zfs_handle_dup(zhp), &ida));
}<|MERGE_RESOLUTION|>--- conflicted
+++ resolved
@@ -22,11 +22,7 @@
 /*
  * Copyright (c) 2005, 2010, Oracle and/or its affiliates. All rights reserved.
  * Copyright (c) 2013 by Delphix. All rights reserved.
-<<<<<<< HEAD
- * Copyright 2013 Nexenta Systems, Inc.  All rights reserved.
-=======
  * Copyright 2014 Nexenta Systems, Inc.  All rights reserved.
->>>>>>> 23d56208
  */
 
 #include <stdio.h>
@@ -196,12 +192,6 @@
 	fnvlist_add_boolean(props, zfs_prop_to_name(ZFS_PROP_CREATETXG));
 	fnvlist_add_boolean(props, zfs_prop_to_name(ZFS_PROP_CREATION));
 
-<<<<<<< HEAD
-	/* Allocate an nvlist to hold the bookmarks. */
-	bmarks = fnvlist_alloc();
-
-=======
->>>>>>> 23d56208
 	if ((err = lzc_get_bookmarks(zhp->zfs_name, props, &bmarks)) != 0)
 		goto out;
 
