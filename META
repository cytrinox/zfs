--- conflicted
+++ resolved
@@ -1,11 +1,7 @@
 Meta:         1
 Name:         zfs
 Branch:       1.0
-<<<<<<< HEAD
-Version:      0.6.5.3
-=======
 Version:      0.6.5.4
->>>>>>> 94a40997
 Release:      1
 Release-Tags: relext
 License:      CDDL
